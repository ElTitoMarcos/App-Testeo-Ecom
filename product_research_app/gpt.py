"""
Integration with OpenAI Chat Completion API.

This module wraps calls to the OpenAI chat completion endpoint using the
requests library.  It constructs prompts based on the Breakthrough Advertising
framework for product evaluation and returns structured scores and
justifications.  The user must supply a valid API key and choose which
model to call (for example, ``gpt-4o``, ``gpt-4`` or future ``gpt-5``).  The
calls are synchronous; if network errors occur the caller is responsible
for retrying or handling the exception.

Because the openai Python package may not be available in the target
environment, we use direct HTTP calls to ``https://api.openai.com/v1/chat/completions``.

The evaluate_product function takes the product metadata and returns a
dictionary with scores and explanations for the six evaluation axes as
defined in the provided document.
"""

from __future__ import annotations

import json
import logging
import time
import re
import unicodedata
from pathlib import Path
from typing import Any, Dict, List, Mapping, Optional, Sequence, Tuple

import requests

from . import config, database
from .ai import gpt_orchestrator
from .services import winner_score as winner_calc

logger = logging.getLogger(__name__)

APP_DIR = Path(__file__).resolve().parent
DB_PATH = APP_DIR / "data.sqlite3"

# Cache for baseline arrays recalculated every 10 minutes
_BASELINE_CACHE: Dict[str, Any] = {"ts": 0, "data": None}

_JSON_BLOCK_RE = re.compile(r"```(?:json)?\s*(\{[\s\S]*?\})\s*```", re.IGNORECASE)

STOPWORDS = {
    "the",
    "and",
    "de",
    "la",
    "el",
    "y",
    "a",
    "para",
    "por",
    "con",
    "sin",
    "en",
    "un",
    "una",
    "los",
    "las",
    "lo",
    "al",
    "del",
}


class OpenAIError(Exception):
    """Custom exception for OpenAI API errors."""
    pass


class InvalidJSONError(OpenAIError):
    """Raised when the model response is not valid JSON."""
    pass


def _build_image_message(image_bytes: bytes, instructions: str, filename: str) -> list:
    """
    Construct a vision‑enabled message payload for the OpenAI Chat API.

    This helper converts binary image data into a base64 data URL and combines it
    with the provided textual instructions.  The returned list can be used as
    the value of the ``content`` field for a message.

    Args:
        image_bytes: Raw binary contents of the image.
        instructions: Instructions for the model describing what to extract.
        filename: Original filename (used to infer MIME type).

    Returns:
        A list suitable for use in the ``content`` field of a message dict.
    """
    import base64
    from pathlib import Path

    ext = Path(filename).suffix.lower().lstrip('.') or 'png'
    mime = f"image/{'jpeg' if ext in ('jpg', 'jpeg') else ext}"
    b64 = base64.b64encode(image_bytes).decode('utf-8')
    data_url = f"data:{mime};base64,{b64}"
    return [
        {"type": "text", "text": instructions},
        {"type": "image_url", "image_url": {"url": data_url}},
    ]


def extract_products_from_image(
    api_key: str,
    model: str,
    image_path: str,
    *,
    instructions: Optional[str] = None,
    temperature: float = 0.2,
) -> List[Dict[str, Any]]:
    """
    Use a vision‑capable OpenAI model to extract product information from an image.

    The function reads the image at ``image_path``, encodes it as a data URL and
    sends it to the Chat Completion API along with natural language instructions
    requesting a list of products present in the screenshot.  The model should
    respond with a JSON array of objects, each containing at least a ``name``
    field and optional ``description``, ``category`` and ``price`` fields.

    Args:
        api_key: Your OpenAI API key.
        model: The vision‑capable model to call (e.g. "gpt-4o").
        image_path: Path to the image file on disk.
        instructions: Optional custom instructions for the model.  If omitted,
            a default Spanish instruction will be used.
        temperature: Sampling temperature for the generation.

    Returns:
        A list of dictionaries representing the products extracted from the image.
        Each dict should contain at least a ``name`` key.  If the model does not
        return valid JSON or no products are detected an empty list is returned.

    Raises:
        OpenAIError: If the API call fails or returns an error.
    """
    default_instructions = (
        "Analiza detenidamente la imagen proporcionada y extrae toda la información útil sobre "
        "anuncios o productos que contenga. Para cada elemento identifica campos relevantes como "
        "nombre del producto o anuncio ('name'), descripción corta ('description'), categoría ('category'), "
        "precio o ingreso ('price' o 'revenue') y cualquier otra métrica que aparezca (por ejemplo, unidades vendidas, "
        "ratio de conversión, fecha de lanzamiento). Devuelve únicamente un array JSON de objetos donde cada objeto "
        "incluya al menos la clave 'name' y tantas otras claves como se puedan deducir. No añadas ningún comentario ni "
        "explicación fuera del JSON."
    )
    instr = instructions or default_instructions
    # read image bytes
    try:
        with open(image_path, 'rb') as f:
            img_bytes = f.read()
    except Exception as exc:
        raise OpenAIError(f"No se pudo leer la imagen: {exc}") from exc
    messages = [
        {"role": "system", "content": "Eres un asistente experto en investigación de productos."},
        {
            "role": "user",
            "content": _build_image_message(img_bytes, instr, image_path),
        },
    ]
    # call the API
    url = "https://api.openai.com/v1/chat/completions"
    headers = {
        "Authorization": f"Bearer {api_key}",
        "Content-Type": "application/json",
    }
    payload = {
        "model": model,
        "messages": messages,
        "temperature": temperature,
    }
    try:
        response = requests.post(url, headers=headers, data=json.dumps(payload), timeout=120)
    except requests.RequestException as exc:
        raise OpenAIError(f"Error al conectar con OpenAI: {exc}") from exc
    if response.status_code != 200:
        try:
            err = response.json()
            msg = err.get("error", {}).get("message", response.text)
        except Exception:
            msg = response.text
        raise OpenAIError(f"La API de OpenAI devolvió un error {response.status_code}: {msg}")
    try:
        data = response.json()
        content = data["choices"][0]["message"]["content"].strip()
        # attempt to parse JSON
        products = json.loads(content)
        if isinstance(products, dict):
            # sometimes the model returns a dict with "products" key
            products = products.get("products", [])
        if not isinstance(products, list):
            return []
        # ensure each item is a dict with name
        cleaned = []
        for item in products:
            if not isinstance(item, dict):
                continue
            name = item.get("name") or item.get("nombre") or item.get("title")
            if not name:
                continue
            cleaned.append({
                "name": name.strip(),
                "description": item.get("description") or item.get("descripcion"),
                "category": item.get("category") or item.get("categoria"),
                "price": item.get("price") or item.get("precio"),
            })
        return cleaned
    except Exception:
        # if parsing fails, return empty list
        return []


def call_openai_chat(
    api_key: str,
    model: str,
    messages: List[Dict[str, Any]],
    *,
    temperature: float = 0.2,
    response_format: Optional[Dict[str, Any]] = None,
) -> Dict[str, Any]:
    """Send a chat completion request to the OpenAI API.

    Args:
        api_key: The user's OpenAI API key.
        model: The identifier of the model to call, e.g. ``gpt-4o`` or ``gpt-3.5-turbo``.
        messages: A list of message dicts, each containing ``role`` and ``content`` fields.
        temperature: The sampling temperature; lower values produce more deterministic output.

    Returns:
        The parsed JSON response from OpenAI.

    Raises:
        OpenAIError: If the API responds with an error or unexpected content.
    """
    url = "https://api.openai.com/v1/chat/completions"
    headers = {
        "Authorization": f"Bearer {api_key}",
        "Content-Type": "application/json",
    }
    payload = {
        "model": model,
        "messages": messages,
        "temperature": temperature,
    }
    if response_format is not None:
        payload["response_format"] = response_format
    try:
        response = requests.post(
            url,
            headers=headers,
            data=json.dumps(payload),
            timeout=gpt_orchestrator.get_timeout(),
        )
    except requests.RequestException as exc:
        raise OpenAIError(f"Failed to connect to OpenAI API: {exc}") from exc
    if response.status_code != 200:
        try:
            err = response.json()
            msg = err.get("error", {}).get("message", response.text)
        except Exception:
            msg = response.text
        raise OpenAIError(f"OpenAI API returned status {response.status_code}: {msg}")
    try:
        return response.json()
    except Exception as exc:
        raise OpenAIError(f"Invalid JSON response from OpenAI: {exc}") from exc


def build_evaluation_prompt(product: Dict[str, Any]) -> str:
    """Construct the evaluation prompt for a given product.

    The prompt follows the guidelines from Breakthrough Advertising: it asks the
    model to assess the product across six dimensions—Momentum, Saturation,
    Differentiation, Social Proof, Estimated Margin and Logistic Complexity—
    returning numerical scores (0–10) and explanations for each.  The model is
    instructed to respond strictly in JSON so that it can be parsed reliably.

    Args:
        product: A dict containing the product fields ``name``, ``description``,
            ``category``, and optional ``price``.

    Returns:
        A string containing the evaluation prompt.
    """
    name = product.get("name", "")
    description = product.get("description", "") or ""
    category = product.get("category", "") or ""
    price = product.get("price", None)
    price_str = f"Precio: {price}" if price is not None else ""
    prompt = f"""
Eres un analista de productos experto en marketing y dropshipping.  Te voy a dar
información sobre un producto y debes evaluarlo siguiendo el marco mental del libro
"Breakthrough Advertising" de Eugene Schwartz.  Debes puntuar los siguientes
aspectos del producto con un número entre 0 y 10 (donde 10 es excelente y 0 es
pobre) y proporcionar una explicación breve (1–3 frases) para cada puntuación:

1. Momentum: ¿Qué tan fuerte es la tendencia reciente de interés o ventas del
   producto en los últimos 7, 14 y 30 días?
2. Saturación: ¿Cuántos competidores están vendiendo productos similares y qué
   tan saturado parece el mercado?
3. Diferenciación: ¿Qué tan único o diferenciado es este producto respecto a
   otros competidores?  Considera ángulos de marketing o características
   únicas.
4. PruebaSocial: ¿Qué indicadores de aceptación (reseñas, interacciones,
   compartidos) sugieren que el público confía o está interesado en este producto?
5. Margen: ¿Cuál podría ser el margen de beneficio estimado comparando precio
   de venta y coste aproximado?  10 significa margen excelente, 0 significa
   margen muy bajo.
6. Logística: ¿Qué tan compleja es la logística para cumplir con este producto?
   Teniendo en cuenta peso, fragilidad, variantes/tallas y requerimientos de envío.

Además de las puntuaciones y explicaciones, proporciona un campo "summary" donde
resumas en 2–4 frases los puntos clave y recomiendes si merece la pena seguir
investigando este producto.  Calcula un campo "totalScore" como la media
aritmética de las seis puntuaciones.

Datos del producto:
Nombre: {name}
Descripción: {description}
Categoría: {category}
{price_str}

Responde **únicamente** con un objeto JSON válido con las siguientes claves:
{
  "momentum_score": <número>,
  "momentum_explanation": "...",
  "saturation_score": <número>,
  "saturation_explanation": "...",
  "differentiation_score": <número>,
  "differentiation_explanation": "...",
  "social_proof_score": <número>,
  "social_proof_explanation": "...",
  "margin_score": <número>,
  "margin_explanation": "...",
  "logistics_score": <número>,
  "logistics_explanation": "...",
  "totalScore": <número>,
  "summary": "..."
}

Asegúrate de no añadir ningún comentario fuera del objeto JSON.
"""
    return prompt.strip()


def evaluate_product(
    api_key: str,
    model: str,
    product: Dict[str, Any],
) -> Dict[str, Any]:
    """Evaluate a product using the OpenAI model and return structured scores.

    Args:
        api_key: User's OpenAI API key.
        model: The model identifier to call.
        product: A dict containing product fields.  At minimum ``name`` should be provided.

    Returns:
        A dict containing numeric scores and explanations for each metric, along
        with a total score and summary.  The structure mirrors the JSON
        specification in the prompt.

    Raises:
        OpenAIError: If the API call fails or returns invalid content.
    """
    prompt = build_evaluation_prompt(product)
    messages = [
        {"role": "system", "content": "Eres un asistente inteligente que responde en español."},
        {"role": "user", "content": prompt},
    ]
    resp_json = call_openai_chat(api_key, model, messages)
    try:
        content = resp_json["choices"][0]["message"]["content"].strip()
    except Exception as exc:
        raise OpenAIError(f"Respuesta inesperada de OpenAI: {exc}") from exc
    # The content should be pure JSON; attempt to parse it
    try:
        result = json.loads(content)
    except json.JSONDecodeError as exc:
        # Log the problematic content for debugging
        logger.error("No se pudo analizar la respuesta de la IA como JSON: %s", content)
        raise OpenAIError("La respuesta de la IA no está en formato JSON válido.") from exc
    return result


def _canonical(s: Optional[str]) -> str:
    if not s:
        return ""
    s = unicodedata.normalize("NFD", str(s))
    s = "".join(c for c in s if unicodedata.category(c) != "Mn")
    return re.sub(r"[^a-z]", "", s.lower())


def _norm_tri(val: Optional[str], default: str = "Medium") -> str:
    mapping = {
        "low": "Low",
        "baja": "Low",
        "medium": "Medium",
        "medio": "Medium",
        "med": "Medium",
        "high": "High",
        "alta": "High",
    }
    return mapping.get(_canonical(val), default)


def _norm_awareness(val: Optional[str]) -> str:
    mapping = {
        "unaware": "Unaware",
        "problemaware": "Problem-Aware",
        "problemaaware": "Problem-Aware",
        "problemaconsciente": "Problem-Aware",
        "solutionaware": "Solution-Aware",
        "solucionaware": "Solution-Aware",
        "solucionconsciente": "Solution-Aware",
        "productaware": "Product-Aware",
        "productoaware": "Product-Aware",
        "productoconciente": "Product-Aware",
        "mostaware": "Most Aware",
        "masaware": "Most Aware",
        "masconsciente": "Most Aware",
        "muyaware": "Most Aware",
    }
    return mapping.get(_canonical(val), "Problem-Aware")


def _to_float(val: Any) -> Optional[float]:
    try:
        return float(str(val).strip().replace(",", "."))
    except Exception:
        return None


def _tokenize(name: str) -> List[str]:
    return [
        tok
        for tok in re.findall(r"[a-zA-Z0-9]+", name.lower())
        if tok not in STOPWORDS
    ]


def pct_rank(x: Optional[float], arr: List[Optional[float]]) -> Optional[float]:
    if x is None or not arr:
        return None
    s = sorted(a for a in arr if a is not None)
    if not s:
        return None
    import bisect

    i = bisect.bisect_left(s, x)
    return i / max(1, len(s) - 1)


def nz(x: Optional[float], d: float = 0.0) -> float:
    return d if x is None else x


def _load_baseline_data() -> Dict[str, Any]:
    now = time.time()
    cached = _BASELINE_CACHE.get("data")
    if cached and now - _BASELINE_CACHE.get("ts", 0) < 600:
        return cached
    conn = database.get_connection(DB_PATH)
    rows = database.list_products(conn)
    units: List[float] = []
    conv: List[float] = []
    rating_vals: List[float] = []
    revenue: List[float] = []
    cat_counts: Dict[str, int] = {}
    token_index: Dict[str, set] = {}
    for p in rows:
        extra = p["extra"] if "extra" in p.keys() else {}
        try:
            extra = json.loads(extra) if isinstance(extra, str) else (extra or {})
        except Exception:
            extra = {}
        u = _to_float(extra.get("units_sold"))
        if u is not None:
            units.append(u)
        c = _to_float(extra.get("conversion_rate"))
        if c is not None:
            conv.append(c)
        r = _to_float(extra.get("rating"))
        if r is not None:
            r_norm = max(0.0, min(1.0, (r - 3.0) / 2.0))
            rating_vals.append(r_norm)
        rev = _to_float(extra.get("revenue"))
        if rev is not None:
            revenue.append(rev)
        cat = (p["category"] or "").split(">")[0].strip()
        if cat:
            cat_counts[cat] = cat_counts.get(cat, 0) + 1
        for tok in _tokenize(p["name"] or ""):
            token_index.setdefault(tok, set()).add(p["id"])
    data = {
        "units": units,
        "conv": conv,
        "rating": rating_vals,
        "revenue": revenue,
        "cat_counts": cat_counts,
        "cat_count_list": list(cat_counts.values()),
        "token_index": token_index,
    }
    _BASELINE_CACHE["ts"] = now
    _BASELINE_CACHE["data"] = data
    return data


def _compute_baselines(product: Dict[str, Any]) -> Tuple[str, str]:
    data = _load_baseline_data()
    all_units = data["units"]
    all_conv = data["conv"]
    p_units = pct_rank(_to_float(product.get("units_sold")), all_units)
    p_conv = pct_rank(_to_float(product.get("conversion_rate")), all_conv)
    rating_val = _to_float(product.get("rating"))
    if rating_val is not None:
        p_rate = max(0.0, min(1.0, (rating_val - 3.0) / 2.0))
    else:
        p_rate = None
    desire_signal = 0.45 * nz(p_units, 0) + 0.35 * nz(p_conv, 0) + 0.20 * nz(p_rate, 0)
    if desire_signal > 0.66:
        desire_baseline = "High"
    elif desire_signal < 0.33:
        desire_baseline = "Low"
    else:
        desire_baseline = "Medium"
    if p_units is None or p_conv is None or p_rate is None:
        if desire_baseline == "High":
            desire_baseline = "Medium"
    cat = (product.get("category") or "").split(">")[0].strip()
    cat_counts = data["cat_counts"]
    cat_count = cat_counts.get(cat)
    cat_freq_pct = (
        pct_rank(cat_count, data["cat_count_list"]) if cat_count is not None else None
    )
    tokens = _tokenize(product.get("name", ""))
    candidate_counts: Dict[int, int] = {}
    pid = product.get("id")
    for tok in tokens:
        for other in data["token_index"].get(tok, set()):
            if other == pid:
                continue
            candidate_counts[other] = candidate_counts.get(other, 0) + 1
    name_sim_count = sum(1 for v in candidate_counts.values() if v >= 2)
    if (cat_freq_pct is not None and cat_freq_pct >= 0.70) or name_sim_count >= 8:
        competition_baseline = "High"
    elif (cat_freq_pct is not None and cat_freq_pct <= 0.30) and name_sim_count <= 2:
        competition_baseline = "Low"
    else:
        competition_baseline = "Medium"
    return desire_baseline, competition_baseline


def generate_ba_insights(api_key: str, model: str, product: Dict[str, Any]) -> Tuple[Dict[str, Any], Dict[str, Any], float]:
    sys_msg = (
        "Eres estratega de marketing. Aplicas Breakthrough Advertising sin citar texto. "
        "Devuelve solo JSON con el esquema pedido. Español claro."
    )

    desire_baseline, competition_baseline = _compute_baselines(product)

    fields = [
        "id",
        "name",
        "category",
        "price",
        "rating",
        "units_sold",
        "revenue",
        "conversion_rate",
        "launch_date",
        "date_range",
        "desire",
        "desire_magnitude",
        "awareness_level",
        "competition_level",
    ]
    lines = [f"{k}: {product.get(k)}" for k in fields]
    baseline_line = (
        f"Baselines cuantitativos sugeridos: desire_magnitude={desire_baseline}, "
        f"competition_level={competition_baseline}. Si discrepas, sé conservador."
    )
    url = (product.get("image_url") or "").strip()
    if url and re.match(r"^https?://", url):
        text = (
            "Responde estrictamente con JSON siguiendo este esquema:\n"
            "{ \"grid_updates\": { \"desire\": \"...\", \"desire_magnitude\": \"Low|Medium|High\", "
            "\"awareness_level\": \"Unaware|Problem-Aware|Solution-Aware|Product-Aware|Most Aware\", "
            "\"competition_level\": \"Low|Medium|High\" } }\n" +
            baseline_line + "\n\n" +
            "Datos del producto:\n" + "\n".join(lines)
        )
        content = [
            {"type": "text", "text": text},
            {"type": "image_url", "image_url": {"url": url}},
        ]
    else:
        if url:
            lines.append(f"Image URL: {url}")
        text = (
            "Responde estrictamente con JSON siguiendo este esquema:\n"
            "{ \"grid_updates\": { \"desire\": \"...\", \"desire_magnitude\": \"Low|Medium|High\", "
            "\"awareness_level\": \"Unaware|Problem-Aware|Solution-Aware|Product-Aware|Most Aware\", "
            "\"competition_level\": \"Low|Medium|High\" } }\n" +
            baseline_line + "\n\n" +
            "Datos del producto:\n" + "\n".join(lines)
        )
        content = [{"type": "text", "text": text}]

    messages = [
        {"role": "system", "content": sys_msg},
        {"role": "user", "content": content},
    ]

    start = time.time()
    resp = call_openai_chat(
        api_key,
        model,
        messages,
        temperature=0.2,
        response_format={"type": "json_object"},
    )
    duration = time.time() - start
    usage = resp.get("usage", {})

    try:
        raw = resp["choices"][0]["message"]["content"].strip()
        if raw.startswith("```") and raw.endswith("```"):
            raw = re.sub(r"^```[a-zA-Z]*\n?", "", raw)
            raw = re.sub(r"\n?```$", "", raw)
        data = json.loads(raw)
    except Exception as exc:
        logger.error("Respuesta BA no es JSON: %s", resp)
        raise InvalidJSONError("Respuesta BA no es JSON") from exc

    grid = data.get("grid_updates", {})
    gpt_desire = _norm_tri(grid.get("desire_magnitude"), "Medium")
    gpt_comp = _norm_tri(grid.get("competition_level"), "Medium")
    norm = {
        "desire": grid.get("desire"),
        "desire_magnitude": gpt_desire,
        "awareness_level": _norm_awareness(grid.get("awareness_level")),
        "competition_level": gpt_comp,
    }

    levels = ["Low", "Medium", "High"]

    def _idx(v: str) -> int:
        try:
            return levels.index(v)
        except ValueError:
            return 1

    norm["desire_magnitude"] = levels[
        min(_idx(gpt_desire), _idx(desire_baseline))
    ]
    norm["competition_level"] = levels[
        max(_idx(gpt_comp), _idx(competition_baseline))
    ]

    logger.info(
        "BA insights tokens=%s duration=%.2fs",
        usage.get("total_tokens"),
        duration,
    )
    return norm, usage, duration


def generate_batch_columns(api_key: str, model: str, items: List[Dict[str, Any]]) -> Tuple[Dict[str, Any], Dict[str, str], Dict[str, Any], float]:
    sys_msg = (
        "Eres un analista de marketing. Aplica marcos de Breakthrough Advertising sin citar texto. "
        "Devuelve exclusivamente un JSON cuyas claves son los IDs de producto, y cuyos valores incluyen: "
        "desire (string), desire_magnitude (Low|Medium|High), awareness_level (Unaware|Problem-Aware|Solution-Aware|Product-Aware|Most Aware), "
        "competition_level (Low|Medium|High). No devuelvas comentarios, ni Markdown, ni bloques de código."
    )

    intro_text = (
        "Responde SOLO con un JSON.\n"
        "Raíz: objeto cuyas claves son IDs de producto (string o número).\n"
        "Por cada ID: { \"desire\": string,\n"
        "               \"desire_magnitude\": \"Low|Medium|High\",\n"
        "               \"awareness_level\": \"Unaware|Problem-Aware|Solution-Aware|Product-Aware|Most Aware\",\n"
        "               \"competition_level\": \"Low|Medium|High\" }.\n"
    )

    content: List[Dict[str, Any]] = [{"type": "text", "text": intro_text}]
    for it in items:
        lines = [
            "BEGIN_PRODUCT",
            f"id: {it.get('id')}",
            f"name: {it.get('name')}",
            f"category: {it.get('category')}",
            f"price: {it.get('price')}",
            f"rating: {it.get('rating')}",
            f"units_sold: {it.get('units_sold')}",
            f"revenue: {it.get('revenue')}",
            f"conversion_rate: {it.get('conversion_rate')}",
            f"launch_date: {it.get('launch_date')}",
            f"date_range: {it.get('date_range')}",
        ]
        url = (it.get("image_url") or "").strip()
        if not re.match(r"^https?://", url):
            if url:
                lines.append(f"image_url: {url}")
        lines.append("END_PRODUCT")
        content.append({"type": "text", "text": "\n".join(lines)})
        if url and re.match(r"^https?://", url):
            content.append({"type": "image_url", "image_url": {"url": url}})

    messages = [
        {"role": "system", "content": sys_msg},
        {"role": "user", "content": content},
    ]

    start = time.time()
    resp = call_openai_chat(
        api_key,
        model,
        messages,
        temperature=0.2,
        response_format={"type": "json_object"},
    )
    duration = time.time() - start
    usage = resp.get("usage", {})

    try:
        raw = resp["choices"][0]["message"]["content"].strip()
        if raw.startswith("```") and raw.endswith("```"):
            raw = re.sub(r"^```[a-zA-Z]*\n?", "", raw)
            raw = re.sub(r"\n?```$", "", raw)
        data = json.loads(raw)
    except Exception as exc:
        logger.error("Respuesta IA no es JSON: %s", resp)
        raise InvalidJSONError("Respuesta IA no es JSON") from exc

    if not isinstance(data, dict):
        raise InvalidJSONError("Respuesta IA no es JSON")

    ok: Dict[str, Dict[str, Any]] = {}
    ko: Dict[str, str] = {}
    for it in items:
        pid = str(it.get("id"))
        entry = data.get(pid)
        if not isinstance(entry, dict):
            ko[pid] = "missing"
            continue
        ok[pid] = {
            "desire": entry.get("desire"),
            "desire_magnitude": _norm_tri(entry.get("desire_magnitude")),
            "awareness_level": _norm_awareness(entry.get("awareness_level")),
            "competition_level": _norm_tri(entry.get("competition_level")),
        }

    return ok, ko, usage, duration


# ---------------- Post-import automation orchestrators -----------------


def orchestrate_desire_summary(
    api_key: str,
    model: str,
    items: Sequence[Mapping[str, Any]],
) -> Dict[str, Any]:
    """Call orchestrator E to obtain desire summaries and keywords."""

    if not items:
        return {"items": []}

    payload_items: List[Dict[str, Any]] = []
    for item in items:
        pid = item.get("id")
        if pid is None:
            continue
        payload_items.append(
            {
                "id": str(pid),
                "desire": item.get("desire")
                or item.get("existing_desire")
                or "",
                "title": item.get("title")
                or item.get("name")
                or "",
                "description": item.get("description") or "",
            }
        )

    if not payload_items:
        return {"items": []}

    sys_prompt = (
        "Eres un asistente de marketing. Resume el deseo principal de cada producto para "
        "dropshipping WW.\nReglas:\n- No inventes; usa desire o, si falta, title/description.\n"
        "- 2–3 líneas, máx 90 chars/linea. Sin emojis. Tono analítico.\n"
        "- Devuelve SOLO un bloque JSON válido con:\n"
        "  { \"items\": [ { \"id\": \"...\", \"normalized_text\": [\"l1\",\"l2\",\"l3?\"], \"keywords\": [\"k1\",\"k2\",\"k3\"] } ] }"
    )
    user_payload = {"items": payload_items}
    user_content = "### DATA\n" + json.dumps(user_payload, ensure_ascii=False)

    messages = [
        {"role": "system", "content": sys_prompt},
        {"role": "user", "content": user_content},
    ]

    response = call_openai_chat(
        api_key,
        model,
        messages,
        temperature=0.15,
        response_format={"type": "json_object"},
    )

    raw = response["choices"][0]["message"]["content"].strip()
    try:
        parsed = json.loads(raw)
    except Exception as exc:
        raise InvalidJSONError("Respuesta IA no es JSON") from exc

    if not isinstance(parsed, Mapping):
        raise InvalidJSONError("Respuesta IA no es JSON")

    entries = parsed.get("items")
    if not isinstance(entries, list):
        raise InvalidJSONError("Respuesta IA no es JSON")

    result_items: List[Dict[str, Any]] = []
    for entry in entries:
        if not isinstance(entry, Mapping):
            continue
        pid = entry.get("id")
        if pid is None:
            continue
        lines_raw = entry.get("normalized_text")
        if isinstance(lines_raw, list):
            lines = [str(line).strip() for line in lines_raw if str(line).strip()]
        elif isinstance(lines_raw, str):
            lines = [seg.strip() for seg in lines_raw.splitlines() if seg.strip()]
        else:
            lines = []
        normalized = "\n".join(lines)
        keywords_raw = entry.get("keywords")
        if isinstance(keywords_raw, list):
            keywords = [str(kw).strip() for kw in keywords_raw if str(kw).strip()]
        else:
            keywords = []
        result_items.append(
            {
                "id": str(pid),
                "normalized_text": normalized,
                "keywords": keywords,
            }
        )

    notes_raw = parsed.get("notes")
    if isinstance(notes_raw, list):
        notes = [str(note).strip() for note in notes_raw if str(note).strip()]
    else:
        notes = []
    return {"items": result_items, "notes": notes}

<<<<<<< HEAD

=======
>>>>>>> e96c7d84
def orchestrate_imputation(
    api_key: str,
    model: str,
    items: Sequence[Mapping[str, Any]],
) -> Dict[str, Any]:
    """Call orchestrator D to estimate missing numeric metadata."""

    if not items:
        return {"items": []}

    payload_items: List[Dict[str, Any]] = []
    for item in items:
        pid = item.get("id")
        if pid is None:
            continue
        payload_items.append(
            {
                "id": str(pid),
                "title": item.get("title") or item.get("name") or "",
                "description": item.get("description") or "",
                "category": item.get("category") or "",
            }
        )

    if not payload_items:
        return {"items": []}

    sys_prompt = (
        "Imputa solo si hay base textual mínima. Si no, deja null y explica en notes por id si es necesario.\n"
        "Devuelve SOLO JSON:\n"
        "{ \"items\": [ { \"id\": \"...\", \"review_count\": 12|null, \"image_count\": 4|null } ] }"
    )

    user_payload = {"items": payload_items}
    user_content = "### DATA\n" + json.dumps(user_payload, ensure_ascii=False)

    messages = [
        {"role": "system", "content": sys_prompt},
        {"role": "user", "content": user_content},
    ]

    response = call_openai_chat(
        api_key,
        model,
        messages,
        temperature=0.1,
        response_format={"type": "json_object"},
    )

    raw = response["choices"][0]["message"]["content"].strip()
    try:
        parsed = json.loads(raw)
    except Exception as exc:
        raise InvalidJSONError("Respuesta IA no es JSON") from exc

    if not isinstance(parsed, Mapping):
        raise InvalidJSONError("Respuesta IA no es JSON")

    entries = parsed.get("items")
    if not isinstance(entries, list):
        raise InvalidJSONError("Respuesta IA no es JSON")

    result_items: List[Dict[str, Any]] = []
    for entry in entries:
        if not isinstance(entry, Mapping):
            continue
        pid = entry.get("id")
        if pid is None:
            continue
        result_items.append(
            {
                "id": str(pid),
                "review_count": entry.get("review_count"),
                "image_count": entry.get("image_count"),
            }
        )

    notes_field = parsed.get("notes")
    if isinstance(notes_field, Mapping):
        notes = {str(k): str(v).strip() for k, v in notes_field.items() if str(v).strip()}
    elif isinstance(notes_field, list):
        notes = [str(item).strip() for item in notes_field if str(item).strip()]
    else:
        notes = []

    return {"items": result_items, "notes": notes}

<<<<<<< HEAD

=======
>>>>>>> e96c7d84
# ---------------- Winner Score evaluation -----------------


WINNER_SCORE_FIELDS = [
    "magnitud_deseo",
    "nivel_consciencia",
    "saturacion_mercado",
    "facilidad_anuncio",
    "facilidad_logistica",
    "escalabilidad",
    "engagement_shareability",
    "durabilidad_recurrencia",
]

NUMERIC_FIELD_MAP = {
    "orders": ("magnitud_deseo", False),
    "sellers": ("saturacion_mercado", True),
    "weight": ("facilidad_logistica", True),
}


def compute_numeric_scores(
    metrics: Dict[str, Any],
    ranges: Dict[str, Tuple[float, float]],
) -> Tuple[Dict[str, int], Dict[str, str], Dict[str, str]]:
    """Derive Winner Score sub-scores from numeric metrics.

    Args:
        metrics: Mapping of raw metric values for a product.
        ranges: Precomputed ``min``/``max`` pairs for each metric.

    Returns:
        Three dictionaries: ``scores`` with integer values 1-5, ``justifications``
        with short explanations, and ``sources`` marking variables as
        "data".
    """

    out_scores: Dict[str, int] = {}
    out_justifs: Dict[str, str] = {}
    out_sources: Dict[str, str] = {}

    for metric, (field, reverse) in NUMERIC_FIELD_MAP.items():
        raw_val = metrics.get(metric)
        if raw_val is None or raw_val == "":
            continue
        try:
            val = float(str(raw_val).replace(",", "."))
        except Exception:
            continue
        min_val, max_val = ranges.get(metric, (val, val))
        if max_val == min_val:
            score = 3.0
        else:
            ratio = (val - min_val) / (max_val - min_val)
            if reverse:
                ratio = 1.0 - ratio
            score = 1.0 + ratio * 4.0
        out_scores[field] = int(round(score))
        out_justifs[field] = f"Basado en {metric}: {raw_val}"[:120]
        out_sources[field] = "data"

    return out_scores, out_justifs, out_sources


def build_winner_score_prompt(product: Dict[str, Any]) -> str:
    """Construct the Winner Score prompt for a product.
    The prompt asks the model to rate eight qualitative variables between 1 and
    5 and provide a brief justification for each.  Optional metrics can be
    supplied to give the model additional context.

    Args:
        product: Mapping with keys ``title``/``name``, ``description`` and
            ``category`` describing the product.  An optional ``metrics``
            mapping may contain additional numeric information (e.g. orders,
            revenue).
    Returns:
        A Spanish prompt string to send to the model.
    """

    title = product.get("title") or product.get("name") or ""
    description = product.get("description") or ""
    category = product.get("category") or ""
    metrics = product.get("metrics") or {}
    metrics_lines = []
    if isinstance(metrics, dict) and metrics:
        metrics_lines.append("Métricas opcionales:")
        for k, v in metrics.items():
            metrics_lines.append(f"- {k}: {v}")

    metrics_block = "\n".join(metrics_lines)
    prompt = f"""
Eres un analista de producto experto en e-commerce y dropshipping.
Te doy datos de un producto (título, descripción, categoría, métricas opcionales).
Evalúa del 1 al 5 cada una de estas variables:
- Magnitud del deseo
- Nivel de consciencia del mercado
- Saturación / sofisticación de mercado
- Facilidad de explicar en un anuncio
- Facilidad logística
- Escalabilidad
- Engagement / shareability
- Durabilidad / recurrencia

Título: {title}
Descripción: {description}
Categoría: {category}
{metrics_block}

Devuelve solo en JSON con este formato:
{{
  "magnitud_deseo": X,
  "nivel_consciencia": X,
  "saturacion_mercado": X,
  "facilidad_anuncio": X,
  "facilidad_logistica": X,
  "escalabilidad": X,
  "engagement_shareability": X,
  "durabilidad_recurrencia": X,
  "justificacion": {{
    "magnitud_deseo": "...",
    "nivel_consciencia": "...",
    "saturacion_mercado": "...",
    "facilidad_anuncio": "...",
    "facilidad_logistica": "...",
    "escalabilidad": "...",
    "engagement_shareability": "...",
    "durabilidad_recurrencia": "..."
  }}
}}

Las justificaciones deben ser frases cortas (máx 15 palabras).
"""
    return prompt.strip()


def evaluate_winner_score(
    api_key: str, model: str, product: Dict[str, Any]
) -> Dict[str, Any]:
    """Call OpenAI to obtain Winner Score sub-scores for a product.

    The function returns a mapping with two keys:

    ``scores`` – dictionary of the eight variables with integer values 1–5.

    ``justifications`` – dictionary of short textual explanations for each
    variable (maximum 15 words, trimmed if necessary).
    Args:
        api_key: OpenAI API key.
        model: Identifier of the chat model to use.
        product: Mapping with product information.
    Raises:
        OpenAIError: If the API call fails or returns invalid content.
    """

    metrics = product.get("metrics") or {}
    required = [
        "price",
        "rating",
        "units_sold",
        "revenue",
        "desire",
        "competition",
        "oldness",
    ]
    missing = [k for k in required if metrics.get(k) is None]
    if missing:
        logger.warning("Winner Score missing_fields=%s", missing)
    metrics_filtered = {k: metrics.get(k) for k in required if metrics.get(k) is not None}
    product = product.copy()
    product["metrics"] = metrics_filtered

    prompt = build_winner_score_prompt(product)
    image_url = (product.get("image_url") or "").strip()
    include_image = True
    reason = ""
    cost_est = 0.0
    if image_url:
        include_image = config.include_image_in_ai()
        if not include_image:
            reason = "config"
        else:
            token_est = 85
            cost_est = token_est / 1000.0 * 0.002
            if cost_est > config.get_ai_image_cost_max_usd():
                include_image = False
                reason = "cost"
    if image_url and not include_image:
        logger.info("include_image=false reason=%s", reason)
    elif image_url and include_image:
        logger.info("include_image=true est_cost=%.4f", cost_est)

    if image_url and include_image:
        user_content = [
            {"type": "text", "text": prompt},
            {"type": "image_url", "image_url": {"url": image_url}},
        ]
    else:
        user_content = prompt

    messages = [
        {
            "role": "system",
            "content": "Eres un asistente que responde únicamente con JSON válido.",
        },
        {"role": "user", "content": user_content},
    ]
    resp_json = call_openai_chat(api_key, model, messages)
    try:
        content = resp_json["choices"][0]["message"]["content"].strip()
        raw = json.loads(content)
    except Exception as exc:
        raise OpenAIError(
            f"La respuesta de la IA no está en formato JSON válido: {exc}"
        ) from exc

    scores: Dict[str, int] = {}
    justifs_raw = raw.get("justificacion") or {}
    justifs: Dict[str, str] = {}
    for field in WINNER_SCORE_FIELDS:
        val = raw.get(field)
        try:
            ival = int(val)
        except Exception:
            ival = 3
        if ival < 1:
            ival = 1
        if ival > 5:
            ival = 5
        scores[field] = ival

        jtxt = ""
        if isinstance(justifs_raw, dict):
            jtxt = justifs_raw.get(field, "")
        if isinstance(jtxt, str):
            words = jtxt.strip().split()
            if len(words) > 15:
                jtxt = " ".join(words[:15])
            justifs[field] = jtxt

    return {"scores": scores, "justifications": justifs}

def simplify_product_names(api_key: str, model: str, names: List[str], *, temperature: float = 0.2) -> Dict[str, str]:
    """
    Simplify a list of product names by removing brand names and extra descriptors.

    This helper sends a single request to the Chat Completion API asking the
    model to return a JSON object mapping each original name to a simplified
    version.  It limits the number of names to avoid exceeding token limits.

    Args:
        api_key: OpenAI API key.
        model: Model identifier, e.g. "gpt-4o".
        names: List of full product names to simplify.
        temperature: Temperature parameter for the model.

    Returns:
        A dictionary mapping original names to simplified names.  If parsing fails
        or an error occurs, an empty dict is returned.
    """
    if not names:
        return {}
    # Limit to first 50 names to stay within token limits
    limited = names[:50]
    prompt_lines = []
    prompt_lines.append(
        "Simplifica los siguientes nombres de productos de comercio electrónico. "
        "Para cada nombre, deja solo el término del producto principal, sin marcas, tamaños ni especificaciones. "
        "Devuelve un objeto JSON donde cada clave sea el nombre original y el valor sea el nombre simplificado."
    )
    for n in limited:
        prompt_lines.append(f"- {n}")
    prompt = "\n".join(prompt_lines)
    messages = [
        {"role": "system", "content": "Eres un asistente experto en síntesis de nombres de productos."},
        {"role": "user", "content": prompt},
    ]
    try:
        resp = call_openai_chat(api_key, model, messages, temperature=temperature)
        # We expect a JSON response in the assistant's content
        content = resp['choices'][0]['message']['content']
        simplified = json.loads(content)
        if not isinstance(simplified, dict):
            return {}
        return simplified
    except Exception:
        # If parsing or the API call fails, return an empty mapping
        return {}


def recommend_winner_weights(
    api_key: str,
    model: str,
    samples: List[Dict[str, Any]],
    success_key: str,
) -> Dict[str, Any]:
    """
    Devuelve pesos 0..100 (independientes, NO normalizados) y, si la IA falla o devuelve
    basura, calcula un fallback estadístico por correlación con la señal de éxito.
    Incluye SIEMPRE todas las variables permitidas (incluida 'revenue').
    """
    try:
        allowed = list(winner_calc.ALLOWED_FIELDS)
    except Exception:
        allowed = ["price","rating","units_sold","revenue","desire","competition","oldness","awareness"]

    def _stat_fallback(rows: List[Dict[str, float]], target: str) -> Dict[str, int]:
        # Pearson simple sin numpy, robusto a valores faltantes.
        def _corr(xs, ys):
            n = len(xs)
            if n < 2: return 0.0
            mx = sum(xs)/n; my = sum(ys)/n
            num = sum((x-mx)*(y-my) for x,y in zip(xs,ys))
            denx = sum((x-mx)**2 for x in xs)**0.5
            deny = sum((y-my)**2 for y in ys)**0.5
            return 0.0 if denx==0 or deny==0 else (num/(denx*deny))
        tgt = [float(r.get(target, 0.0)) for r in rows]
        raw = {}
        for k in allowed:
            if k == target:  # aún queremos ponderar target si lo deseas; aquí usamos solo como señal
                # lo dejamos, pero correlación de la variable consigo misma sería 1.0 — no usarla para inflarla
                pass
            xs = [float(r.get(k, 0.0)) for r in rows]
            c = abs(_corr(xs, tgt))
            raw[k] = c
        # Reescala 0..100; si todo cero, da un perfil razonable
        mx = max(raw.values() or [0.0])
        if mx <= 0:
            profile = {"revenue":80,"units_sold":70,"rating":60,"price":55,"desire":45,"competition":35,"oldness":25,"awareness":15}
            return {k:int(profile.get(k,50)) for k in allowed}
        return {k: int(round((v/mx)*100.0)) for k,v in raw.items()}

    # Si no hay muestras, devuelve algo neutro pero válido
    if not samples:
        return {"weights": {k: 50 for k in allowed}, "justification": ""}

    # Construir prompt
    sample_json = json.dumps(samples[:50], ensure_ascii=False)
    prompt = (
        "Eres un optimizador de modelos de e-commerce.\n"
        f"Variables del Winner Score: {allowed}\n"
        f"Señal de éxito a maximizar: '{success_key}'.\n"
        "Devuelve JSON ESTRICTO con pesos 0..100 por variable (independientes, NO normalizados):\n"
        "{\n"
        '  "pesos_0_100": {\n'
        '    "price": 0..100,\n'
        '    "rating": 0..100,\n'
        '    "units_sold": 0..100,\n'
        '    "revenue": 0..100,\n'
        '    "desire": 0..100,\n'
        '    "competition": 0..100,\n'
        '    "oldness": 0..100,\n'
        '    "awareness": 0..100\n'
        "  },\n"
        '  "orden": ["revenue","price",...],\n'
        '  "justificacion": "1-2 frases"\n'
        "}\n"
        "- No normalices para que sumen 100; cada peso es una intensidad 0..100.\n\n"
        "Muestra parcial:\n" + sample_json
    )
    messages = [
        {"role": "system", "content": "Eres un optimizador de modelos para e-commerce."},
        {"role": "user", "content": prompt},
    ]

    parsed = {}
    try:
        resp = call_openai_chat(api_key, model, messages)
        content = resp["choices"][0]["message"]["content"].strip()
        parsed = _extract_json_from_text(content)
    except Exception:
        parsed = {}

    # Leer posibles claves de pesos
    raw = {}
    if isinstance(parsed, dict):
        raw = parsed.get("pesos_0_100") or parsed.get("pesos") or parsed.get("weights") or {}
    justification = (parsed.get("justificacion") or parsed.get("justification") or "") if isinstance(parsed, dict) else ""

    # Reescalar si vino en 0..1 o suma≈1
    try:
        vals = [float(v) for v in raw.values()]
    except Exception:
        vals = []
    if vals:
        all_01 = all(0.0 <= float(v) <= 1.0 for v in vals)
        sum_is_1 = abs(sum(vals) - 1.0) < 1e-6
        if all_01 and (sum_is_1 or max(vals) <= 1.0):
            raw = {k: float(v) * 100.0 for k, v in raw.items()}

    # Completar 0..100, clamp y enteros
    out: Dict[str, int] = {}
    for k in allowed:
        v = raw.get(k, None)
        if v is None:
            continue
        try: v = float(v)
        except Exception: v = None
        if v is None: continue
        v = max(0.0, min(100.0, v))
        out[k] = int(round(v))

    # Si no hay nada útil o todos iguales → fallback estadístico por correlación
    if not out or len(set(out.values())) == 1:
        out = _stat_fallback(samples, success_key)

    # Garantiza todas las claves (si falta alguna tras fallback, rellena 0)
    for k in allowed:
        out.setdefault(k, 0)

    return {"weights": out, "justification": justification}


def _normalise_weight_mapping(raw: Mapping[str, Any]) -> Dict[str, int]:
    cleaned: Dict[str, int] = {}
    for key, value in (raw or {}).items():
        try:
            norm = winner_calc.normalize_weight_key(key)
        except Exception:
            continue
        try:
            val = float(value)
        except Exception:
            continue
        cleaned[norm] = max(0, min(100, int(round(val))))
    return cleaned


def _complete_weight_profile(weights: Dict[str, int], allowed: Sequence[str]) -> Dict[str, int]:
    if not weights:
        weights = {k: 50 for k in allowed}
    else:
        weights = dict(weights)
    for key in allowed:
        weights.setdefault(key, 0)
    return weights


def _sanitize_weight_order(order_raw: Any, allowed: Sequence[str], weights: Mapping[str, int]) -> List[str]:
    order: List[str] = []
    if isinstance(order_raw, list):
        for item in order_raw:
            try:
                norm = winner_calc.normalize_weight_key(item)
            except Exception:
                continue
            if norm not in order and norm in allowed:
                order.append(norm)
    remaining = [k for k in allowed if k not in order]
    remaining.sort(key=lambda key: weights.get(key, 0), reverse=True)
    order.extend(remaining)
    return order


def recommend_weights_from_aggregates(
    api_key: str,
    model: Optional[str],
    aggregates: Mapping[str, Any],
) -> Dict[str, Any]:
    """Request Winner Score weights based on dataset aggregates (Prompt B)."""

    if not api_key:
        raise OpenAIError("Missing API key for winner weight recommendation")
    if not isinstance(aggregates, Mapping):
        raise ValueError("Aggregates must be a mapping")

    allowed = list(getattr(winner_calc, "ALLOWED_FIELDS", [])) or [
        "price",
        "rating",
        "units_sold",
        "revenue",
        "desire",
        "competition",
        "oldness",
        "awareness",
    ]
    model_id = model or "gpt-4o"
    sample_titles_raw = aggregates.get("sample_titles")
    if isinstance(sample_titles_raw, (list, tuple)):
        sample_titles = [str(title) for title in sample_titles_raw]
    else:
        sample_titles = []
    dataset_payload = {
        "aggregates": aggregates,
        "sample_titles": sample_titles,
        "count": int(aggregates.get("total_products", 0) or 0),
    }
    user_content = "### AGGREGATES\n" + json.dumps(dataset_payload, ensure_ascii=False)
    messages = [
        {
            "role": "system",
            "content": (
                "Devuelve pesos 0–100 y order, optimizados para winners WW, basados en aggregates.\n"
                "SOLO JSON:\n"
                '{ "weights": {...}, "order": ["..."], "notes": [], "version": "B.v2" }'
            ),
        },
        {"role": "user", "content": user_content},
    ]
    response = call_openai_chat(
        api_key,
        model_id,
        messages,
        temperature=0.1,
        response_format={"type": "json_object"},
    )
    raw = response["choices"][0]["message"]["content"].strip()
    try:
        parsed = json.loads(raw)
    except Exception as exc:
        raise InvalidJSONError("Respuesta IA no es JSON") from exc

    if not isinstance(parsed, Mapping):
        raise InvalidJSONError("Respuesta IA no es JSON")

    raw_weights_obj = parsed.get("weights")
    if not isinstance(raw_weights_obj, Mapping):
        for alt in ("pesos", "pesos_0_100", "weights_0_100"):
            candidate = parsed.get(alt)
            if isinstance(candidate, Mapping):
                raw_weights_obj = candidate
                break
        else:
            raw_weights_obj = {}
    raw_weights = raw_weights_obj
    weights = _normalise_weight_mapping(raw_weights)
    weights = _complete_weight_profile(weights, allowed)

    order_raw = parsed.get("order") if isinstance(parsed.get("order"), list) else parsed.get("orden")
    order = _sanitize_weight_order(order_raw, allowed, weights)

    notes_field = parsed.get("notes")
    if isinstance(notes_field, list):
        notes = [str(note).strip() for note in notes_field if str(note).strip()]
    elif isinstance(notes_field, Mapping):
        notes = [
            f"{key}: {str(message).strip()}" if key not in (None, "") else str(message).strip()
            for key, message in notes_field.items()
            if str(message).strip()
        ]
    elif isinstance(notes_field, str) and notes_field.strip():
        notes = [notes_field.strip()]
    else:
        notes = []

    version = parsed.get("version") if isinstance(parsed.get("version"), str) else "B.v2"

    return {"weights": weights, "order": order, "notes": notes, "version": version}


def summarize_top_products(api_key: str, model: str, products: List[Dict[str, Any]]) -> str:
    """Generate a brief report highlighting top products based on their scores.

    Args:
        api_key: OpenAI API key.
        model: Chat model identifier.
        products: List of product dicts. Each item should include ``name`` (or
            ``title``) and a mapping of scores under ``scores`` or ``variables``.

    Returns:
        A short natural language summary in Spanish suitable for display in an
        "Insights IA" panel.

    Raises:
        OpenAIError: If the OpenAI API call fails.
    """

    # Build a concise description of each product and its variables
    lines: List[str] = []
    for idx, prod in enumerate(products, 1):
        name = prod.get("name") or prod.get("title") or f"Producto {idx}"
        scores = prod.get("scores") or prod.get("variables") or {}
        score_str = ", ".join(f"{k}: {v}" for k, v in scores.items())
        lines.append(f"{idx}. {name} - {score_str}")
    products_block = "\n".join(lines)

    prompt = (
        "Eres un consultor de producto.\n"
        "A continuación se listan varios productos con sus puntuaciones.\n"
        "Resume en un informe breve cuáles son los 3 productos con mayor potencial según sus scores.\n"
        "Explica en pocas frases qué variables son las más decisivas en su puntuación.\n\n"
        f"{products_block}\n\nInforme breve:"
    )
    messages = [
        {
            "role": "system",
            "content": "Eres un analista que redacta conclusiones claras en español.",
        },
        {"role": "user", "content": prompt},
    ]
    resp = call_openai_chat(api_key, model, messages)
    try:
        return resp["choices"][0]["message"]["content"].strip()
    except Exception as exc:
        raise OpenAIError(f"Respuesta inesperada de OpenAI: {exc}") from exc
def _extract_json_from_text(text: str) -> Dict[str, Any]:
    """Parse the first JSON object found inside ``text``."""

    if not text:
        return {}
    match = _JSON_BLOCK_RE.search(text)
    if match:
        try:
            return json.loads(match.group(1))
        except Exception:
            pass
    try:
        start = text.index("{")
    except ValueError:
        return {}
    depth = 0
    for idx, ch in enumerate(text[start:], start):
        if ch == "{":
            depth += 1
        elif ch == "}":
            depth -= 1
            if depth == 0:
                snippet = text[start : idx + 1]
                try:
                    return json.loads(snippet)
                except Exception:
                    break
    try:
        return json.loads(text)
    except Exception:
        return {}<|MERGE_RESOLUTION|>--- conflicted
+++ resolved
@@ -862,10 +862,6 @@
         notes = []
     return {"items": result_items, "notes": notes}
 
-<<<<<<< HEAD
-
-=======
->>>>>>> e96c7d84
 def orchestrate_imputation(
     api_key: str,
     model: str,
@@ -953,10 +949,6 @@
 
     return {"items": result_items, "notes": notes}
 
-<<<<<<< HEAD
-
-=======
->>>>>>> e96c7d84
 # ---------------- Winner Score evaluation -----------------
 
 
