--- conflicted
+++ resolved
@@ -346,10 +346,6 @@
 
 def build_winner_score_prompt(product: Dict[str, Any]) -> str:
     """Construct the Winner Score v2 prompt for a product.
-<<<<<<< HEAD
-
-=======
->>>>>>> 1224283e
     The prompt asks the model to rate eight qualitative variables between 1 and
     5 and provide a brief justification for each.  Optional metrics can be
     supplied to give the model additional context.
@@ -359,10 +355,6 @@
             ``category`` describing the product.  An optional ``metrics``
             mapping may contain additional numeric information (e.g. orders,
             revenue).
-<<<<<<< HEAD
-
-=======
->>>>>>> 1224283e
     Returns:
         A Spanish prompt string to send to the model.
     """
@@ -371,10 +363,6 @@
     description = product.get("description") or ""
     category = product.get("category") or ""
     metrics = product.get("metrics") or {}
-<<<<<<< HEAD
-
-=======
->>>>>>> 1224283e
     metrics_lines = []
     if isinstance(metrics, dict) and metrics:
         metrics_lines.append("Métricas opcionales:")
@@ -438,18 +426,10 @@
 
     ``justifications`` – dictionary of short textual explanations for each
     variable (maximum 15 words, trimmed if necessary).
-<<<<<<< HEAD
-
-=======
->>>>>>> 1224283e
     Args:
         api_key: OpenAI API key.
         model: Identifier of the chat model to use.
         product: Mapping with product information.
-<<<<<<< HEAD
-
-=======
->>>>>>> 1224283e
     Raises:
         OpenAIError: If the API call fails or returns invalid content.
     """
@@ -550,7 +530,6 @@
     model: str,
     samples: List[Dict[str, Any]],
     success_key: str,
-<<<<<<< HEAD
 ) -> Dict[str, Any]:
     """Ask GPT to propose Winner Score weights with justification."""
 
@@ -570,50 +549,11 @@
     )
     messages = [
         {"role": "system", "content": "Eres un optimizador de modelos para e-commerce."},
-=======
-) -> Dict[str, float]:
-    """Ask GPT to propose weights for Winner Score variables.
-
-    This helper sends a list of sample products, each containing the eight
-    Winner Score variables and a real-world success metric (``success_key``),
-    and asks the model to return a JSON object with normalized weights that
-    best correlate with the provided metric.
-
-    Args:
-        api_key: OpenAI API key.
-        model: Chat model identifier.
-        samples: List of mappings with the eight variables and a success value.
-        success_key: Name of the success metric (e.g. ``orders`` or ``revenue``)
-            included in each sample.
-
-    Returns:
-        Mapping of variable name to weight, normalized so the sum equals 1. If
-        the model does not return valid weights, a uniform distribution is
-        returned instead.
-    """
-
-    if not samples:
-        # no data -> uniform weights
-        return {k: 1.0 / len(WINNER_SCORE_V2_FIELDS) for k in WINNER_SCORE_V2_FIELDS}
-
-    sample_json = json.dumps(samples[:20], ensure_ascii=False)
-    prompt = (
-        "Analiza la siguiente muestra de productos representada como un array JSON. "
-        f"Cada producto incluye un valor '{success_key}' que indica su éxito real y las ocho subpuntuaciones de Winner Score v2. "
-        "Devuelve únicamente un objeto JSON con pesos normalizados (suma=1) para las claves: "
-        + ", ".join(WINNER_SCORE_V2_FIELDS) + "."
-        " Los pesos deben maximizar la correlación con el éxito."\
-    )
-    prompt += "\nMuestra:\n" + sample_json
-    messages = [
-        {"role": "system", "content": "Eres un analista experto en estadística de productos."},
->>>>>>> 1224283e
         {"role": "user", "content": prompt},
     ]
     try:
         resp = call_openai_chat(api_key, model, messages)
         content = resp["choices"][0]["message"]["content"].strip()
-<<<<<<< HEAD
         parsed = json.loads(content)
         if not isinstance(parsed, dict):
             raise ValueError("Respuesta no es un objeto JSON")
@@ -624,24 +564,12 @@
             "weights": {k: 1.0 / len(WINNER_SCORE_V2_FIELDS) for k in WINNER_SCORE_V2_FIELDS},
             "justification": "",
         }
-=======
-        weights = json.loads(content)
-        if not isinstance(weights, dict):
-            raise ValueError("Respuesta no es un objeto JSON")
-    except Exception:
-        # fallback to uniform weights
-        return {k: 1.0 / len(WINNER_SCORE_V2_FIELDS) for k in WINNER_SCORE_V2_FIELDS}
->>>>>>> 1224283e
 
     total = 0.0
     cleaned: Dict[str, float] = {}
     for key in WINNER_SCORE_V2_FIELDS:
         try:
-<<<<<<< HEAD
             val = float(weights_raw.get(key, 0.0))
-=======
-            val = float(weights.get(key, 0.0))
->>>>>>> 1224283e
             if val < 0:
                 val = 0.0
         except Exception:
@@ -649,14 +577,9 @@
         cleaned[key] = val
         total += val
     if total <= 0:
-<<<<<<< HEAD
         return {
             "weights": {k: 1.0 / len(WINNER_SCORE_V2_FIELDS) for k in WINNER_SCORE_V2_FIELDS},
             "justification": justification,
         }
     normalized = {k: v / total for k, v in cleaned.items()}
-    return {"weights": normalized, "justification": justification}
-=======
-        return {k: 1.0 / len(WINNER_SCORE_V2_FIELDS) for k in WINNER_SCORE_V2_FIELDS}
-    return {k: v / total for k, v in cleaned.items()}
->>>>>>> 1224283e
+    return {"weights": normalized, "justification": justification}