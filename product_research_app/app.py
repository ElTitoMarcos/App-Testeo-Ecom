from __future__ import annotations

import csv
import io
import logging
import threading
import time
from itertools import islice
from typing import Any, Dict, Iterable, Iterator, List

from flask import Flask, request

from product_research_app.ai.queue import dequeue_batch, enqueue_post_import
from product_research_app.db import get_db
from product_research_app.services import ai_columns
from product_research_app.services.importer_fast import fast_import_adaptive
from product_research_app.utils.timing import phase


app = Flask(__name__)


IMPORT_STATUS: Dict[str, Dict[str, Any]] = {}
_IMPORT_LOCK = threading.Lock()


logger = logging.getLogger(__name__)


_MAX_IDS_FOR_DEDUPE = 200_000

_POST_IMPORT_TASK_ALIASES = {
    "desire": "desire_summarize",
    "desire_summarize": "desire_summarize",
    "imputacion": "imputacion_campos",
    "imputacion_campos": "imputacion_campos",
}

_POST_IMPORT_CANONICAL_TO_ALIAS = {
    "desire_summarize": "desire",
    "imputacion_campos": "imputacion",
}

<<<<<<< HEAD
_STATE_ALIASES = {
    "": "PENDING",
    "PENDING": "PENDING",
    "QUEUED": "PENDING",
    "RUNNING": "RUNNING",
    "IN_PROGRESS": "RUNNING",
    "DONE": "DONE",
    "SUCCESS": "DONE",
    "COMPLETED": "DONE",
    "ERROR": "ERROR",
    "FAILED": "ERROR",
}

=======
>>>>>>> f0c4291a

def _truthy(value: Any) -> bool:
    if isinstance(value, bool):
        return value
    if value is None:
        return False
    text = str(value).strip().lower()
    return text in {"1", "true", "yes", "on"}


def _canonical_task_name(value: Any) -> str | None:
    if value is None:
        return None
    key = str(value).strip().lower()
    return _POST_IMPORT_TASK_ALIASES.get(key)


def _normalize_post_import_tasks(values: Iterable[Any]) -> list[str]:
    seen: list[str] = []
    for value in values:
        canonical = _canonical_task_name(value)
        if canonical and canonical not in seen:
            seen.append(canonical)
    return seen


def _normalize_product_ids(values: Iterable[Any]) -> list[int]:
    seen: set[int] = set()
    normalized: list[int] = []
    for value in values:
        try:
            num = int(value)
        except Exception:
            continue
        if num <= 0 or num in seen:
            continue
        seen.add(num)
        normalized.append(num)
    return normalized

<<<<<<< HEAD

=======
>>>>>>> f0c4291a
def _chunked(iterable: Iterable[int], size: int) -> Iterator[list[int]]:
    iterator = iter(iterable)
    while True:
        chunk = list(islice(iterator, size))
        if not chunk:
            break
        yield chunk


def _analyze_csv_bytes(csv_bytes: bytes) -> tuple[int, int, set[int]]:
    column_count = 0
    row_count = 0
    id_candidates: set[int] = set()

    if not csv_bytes:
        return column_count, row_count, id_candidates

    text_stream = io.StringIO(csv_bytes.decode("utf-8", errors="ignore"))
    reader = csv.DictReader(text_stream)
    if reader.fieldnames:
        column_count = len(reader.fieldnames)

    for row in reader:
        row_count += 1
        raw_id = row.get("id") or row.get("ID")
        if raw_id in (None, ""):
            continue
        if len(id_candidates) >= _MAX_IDS_FOR_DEDUPE:
            continue
        try:
            candidate = int(str(raw_id).strip())
        except Exception:
            continue
        id_candidates.add(candidate)

    return column_count, row_count, id_candidates


def _count_existing_ids(candidates: set[int]) -> int:
    if not candidates:
        return 0

    db = get_db()
    total = 0
    for chunk in _chunked(sorted(candidates), 900):
        placeholders = ",".join("?" for _ in chunk)
        query = f"SELECT COUNT(*) FROM products WHERE id IN ({placeholders})"
        try:
            row = db.execute(query, tuple(chunk)).fetchone()
        except Exception:
            continue
        if row and row[0] is not None:
            total += int(row[0])
    return total

<<<<<<< HEAD

=======
>>>>>>> f0c4291a
def _enqueue_post_import_tasks(
    task_id: str, product_ids: Iterable[int], task_types: Iterable[str]
) -> Dict[str, int]:
    ids = _normalize_product_ids(product_ids)
    tasks = _normalize_post_import_tasks(task_types)
    if not ids or not tasks:
        logger.debug(
            "import_job[%s] post_import_queue skipped ids=%s tasks=%s",
            task_id,
            len(ids),
            tasks,
        )
        return {}

    counts: Dict[str, int] = {}
    for task_type in tasks:
        inserted = enqueue_post_import(task_type, ids)
        counts[task_type] = inserted
        logger.info(
            "import_job[%s] post_import_queue task=%s inserted=%s total_ids=%s",
            task_id,
            _POST_IMPORT_CANONICAL_TO_ALIAS.get(task_type, task_type),
            inserted,
            len(ids),
        )
    return counts

<<<<<<< HEAD

=======
>>>>>>> f0c4291a
def _round_ms(delta: float) -> int:
    return max(int(round(delta * 1000)), 0)


def _baseline_status(task_id: str) -> Dict[str, Any]:
    return {
        "task_id": task_id,
        "state": "PENDING",
        "processed": 0,
        "total": 0,
        "error": None,
<<<<<<< HEAD
        "eta_ms": 0,
        "phases": [],
=======
        "optimizing": False,
        "t_parse": 0,
        "t_staging": 0,
        "t_upsert": 0,
        "t_commit": 0,
        "t_optimize": 0,
>>>>>>> f0c4291a
        "file_size_bytes": 0,
        "row_count": 0,
        "column_count": 0,
        "total_ms": 0,
<<<<<<< HEAD
        "post_import_ready": False,
        "post_import_tasks": [],
        "started_at": None,
        "finished_at": None,
        "last_progress_at": None,
        "_started_monotonic": None,
=======
        "phases": [],
        "post_import_ready": False,
        "post_import_tasks": [],
>>>>>>> f0c4291a
    }


def _normalize_state_name(value: Any) -> str:
    key = str(value or "").strip().upper()
    return _STATE_ALIASES.get(key, key if key in _STATE_ALIASES.values() else "PENDING")


def _compute_eta_ms(status: Dict[str, Any]) -> int:
    state = status.get("state")
    if state != "RUNNING":
        return 0
    try:
        total = int(status.get("total", 0) or 0)
        processed = int(status.get("processed", 0) or 0)
    except Exception:
        return 0
    if total <= 0 or processed <= 0 or processed >= total:
        return 0
    start = status.get("_started_monotonic")
    if not start:
        return 0
    elapsed = max(time.perf_counter() - float(start), 0.0)
    if elapsed <= 0:
        return 0
    remaining = max(total - processed, 0)
    if remaining <= 0:
        return 0
    estimate = (elapsed / processed) * remaining
    if estimate <= 0:
        return 0
    try:
        return max(int(round(estimate * 1000)), 0)
    except Exception:
        return 0


def _update_status(task_id: str, **updates: Any) -> Dict[str, Any]:
    now = time.time()
    with _IMPORT_LOCK:
        status = IMPORT_STATUS.setdefault(task_id, _baseline_status(task_id))
        status["task_id"] = task_id

        if "state" in updates:
            updates["state"] = _normalize_state_name(updates["state"])

        if "done" in updates and "processed" not in updates:
            updates["processed"] = updates.pop("done")
        else:
            updates.pop("done", None)

        if "imported" in updates and "processed" not in updates:
            updates["processed"] = updates.pop("imported")
        else:
            updates.pop("imported", None)

        updates.pop("status", None)
        updates.pop("stage", None)

        if "total" in updates:
            try:
                updates["total"] = max(
                    int(updates["total"]), int(status.get("total", 0) or 0)
                )
            except Exception:
                updates.pop("total", None)

        if "processed" in updates:
            try:
                updates["processed"] = max(
                    int(updates["processed"]), int(status.get("processed", 0) or 0)
                )
            except Exception:
                updates.pop("processed", None)
            else:
                updates.setdefault("last_progress_at", now)

        if "optimizing" in updates:
            updates["optimizing"] = bool(updates["optimizing"])

        for key in ("row_count", "column_count", "file_size_bytes", "total_ms", "t_optimize"):
            if key in updates:
                try:
                    updates[key] = int(updates[key])
                except Exception:
                    updates.pop(key, None)

<<<<<<< HEAD
=======
        for key in ("row_count", "column_count", "file_size_bytes", "total_ms"):
            if key in updates:
                try:
                    updates[key] = int(updates[key])
                except Exception:
                    updates.pop(key, None)

>>>>>>> f0c4291a
        if "phases" in updates:
            try:
                normalized = []
                for item in updates["phases"] or []:
                    if isinstance(item, dict):
                        name = str(item.get("name", ""))
                        ms_val = item.get("ms", 0)
                    elif isinstance(item, (list, tuple)) and item:
                        name = str(item[0])
                        ms_val = item[1] if len(item) > 1 else 0
                    else:
                        continue
                    try:
                        ms_int = int(ms_val)
                    except Exception:
                        continue
                    normalized.append({"name": name, "ms": ms_int})
                updates["phases"] = normalized
            except Exception:
                updates.pop("phases", None)

        if "post_import_ready" in updates:
            updates["post_import_ready"] = bool(updates["post_import_ready"])

        if "post_import_tasks" in updates:
            try:
                updates["post_import_tasks"] = _normalize_post_import_tasks(
                    updates["post_import_tasks"] or []
                )
            except Exception:
                updates["post_import_tasks"] = []

<<<<<<< HEAD
        new_state = updates.get("state") or status.get("state", "PENDING")
        if new_state == "RUNNING" and not status.get("_started_monotonic"):
            status["_started_monotonic"] = time.perf_counter()
        if new_state == "RUNNING" and not status.get("started_at"):
            status["started_at"] = now
        if new_state in {"DONE", "ERROR"} and not updates.get("finished_at"):
            updates["finished_at"] = now

        if new_state == "RUNNING":
            updates.setdefault("started_at", status.get("started_at") or now)
            updates["_started_monotonic"] = status.get("_started_monotonic") or time.perf_counter()
        elif new_state in {"DONE", "ERROR"}:
            updates.setdefault("_started_monotonic", status.get("_started_monotonic"))
            updates.setdefault("eta_ms", 0)

=======
>>>>>>> f0c4291a
        status.update(updates)

        if status.get("total", 0) < status.get("processed", 0):
            status["total"] = status.get("processed", 0)

        state_after = status.get("state", "PENDING")
        if state_after == "RUNNING" and not status.get("_started_monotonic"):
            status["_started_monotonic"] = time.perf_counter()
        status["eta_ms"] = _compute_eta_ms(status)

        return {k: v for k, v in status.items() if not str(k).startswith("_")}


def _get_status(task_id: str) -> Dict[str, Any] | None:
    with _IMPORT_LOCK:
        data = IMPORT_STATUS.get(task_id)
        if not data:
            return None
        return {k: v for k, v in data.items() if not str(k).startswith("_")}


@app.post("/upload")
def upload():
    file = request.files.get("file")
    if file is None:
        return {"error": "missing_file"}, 400

    task_id = str(int(time.time() * 1000))
    raw_tasks = request.form.getlist("post_import_tasks")
    if not raw_tasks:
        if _truthy(request.form.get("post_import_desire")):
            raw_tasks.append("desire")
        if _truthy(request.form.get("post_import_imputacion")):
            raw_tasks.append("imputacion")
    post_import_tasks = tuple(_normalize_post_import_tasks(raw_tasks))

    _update_status(
        task_id,
        filename=file.filename or None,
        post_import_tasks=list(post_import_tasks),
        post_import_ready=False,
    )

    phase_records: list[Dict[str, int]] = []

    def record_phase(info: Dict[str, Any]) -> None:
        name = str(info.get("name", ""))
        try:
            ms_val = int(info.get("ms", 0))
        except Exception:
            ms_val = 0
        phase_records.append({"name": name, "ms": ms_val})
        _update_status(task_id, phases=[dict(item) for item in phase_records])

    total_start = time.perf_counter()
    csv_bytes = b""
    read_phase: Dict[str, Any] | None = None
    try:
        with phase("read_file") as ph:
            read_phase = ph
            csv_bytes = file.read()
    finally:
        if read_phase is not None:
            record_phase(read_phase)

    file_size = len(csv_bytes or b"")
    _update_status(task_id, file_size_bytes=file_size)

    def run():
<<<<<<< HEAD
        _update_status(task_id, state="RUNNING")
=======
        _update_status(task_id, state="running", stage="running")
>>>>>>> f0c4291a
        row_count_source = 0
        column_count = 0
        existing_ids_count = 0
        rows_imported = 0
        id_candidates: set[int] = set()
        optimize = None
        product_ids: List[int] = []
        post_ready = False
        post_counts: Dict[str, int] = {}

        def cb(**payload):
            _update_status(task_id, **payload)

        try:
            parse_phase: Dict[str, Any] | None = None
            try:
                with phase("parse_csv") as ph:
                    parse_phase = ph
                    column_count, row_count_source, id_candidates = _analyze_csv_bytes(csv_bytes)
            finally:
                if parse_phase is not None:
                    record_phase(parse_phase)
            _update_status(
                task_id,
                row_count=row_count_source,
                column_count=column_count,
            )
            logger.info(
                "import_job[%s] parse_csv rows=%d columns=%d id_candidates=%d",
                task_id,
                row_count_source,
                column_count,
                len(id_candidates),
            )

            dedupe_phase: Dict[str, Any] | None = None
            try:
                with phase("dedupe_prepare") as ph:
                    dedupe_phase = ph
                    existing_ids_count = _count_existing_ids(id_candidates)
            finally:
                if dedupe_phase is not None:
                    record_phase(dedupe_phase)
            logger.info(
                "import_job[%s] dedupe_prepare existing_ids=%d",
                task_id,
                existing_ids_count,
            )
            id_candidates.clear()

            db_phase: Dict[str, Any] | None = None
            try:
                with phase("db_bulk_insert") as ph:
                    db_phase = ph
                    optimize = fast_import_adaptive(
                        csv_bytes,
                        status_cb=cb,
                        phase_recorder=record_phase,
                    )
            finally:
                if db_phase is not None:
                    record_phase(db_phase)

            rows_imported = int(getattr(optimize, "rows_imported", 0) or 0)
            product_ids = _normalize_product_ids(
                getattr(optimize, "product_ids", [])
            )
            snapshot = _get_status(task_id) or {}
<<<<<<< HEAD
            prev_processed = int(snapshot.get("processed", 0) or 0)
            prev_total = int(snapshot.get("total", 0) or 0)
            processed_val = max(prev_processed, rows_imported)
            expected_total = row_count_source or processed_val
            total_val = max(prev_total, expected_total, processed_val)
            _update_status(
                task_id,
                processed=processed_val,
                total=total_val,
                row_count=row_count_source,
                column_count=column_count,
            )
            _update_status(task_id, state="DONE")

            post_phase: Dict[str, Any] | None = None
            try:
                with phase("post_import_queue") as ph:
                    post_phase = ph
                    post_counts = _enqueue_post_import_tasks(
                        task_id, product_ids, post_import_tasks
                    )
                    post_ready = bool(product_ids and post_import_tasks)
                    _update_status(
                        task_id,
                        post_import_ready=post_ready,
                        post_import_tasks=list(post_import_tasks),
                    )
            finally:
                if post_phase is not None:
                    record_phase(post_phase)
=======
            done_val = max(int(snapshot.get("done", 0) or 0), rows_imported)
            total_val = max(int(snapshot.get("total", 0) or 0), done_val)
            _update_status(
                task_id,
                done=done_val,
                total=total_val,
                imported=rows_imported,
                row_count=row_count_source,
                column_count=column_count,
            )
            _update_status(task_id, state="done")
>>>>>>> f0c4291a

            post_phase: Dict[str, Any] | None = None
            try:
                with phase("post_import_queue") as ph:
                    post_phase = ph
                    post_counts = _enqueue_post_import_tasks(
                        task_id, product_ids, post_import_tasks
                    )
                    post_ready = bool(product_ids and post_import_tasks)
                    _update_status(
                        task_id,
                        post_import_ready=post_ready,
                        post_import_tasks=list(post_import_tasks),
                    )
            finally:
                if post_phase is not None:
                    record_phase(post_phase)

            def do_opt():
                t0 = time.time()
                try:
                    _update_status(task_id, optimizing=True)
                    if callable(optimize):
                        optimize()
                except Exception as exc:
                    _update_status(
                        task_id,
                        optimizing=False,
                        t_optimize=_round_ms(time.time() - t0),
                        error=str(exc),
                    )
                else:
                    _update_status(
                        task_id,
                        optimizing=False,
                        t_optimize=_round_ms(time.time() - t0),
                    )

            if callable(optimize):
                threading.Thread(target=do_opt, daemon=True).start()

        except Exception as exc:
            logger.exception("import_job[%s] failed", task_id)
<<<<<<< HEAD
            _update_status(task_id, state="ERROR", error=str(exc))
=======
            _update_status(task_id, state="error", error=str(exc))
>>>>>>> f0c4291a
        finally:
            total_elapsed_ms = int(round((time.perf_counter() - total_start) * 1000))
            _update_status(
                task_id,
                total_ms=total_elapsed_ms,
                file_size_bytes=file_size,
                row_count=row_count_source,
                column_count=column_count,
                phases=[dict(item) for item in phase_records],
                post_import_ready=post_ready,
                post_import_tasks=list(post_import_tasks),
            )
            logger.info(
                "import_job[%s] summary rows=%d columns=%d file_size=%dB existing_ids=%d imported=%d total_ms=%d post_tasks=%s post_counts=%s",
                task_id,
                row_count_source,
                column_count,
                file_size,
                existing_ids_count,
                rows_imported,
                total_elapsed_ms,
                list(post_import_tasks),
                post_counts,
            )

    threading.Thread(target=run, daemon=True).start()
    return {"task_id": task_id}, 202


@app.get("/_import_status")
def import_status():
    task_id = request.args.get("task_id", "")
    if not task_id:
        return {
            "task_id": "",
            "state": "PENDING",
            "processed": 0,
            "total": 0,
            "phases": [],
            "eta_ms": 0,
            "error": None,
<<<<<<< HEAD
=======
            "optimizing": False,
            "file_size_bytes": 0,
            "row_count": 0,
            "column_count": 0,
            "total_ms": 0,
            "phases": [],
>>>>>>> f0c4291a
            "post_import_ready": False,
            "post_import_tasks": [],
        }, 200

    status = _get_status(task_id)
    if status is None:
        return {
            "task_id": task_id,
            "state": "PENDING",
            "processed": 0,
            "total": 0,
            "phases": [],
            "eta_ms": 0,
            "error": None,
<<<<<<< HEAD
=======
            "optimizing": False,
            "file_size_bytes": 0,
            "row_count": 0,
            "column_count": 0,
            "total_ms": 0,
            "phases": [],
>>>>>>> f0c4291a
            "post_import_ready": False,
            "post_import_tasks": [],
        }, 200

    response: Dict[str, Any] = {
        "task_id": task_id,
        "state": status.get("state", "PENDING"),
        "processed": int(status.get("processed", 0) or 0),
        "total": int(status.get("total", 0) or 0),
        "phases": status.get("phases", []),
        "eta_ms": int(status.get("eta_ms", 0) or 0),
        "error": status.get("error"),
        "post_import_ready": bool(status.get("post_import_ready")),
        "post_import_tasks": status.get("post_import_tasks", []),
    }

    for numeric_key in ("file_size_bytes", "row_count", "column_count", "total_ms"):
        if numeric_key in status and status[numeric_key] is not None:
            try:
                response[numeric_key] = int(status[numeric_key])
            except Exception:
                response[numeric_key] = 0

    for optional_key in ("filename", "started_at", "finished_at"):
        if optional_key in status and status[optional_key] is not None:
            response[optional_key] = status[optional_key]

    return response


@app.post("/api/ai/run_post_import")
def run_post_import_tasks():
    payload = request.get_json(silent=True) or {}
    raw_tasks = payload.get("tasks") or []
    if not isinstance(raw_tasks, (list, tuple, set)):
        raw_tasks = [raw_tasks]
    normalized = _normalize_post_import_tasks(raw_tasks)
    if not normalized:
        return {"error": "invalid_tasks"}, 400

    try:
        limit_val = int(payload.get("limit", 200))
    except Exception:
        limit_val = 200
    limit_val = max(1, min(limit_val, 1000))

    alias_map = {
        task_type: _POST_IMPORT_CANONICAL_TO_ALIAS.get(task_type, task_type)
        for task_type in normalized
    }

    drained: Dict[str, List[int]] = {}
    drained_counts: Dict[str, int] = {}
    for task_type in normalized:
        ids = dequeue_batch(task_type, limit_val)
        drained[task_type] = ids
        drained_counts[task_type] = len(ids)

    union_ids = sorted({pid for ids in drained.values() for pid in ids})
    ai_result: Dict[str, Any] = {}
    pending_ids: list[int] = []

    if union_ids:
        try:
            ai_result = ai_columns.fill_ai_columns(union_ids)
        except Exception as exc:
            for task_type, ids in drained.items():
                if ids:
                    enqueue_post_import(task_type, ids)
            logger.exception(
                "run_post_import failed tasks=%s limit=%s", normalized, limit_val
            )
            return {"error": str(exc)}, 500

        pending_ids = _normalize_product_ids(ai_result.get("pending_ids") or [])
        if pending_ids:
            for task_type in normalized:
                enqueue_post_import(task_type, pending_ids)
    else:
        ai_result = {
            "ok": {},
            "ko": {},
            "counts": {
                "n_importados": 0,
                "n_para_ia": 0,
                "n_procesados": 0,
                "n_omitidos_por_valor_existente": 0,
                "n_reintentados": 0,
                "n_error_definitivo": 0,
                "truncated": False,
                "cost_estimated_usd": 0.0,
            },
            "pending_ids": [],
        }

    processed_ids = set(
        _normalize_product_ids((ai_result.get("ok") or {}).keys())
    )
    failed_ids = set(
        _normalize_product_ids((ai_result.get("ko") or {}).keys())
    )

    results: Dict[str, Dict[str, int]] = {}
    for task_type in normalized:
        alias = alias_map[task_type]
        ids = drained.get(task_type, [])
        processed = sum(1 for pid in ids if pid in processed_ids)
        failed = sum(1 for pid in ids if pid in failed_ids and pid not in processed_ids)
        pending = max(len(ids) - processed - failed, 0)
        results[alias] = {
            "requested": len(ids),
            "processed": processed,
            "failed": failed,
            "pending": pending,
        }

    remaining: Dict[str, int] = {}
    has_more = False
    conn = get_db()
    for task_type in normalized:
        alias = alias_map[task_type]
        try:
            row = conn.execute(
                "SELECT COUNT(*) FROM ai_task_queue WHERE task_type = ?",
                (task_type,),
            ).fetchone()
            count = int(row[0]) if row and row[0] is not None else 0
        except Exception:
            count = 0
        remaining[alias] = count
        if count:
            has_more = True
    if pending_ids:
        has_more = True

    logger.info(
        "run_post_import tasks=%s limit=%s drained=%s processed=%s has_more=%s pending_ids=%s",
        normalized,
        limit_val,
        drained_counts,
        ai_result.get("counts", {}),
        has_more,
        len(pending_ids),
    )

    return {
        "ok": True,
        "results": results,
        "details": ai_result,
        "has_more": has_more,
        "remaining": remaining,
    }


@app.post("/api/ai/run_post_import")
def run_post_import_tasks():
    payload = request.get_json(silent=True) or {}
    raw_tasks = payload.get("tasks") or []
    if not isinstance(raw_tasks, (list, tuple, set)):
        raw_tasks = [raw_tasks]
    normalized = _normalize_post_import_tasks(raw_tasks)
    if not normalized:
        return {"error": "invalid_tasks"}, 400

    try:
        limit_val = int(payload.get("limit", 200))
    except Exception:
        limit_val = 200
    limit_val = max(1, min(limit_val, 1000))

    alias_map = {
        task_type: _POST_IMPORT_CANONICAL_TO_ALIAS.get(task_type, task_type)
        for task_type in normalized
    }

    drained: Dict[str, List[int]] = {}
    drained_counts: Dict[str, int] = {}
    for task_type in normalized:
        ids = dequeue_batch(task_type, limit_val)
        drained[task_type] = ids
        drained_counts[task_type] = len(ids)

    union_ids = sorted({pid for ids in drained.values() for pid in ids})
    ai_result: Dict[str, Any] = {}
    pending_ids: list[int] = []

    if union_ids:
        try:
            ai_result = ai_columns.fill_ai_columns(union_ids)
        except Exception as exc:
            for task_type, ids in drained.items():
                if ids:
                    enqueue_post_import(task_type, ids)
            logger.exception(
                "run_post_import failed tasks=%s limit=%s", normalized, limit_val
            )
            return {"error": str(exc)}, 500

        pending_ids = _normalize_product_ids(ai_result.get("pending_ids") or [])
        if pending_ids:
            for task_type in normalized:
                enqueue_post_import(task_type, pending_ids)
    else:
        ai_result = {
            "ok": {},
            "ko": {},
            "counts": {
                "n_importados": 0,
                "n_para_ia": 0,
                "n_procesados": 0,
                "n_omitidos_por_valor_existente": 0,
                "n_reintentados": 0,
                "n_error_definitivo": 0,
                "truncated": False,
                "cost_estimated_usd": 0.0,
            },
            "pending_ids": [],
        }

    processed_ids = set(
        _normalize_product_ids((ai_result.get("ok") or {}).keys())
    )
    failed_ids = set(
        _normalize_product_ids((ai_result.get("ko") or {}).keys())
    )

    results: Dict[str, Dict[str, int]] = {}
    for task_type in normalized:
        alias = alias_map[task_type]
        ids = drained.get(task_type, [])
        processed = sum(1 for pid in ids if pid in processed_ids)
        failed = sum(1 for pid in ids if pid in failed_ids and pid not in processed_ids)
        pending = max(len(ids) - processed - failed, 0)
        results[alias] = {
            "requested": len(ids),
            "processed": processed,
            "failed": failed,
            "pending": pending,
        }

    remaining: Dict[str, int] = {}
    has_more = False
    conn = get_db()
    for task_type in normalized:
        alias = alias_map[task_type]
        try:
            row = conn.execute(
                "SELECT COUNT(*) FROM ai_task_queue WHERE task_type = ?",
                (task_type,),
            ).fetchone()
            count = int(row[0]) if row and row[0] is not None else 0
        except Exception:
            count = 0
        remaining[alias] = count
        if count:
            has_more = True
    if pending_ids:
        has_more = True

    logger.info(
        "run_post_import tasks=%s limit=%s drained=%s processed=%s has_more=%s pending_ids=%s",
        normalized,
        limit_val,
        drained_counts,
        ai_result.get("counts", {}),
        has_more,
        len(pending_ids),
    )

    return {
        "ok": True,
        "results": results,
        "details": ai_result,
        "has_more": has_more,
        "remaining": remaining,
    }


if __name__ == "__main__":
    app.run(host="127.0.0.1", port=8000, threaded=True, use_reloader=False)<|MERGE_RESOLUTION|>--- conflicted
+++ resolved
@@ -41,7 +41,6 @@
     "imputacion_campos": "imputacion",
 }
 
-<<<<<<< HEAD
 _STATE_ALIASES = {
     "": "PENDING",
     "PENDING": "PENDING",
@@ -54,9 +53,6 @@
     "ERROR": "ERROR",
     "FAILED": "ERROR",
 }
-
-=======
->>>>>>> f0c4291a
 
 def _truthy(value: Any) -> bool:
     if isinstance(value, bool):
@@ -97,10 +93,6 @@
         normalized.append(num)
     return normalized
 
-<<<<<<< HEAD
-
-=======
->>>>>>> f0c4291a
 def _chunked(iterable: Iterable[int], size: int) -> Iterator[list[int]]:
     iterator = iter(iterable)
     while True:
@@ -156,10 +148,6 @@
             total += int(row[0])
     return total
 
-<<<<<<< HEAD
-
-=======
->>>>>>> f0c4291a
 def _enqueue_post_import_tasks(
     task_id: str, product_ids: Iterable[int], task_types: Iterable[str]
 ) -> Dict[str, int]:
@@ -187,10 +175,6 @@
         )
     return counts
 
-<<<<<<< HEAD
-
-=======
->>>>>>> f0c4291a
 def _round_ms(delta: float) -> int:
     return max(int(round(delta * 1000)), 0)
 
@@ -202,33 +186,18 @@
         "processed": 0,
         "total": 0,
         "error": None,
-<<<<<<< HEAD
         "eta_ms": 0,
         "phases": [],
-=======
-        "optimizing": False,
-        "t_parse": 0,
-        "t_staging": 0,
-        "t_upsert": 0,
-        "t_commit": 0,
-        "t_optimize": 0,
->>>>>>> f0c4291a
         "file_size_bytes": 0,
         "row_count": 0,
         "column_count": 0,
         "total_ms": 0,
-<<<<<<< HEAD
         "post_import_ready": False,
         "post_import_tasks": [],
         "started_at": None,
         "finished_at": None,
         "last_progress_at": None,
         "_started_monotonic": None,
-=======
-        "phases": [],
-        "post_import_ready": False,
-        "post_import_tasks": [],
->>>>>>> f0c4291a
     }
 
 
@@ -316,16 +285,6 @@
                 except Exception:
                     updates.pop(key, None)
 
-<<<<<<< HEAD
-=======
-        for key in ("row_count", "column_count", "file_size_bytes", "total_ms"):
-            if key in updates:
-                try:
-                    updates[key] = int(updates[key])
-                except Exception:
-                    updates.pop(key, None)
-
->>>>>>> f0c4291a
         if "phases" in updates:
             try:
                 normalized = []
@@ -358,7 +317,6 @@
             except Exception:
                 updates["post_import_tasks"] = []
 
-<<<<<<< HEAD
         new_state = updates.get("state") or status.get("state", "PENDING")
         if new_state == "RUNNING" and not status.get("_started_monotonic"):
             status["_started_monotonic"] = time.perf_counter()
@@ -373,9 +331,6 @@
         elif new_state in {"DONE", "ERROR"}:
             updates.setdefault("_started_monotonic", status.get("_started_monotonic"))
             updates.setdefault("eta_ms", 0)
-
-=======
->>>>>>> f0c4291a
         status.update(updates)
 
         if status.get("total", 0) < status.get("processed", 0):
@@ -445,11 +400,7 @@
     _update_status(task_id, file_size_bytes=file_size)
 
     def run():
-<<<<<<< HEAD
         _update_status(task_id, state="RUNNING")
-=======
-        _update_status(task_id, state="running", stage="running")
->>>>>>> f0c4291a
         row_count_source = 0
         column_count = 0
         existing_ids_count = 0
@@ -518,7 +469,6 @@
                 getattr(optimize, "product_ids", [])
             )
             snapshot = _get_status(task_id) or {}
-<<<<<<< HEAD
             prev_processed = int(snapshot.get("processed", 0) or 0)
             prev_total = int(snapshot.get("total", 0) or 0)
             processed_val = max(prev_processed, rows_imported)
@@ -549,19 +499,6 @@
             finally:
                 if post_phase is not None:
                     record_phase(post_phase)
-=======
-            done_val = max(int(snapshot.get("done", 0) or 0), rows_imported)
-            total_val = max(int(snapshot.get("total", 0) or 0), done_val)
-            _update_status(
-                task_id,
-                done=done_val,
-                total=total_val,
-                imported=rows_imported,
-                row_count=row_count_source,
-                column_count=column_count,
-            )
-            _update_status(task_id, state="done")
->>>>>>> f0c4291a
 
             post_phase: Dict[str, Any] | None = None
             try:
@@ -605,11 +542,7 @@
 
         except Exception as exc:
             logger.exception("import_job[%s] failed", task_id)
-<<<<<<< HEAD
             _update_status(task_id, state="ERROR", error=str(exc))
-=======
-            _update_status(task_id, state="error", error=str(exc))
->>>>>>> f0c4291a
         finally:
             total_elapsed_ms = int(round((time.perf_counter() - total_start) * 1000))
             _update_status(
@@ -651,15 +584,6 @@
             "phases": [],
             "eta_ms": 0,
             "error": None,
-<<<<<<< HEAD
-=======
-            "optimizing": False,
-            "file_size_bytes": 0,
-            "row_count": 0,
-            "column_count": 0,
-            "total_ms": 0,
-            "phases": [],
->>>>>>> f0c4291a
             "post_import_ready": False,
             "post_import_tasks": [],
         }, 200
@@ -674,15 +598,6 @@
             "phases": [],
             "eta_ms": 0,
             "error": None,
-<<<<<<< HEAD
-=======
-            "optimizing": False,
-            "file_size_bytes": 0,
-            "row_count": 0,
-            "column_count": 0,
-            "total_ms": 0,
-            "phases": [],
->>>>>>> f0c4291a
             "post_import_ready": False,
             "post_import_tasks": [],
         }, 200
