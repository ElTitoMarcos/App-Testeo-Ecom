--- conflicted
+++ resolved
@@ -6,7 +6,6 @@
 import threading
 import time
 from itertools import islice
-<<<<<<< HEAD
 from typing import Any, Dict, Iterable, Iterator, List
 
 from flask import Flask, request
@@ -14,13 +13,6 @@
 from product_research_app.ai.queue import dequeue_batch, enqueue_post_import
 from product_research_app.db import get_db
 from product_research_app.services import ai_columns
-=======
-from typing import Any, Dict, Iterable, Iterator
-
-from flask import Flask, request
-
-from product_research_app.db import get_db
->>>>>>> 003e5142
 from product_research_app.services.importer_fast import fast_import_adaptive
 from product_research_app.utils.timing import phase
 
@@ -37,7 +29,6 @@
 
 _MAX_IDS_FOR_DEDUPE = 200_000
 
-<<<<<<< HEAD
 _POST_IMPORT_TASK_ALIASES = {
     "desire": "desire_summarize",
     "desire_summarize": "desire_summarize",
@@ -90,9 +81,6 @@
         normalized.append(num)
     return normalized
 
-=======
->>>>>>> 003e5142
-
 def _chunked(iterable: Iterable[int], size: int) -> Iterator[list[int]]:
     iterator = iter(iterable)
     while True:
@@ -148,8 +136,6 @@
             total += int(row[0])
     return total
 
-
-<<<<<<< HEAD
 def _enqueue_post_import_tasks(
     task_id: str, product_ids: Iterable[int], task_types: Iterable[str]
 ) -> Dict[str, int]:
@@ -176,18 +162,6 @@
             len(ids),
         )
     return counts
-=======
-def _enqueue_post_import_tasks(task_id: str, rows_imported: int) -> int:
-    """Placeholder for post-import asynchronous work."""
-
-    logger.debug(
-        "import_job[%s] post_import_queue noop rows_imported=%s",
-        task_id,
-        rows_imported,
-    )
-    return 0
->>>>>>> 003e5142
-
 
 def _round_ms(delta: float) -> int:
     return max(int(round(delta * 1000)), 0)
@@ -214,11 +188,8 @@
         "column_count": 0,
         "total_ms": 0,
         "phases": [],
-<<<<<<< HEAD
         "post_import_ready": False,
         "post_import_tasks": [],
-=======
->>>>>>> 003e5142
     }
 
 
@@ -283,7 +254,6 @@
             except Exception:
                 updates.pop("phases", None)
 
-<<<<<<< HEAD
         if "post_import_ready" in updates:
             updates["post_import_ready"] = bool(updates["post_import_ready"])
 
@@ -294,9 +264,6 @@
                 )
             except Exception:
                 updates["post_import_tasks"] = []
-
-=======
->>>>>>> 003e5142
         status.update(updates)
         if status.get("total", 0) < status.get("done", 0):
             status["total"] = status.get("done", 0)
@@ -389,12 +356,9 @@
         rows_imported = 0
         id_candidates: set[int] = set()
         optimize = None
-<<<<<<< HEAD
         product_ids: List[int] = []
         post_ready = False
         post_counts: Dict[str, int] = {}
-=======
->>>>>>> 003e5142
 
         def cb(**payload):
             _update_status(task_id, **payload)
@@ -466,7 +430,6 @@
             try:
                 with phase("post_import_queue") as ph:
                     post_phase = ph
-<<<<<<< HEAD
                     post_counts = _enqueue_post_import_tasks(
                         task_id, product_ids, post_import_tasks
                     )
@@ -476,9 +439,6 @@
                         post_import_ready=post_ready,
                         post_import_tasks=list(post_import_tasks),
                     )
-=======
-                    _enqueue_post_import_tasks(task_id, rows_imported)
->>>>>>> 003e5142
             finally:
                 if post_phase is not None:
                     record_phase(post_phase)
@@ -518,17 +478,11 @@
                 row_count=row_count_source,
                 column_count=column_count,
                 phases=[dict(item) for item in phase_records],
-<<<<<<< HEAD
                 post_import_ready=post_ready,
                 post_import_tasks=list(post_import_tasks),
             )
             logger.info(
                 "import_job[%s] summary rows=%d columns=%d file_size=%dB existing_ids=%d imported=%d total_ms=%d post_tasks=%s post_counts=%s",
-=======
-            )
-            logger.info(
-                "import_job[%s] summary rows=%d columns=%d file_size=%dB existing_ids=%d imported=%d total_ms=%d",
->>>>>>> 003e5142
                 task_id,
                 row_count_source,
                 column_count,
@@ -536,11 +490,8 @@
                 existing_ids_count,
                 rows_imported,
                 total_elapsed_ms,
-<<<<<<< HEAD
                 list(post_import_tasks),
                 post_counts,
-=======
->>>>>>> 003e5142
             )
 
     threading.Thread(target=run, daemon=True).start()
@@ -565,11 +516,8 @@
             "column_count": 0,
             "total_ms": 0,
             "phases": [],
-<<<<<<< HEAD
             "post_import_ready": False,
             "post_import_tasks": [],
-=======
->>>>>>> 003e5142
         }, 200
 
     status = _get_status(task_id)
@@ -588,11 +536,8 @@
             "column_count": 0,
             "total_ms": 0,
             "phases": [],
-<<<<<<< HEAD
             "post_import_ready": False,
             "post_import_tasks": [],
-=======
->>>>>>> 003e5142
         }, 200
 
     status.setdefault("task_id", task_id)
