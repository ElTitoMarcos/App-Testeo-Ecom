--- conflicted
+++ resolved
@@ -54,10 +54,6 @@
     "FAILED": "ERROR",
 }
 
-<<<<<<< HEAD
-
-=======
->>>>>>> 7cbf208c
 def _truthy(value: Any) -> bool:
     if isinstance(value, bool):
         return value
@@ -97,10 +93,6 @@
         normalized.append(num)
     return normalized
 
-<<<<<<< HEAD
-
-=======
->>>>>>> 7cbf208c
 def _chunked(iterable: Iterable[int], size: int) -> Iterator[list[int]]:
     iterator = iter(iterable)
     while True:
@@ -156,10 +148,6 @@
             total += int(row[0])
     return total
 
-<<<<<<< HEAD
-
-=======
->>>>>>> 7cbf208c
 def _enqueue_post_import_tasks(
     task_id: str, product_ids: Iterable[int], task_types: Iterable[str]
 ) -> Dict[str, int]:
@@ -187,10 +175,6 @@
         )
     return counts
 
-<<<<<<< HEAD
-
-=======
->>>>>>> 7cbf208c
 def _round_ms(delta: float) -> int:
     return max(int(round(delta * 1000)), 0)
 
@@ -290,17 +274,10 @@
                 updates.pop("processed", None)
             else:
                 updates.setdefault("last_progress_at", now)
-<<<<<<< HEAD
 
         if "optimizing" in updates:
             updates["optimizing"] = bool(updates["optimizing"])
 
-=======
-
-        if "optimizing" in updates:
-            updates["optimizing"] = bool(updates["optimizing"])
-
->>>>>>> 7cbf208c
         for key in ("row_count", "column_count", "file_size_bytes", "total_ms", "t_optimize"):
             if key in updates:
                 try:
@@ -354,10 +331,7 @@
         elif new_state in {"DONE", "ERROR"}:
             updates.setdefault("_started_monotonic", status.get("_started_monotonic"))
             updates.setdefault("eta_ms", 0)
-<<<<<<< HEAD
-
-=======
->>>>>>> 7cbf208c
+            
         status.update(updates)
 
         if status.get("total", 0) < status.get("processed", 0):
@@ -526,26 +500,6 @@
             finally:
                 if post_phase is not None:
                     record_phase(post_phase)
-<<<<<<< HEAD
-=======
-
-            post_phase: Dict[str, Any] | None = None
-            try:
-                with phase("post_import_queue") as ph:
-                    post_phase = ph
-                    post_counts = _enqueue_post_import_tasks(
-                        task_id, product_ids, post_import_tasks
-                    )
-                    post_ready = bool(product_ids and post_import_tasks)
-                    _update_status(
-                        task_id,
-                        post_import_ready=post_ready,
-                        post_import_tasks=list(post_import_tasks),
-                    )
-            finally:
-                if post_phase is not None:
-                    record_phase(post_phase)
->>>>>>> 7cbf208c
 
             def do_opt():
                 t0 = time.time()
@@ -780,134 +734,6 @@
         "has_more": has_more,
         "remaining": remaining,
     }
-<<<<<<< HEAD
-=======
-
-
-@app.post("/api/ai/run_post_import")
-def run_post_import_tasks():
-    payload = request.get_json(silent=True) or {}
-    raw_tasks = payload.get("tasks") or []
-    if not isinstance(raw_tasks, (list, tuple, set)):
-        raw_tasks = [raw_tasks]
-    normalized = _normalize_post_import_tasks(raw_tasks)
-    if not normalized:
-        return {"error": "invalid_tasks"}, 400
-
-    try:
-        limit_val = int(payload.get("limit", 200))
-    except Exception:
-        limit_val = 200
-    limit_val = max(1, min(limit_val, 1000))
-
-    alias_map = {
-        task_type: _POST_IMPORT_CANONICAL_TO_ALIAS.get(task_type, task_type)
-        for task_type in normalized
-    }
-
-    drained: Dict[str, List[int]] = {}
-    drained_counts: Dict[str, int] = {}
-    for task_type in normalized:
-        ids = dequeue_batch(task_type, limit_val)
-        drained[task_type] = ids
-        drained_counts[task_type] = len(ids)
-
-    union_ids = sorted({pid for ids in drained.values() for pid in ids})
-    ai_result: Dict[str, Any] = {}
-    pending_ids: list[int] = []
-
-    if union_ids:
-        try:
-            ai_result = ai_columns.fill_ai_columns(union_ids)
-        except Exception as exc:
-            for task_type, ids in drained.items():
-                if ids:
-                    enqueue_post_import(task_type, ids)
-            logger.exception(
-                "run_post_import failed tasks=%s limit=%s", normalized, limit_val
-            )
-            return {"error": str(exc)}, 500
-
-        pending_ids = _normalize_product_ids(ai_result.get("pending_ids") or [])
-        if pending_ids:
-            for task_type in normalized:
-                enqueue_post_import(task_type, pending_ids)
-    else:
-        ai_result = {
-            "ok": {},
-            "ko": {},
-            "counts": {
-                "n_importados": 0,
-                "n_para_ia": 0,
-                "n_procesados": 0,
-                "n_omitidos_por_valor_existente": 0,
-                "n_reintentados": 0,
-                "n_error_definitivo": 0,
-                "truncated": False,
-                "cost_estimated_usd": 0.0,
-            },
-            "pending_ids": [],
-        }
-
-    processed_ids = set(
-        _normalize_product_ids((ai_result.get("ok") or {}).keys())
-    )
-    failed_ids = set(
-        _normalize_product_ids((ai_result.get("ko") or {}).keys())
-    )
-
-    results: Dict[str, Dict[str, int]] = {}
-    for task_type in normalized:
-        alias = alias_map[task_type]
-        ids = drained.get(task_type, [])
-        processed = sum(1 for pid in ids if pid in processed_ids)
-        failed = sum(1 for pid in ids if pid in failed_ids and pid not in processed_ids)
-        pending = max(len(ids) - processed - failed, 0)
-        results[alias] = {
-            "requested": len(ids),
-            "processed": processed,
-            "failed": failed,
-            "pending": pending,
-        }
-
-    remaining: Dict[str, int] = {}
-    has_more = False
-    conn = get_db()
-    for task_type in normalized:
-        alias = alias_map[task_type]
-        try:
-            row = conn.execute(
-                "SELECT COUNT(*) FROM ai_task_queue WHERE task_type = ?",
-                (task_type,),
-            ).fetchone()
-            count = int(row[0]) if row and row[0] is not None else 0
-        except Exception:
-            count = 0
-        remaining[alias] = count
-        if count:
-            has_more = True
-    if pending_ids:
-        has_more = True
-
-    logger.info(
-        "run_post_import tasks=%s limit=%s drained=%s processed=%s has_more=%s pending_ids=%s",
-        normalized,
-        limit_val,
-        drained_counts,
-        ai_result.get("counts", {}),
-        has_more,
-        len(pending_ids),
-    )
-
-    return {
-        "ok": True,
-        "results": results,
-        "details": ai_result,
-        "has_more": has_more,
-        "remaining": remaining,
-    }
->>>>>>> 7cbf208c
-
 
 if __name__ == "__main__":
     app.run(host="127.0.0.1", port=8000, threaded=True, use_reloader=False)