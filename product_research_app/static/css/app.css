/* Global page styling */
body {
  margin: 0;
  padding: 0;
  font-family: 'Segoe UI', Tahoma, sans-serif;
  background: linear-gradient(to bottom, #f8fbff, #e9f0ff);
  color: #222;
}

body.dark {
  background: #1a1b2e;
  color: #eaeaea;
}

:root {
  --appbar-h: 60px;
  --controlbar-h: 52px;
}

.sticky-thead {
  position: sticky;
  top: calc(var(--appbar-h) + var(--controlbar-h));
  background: #f8fbff;
  z-index: 10;
}
body.dark .sticky-thead {
  background: #131A2E;
}

.drawer.right {
  position: fixed;
  right: 0;
  top: 0;
  bottom: 0;
  width: 360px;
  background: #fff;
  border-left: 1px solid #ccc;
  box-shadow: -8px 0 16px rgba(0,0,0,.2);
  padding: 16px;
  z-index: 100;
}
body.dark .drawer.right {
  background: #0F1424;
  border-left: 1px solid #243150;
}

.hidden { display: none; }
.col-hidden{ display:none; }

.legend-btn {
    background: #e0f0ff;
    border: 1px solid #0077cc;
    border-radius: 8px;
    padding: 4px 8px;
    cursor: pointer;
}
body.dark .legend-btn {
    background: #1F2A44;
    border: 1px solid #34456B;
}


.popover {
  position: fixed;
  right: 16px;
  top: calc(var(--appbar-h) + var(--controlbar-h) + 56px);
  background: #fff;
  border: 1px solid #ccc;
  padding: 10px 12px;
  border-radius: 8px;
  box-shadow: 0 8px 16px rgba(0,0,0,.3);
  z-index: 900;
}
body.dark .popover {
  background: #0F1424;
  border: 1px solid #34456B;
}
#legendPop {
  left: 16px;
  bottom: 56px;
  right: auto;
  top: auto;
}

#columnsPanel {
  position: absolute;
  left: auto;
  bottom: auto;
  top: auto;
  right: auto;
}

.selected .fires { filter: grayscale(1); opacity: .6; }

.chip {
  display: inline-flex;
  align-items: center;
  gap: 6px;
  padding: 4px 8px;
  border: 1px solid #0077cc;
  border-radius: 999px;
  background: #e0f0ff;
  color: #0077cc;
  margin: 0 6px 6px 0;
  font-size: 12px;
}
body.dark .chip {
  border: 1px solid #34456B;
  background: #1F2A44;
  color: #E5EAF5;
}
.chip button {
  background: none;
  border: 0;
  color: #005fa3;
  cursor: pointer;
}
body.dark .chip button { color: #A9B4D0; }

#topBar { position: sticky; top: 0; z-index: 40; }

/* Control bar sticks beneath the app bar */
#controlBar {
  position: sticky;
  top: var(--appbar-h);
  z-index: 30;
  background: #f8fbff;
  border-bottom: 1px solid #ccc;
  display: flex;
  justify-content: space-between;
  align-items: center;
  padding: 8px 12px;
  gap: 8px;
  flex-wrap: wrap;
  width: 100%;
  box-sizing: border-box;
  min-height: var(--controlbar-h);
}

.table tr { height: 52px; }
.table td, .table th { padding: 8px 12px; }
body.dark .table tbody tr:nth-child(odd) { background: #11192B; }

.badge { border-radius: 10px; padding: 2px 8px; font-weight: 600; }
.score-green { background: #183B2D; color: #44C48C; }
.score-amber { background: #3A3119; color: #F1B44C; }
.score-red { background: #3A1E1E; color: #F16969; }

body.dark #controlBar {
  background: #0F1424;
  border-bottom: 1px solid #243150;
  color: #E5EAF5;
}
<<<<<<< HEAD
#controlBar .left,
#controlBar .right {
  display: flex;
  align-items: center;
  gap: 8px;
}

#controlBar .left {
  flex: 1 1 auto;
  min-width: 0;
=======
#controlBar .left, #controlBar .right {
  display: flex;
  align-items: center;
  gap: 8px;
>>>>>>> cb26ed9b
  flex-wrap: wrap;
  width: 100%;
  box-sizing: border-box;
}

<<<<<<< HEAD
=======
#controlBar .left {
  flex: 1 1 auto;
  min-width: 0;
}

>>>>>>> cb26ed9b
#controlBar .right {
  flex: 0 0 auto;
  justify-content: flex-end;
}

#searchInput {
<<<<<<< HEAD
  flex: 0 1 auto;
=======
  flex: 1 1 auto;
>>>>>>> cb26ed9b
  width: clamp(280px, 32vw, 420px);
  padding: 8px;
  border-radius: 20px;
  border: 1px solid #ccc;
  font-size: 14px;
}

#activeFilterChips {
  display: flex;
  flex-wrap: wrap;
}

#controlBar input[type="text"],
#controlBar button,
#controlBar select {
  height: 36px;
}

#productTable {
  margin-top: 0;
}

#productTable th:first-child,
#productTable td:first-child {
  width: 2.5rem;
  text-align: center;
}<|MERGE_RESOLUTION|>--- conflicted
+++ resolved
@@ -151,7 +151,6 @@
   border-bottom: 1px solid #243150;
   color: #E5EAF5;
 }
-<<<<<<< HEAD
 #controlBar .left,
 #controlBar .right {
   display: flex;
@@ -162,36 +161,18 @@
 #controlBar .left {
   flex: 1 1 auto;
   min-width: 0;
-=======
-#controlBar .left, #controlBar .right {
-  display: flex;
-  align-items: center;
-  gap: 8px;
->>>>>>> cb26ed9b
   flex-wrap: wrap;
   width: 100%;
   box-sizing: border-box;
 }
 
-<<<<<<< HEAD
-=======
-#controlBar .left {
-  flex: 1 1 auto;
-  min-width: 0;
-}
-
->>>>>>> cb26ed9b
 #controlBar .right {
   flex: 0 0 auto;
   justify-content: flex-end;
 }
 
 #searchInput {
-<<<<<<< HEAD
   flex: 0 1 auto;
-=======
-  flex: 1 1 auto;
->>>>>>> cb26ed9b
   width: clamp(280px, 32vw, 420px);
   padding: 8px;
   border-radius: 20px;
