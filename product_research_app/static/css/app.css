--- conflicted
+++ resolved
@@ -124,10 +124,6 @@
   position: sticky;
   top: var(--appbar-h);
   z-index: 30;
-<<<<<<< HEAD
-=======
-  height: var(--controlbar-h);
->>>>>>> 80b3d5e8
   background: #f8fbff;
   border-bottom: 1px solid #ccc;
   display: flex;
@@ -138,10 +134,7 @@
   flex-wrap: wrap;
   width: 100%;
   box-sizing: border-box;
-<<<<<<< HEAD
   min-height: var(--controlbar-h);
-=======
->>>>>>> 80b3d5e8
 }
 
 .table tr { height: 52px; }
@@ -167,7 +160,6 @@
   box-sizing: border-box;
 }
 
-<<<<<<< HEAD
 #controlBar .left {
   flex: 1 1 auto;
   min-width: 0;
@@ -198,24 +190,6 @@
   height: 36px;
 }
 
-=======
-#productTable {
-  margin-top: 0;
-}
-
-#productTable th:first-child,
-#productTable td:first-child {
-  width: 2.5rem;
-  text-align: center;
-}
-#controlBar .left, #controlBar .right {
-  display: flex;
-  align-items: center;
-  gap: 8px;
-  flex-wrap: wrap;
-}
-
->>>>>>> 80b3d5e8
 #productTable {
   margin-top: 0;
 }
