--- conflicted
+++ resolved
@@ -119,16 +119,12 @@
 
 #topBar { position: sticky; top: 0; z-index: 40; }
 
-<<<<<<< HEAD
 /* Control bar sticks beneath the app bar */
-=======
->>>>>>> 8c6a9237
 #controlBar {
   position: sticky;
   top: var(--appbar-h);
   z-index: 30;
   height: var(--controlbar-h);
-<<<<<<< HEAD
   background: #f8fbff;
   border-bottom: 1px solid #ccc;
   display: flex;
@@ -139,8 +135,6 @@
   flex-wrap: wrap;
   width: 100%;
   box-sizing: border-box;
-=======
->>>>>>> 8c6a9237
 }
 
 .table tr { height: 52px; }
@@ -152,31 +146,6 @@
 .score-amber { background: #3A3119; color: #F1B44C; }
 .score-red { background: #3A1E1E; color: #F16969; }
 
-<<<<<<< HEAD
-body.dark #controlBar {
-  background: #0F1424;
-  border-bottom: 1px solid #243150;
-  color: #E5EAF5;
-}
-#controlBar .left, #controlBar .right {
-=======
-#controlBar {
-  background: #f8fbff;
-  border-bottom: 1px solid #ccc;
->>>>>>> 8c6a9237
-  display: flex;
-  align-items: center;
-<<<<<<< HEAD
-=======
-  padding: 8px 12px;
->>>>>>> 8c6a9237
-  gap: 8px;
-  flex-wrap: wrap;
-  width: 100%;
-  box-sizing: border-box;
-}
-<<<<<<< HEAD
-=======
 body.dark #controlBar {
   background: #0F1424;
   border-bottom: 1px solid #243150;
@@ -187,8 +156,25 @@
   align-items: center;
   gap: 8px;
   flex-wrap: wrap;
+  width: 100%;
+  box-sizing: border-box;
 }
->>>>>>> 8c6a9237
+
+#productTable {
+  margin-top: 0;
+}
+
+#productTable th:first-child,
+#productTable td:first-child {
+  width: 2.5rem;
+  text-align: center;
+}
+#controlBar .left, #controlBar .right {
+  display: flex;
+  align-items: center;
+  gap: 8px;
+  flex-wrap: wrap;
+}
 
 #productTable {
   margin-top: 0;
