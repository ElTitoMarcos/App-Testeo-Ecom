import { fmtInt, fmtPrice, fmtFloat2 } from './format.js';

function toISOFromDDMMYYYY(v) {
  const s = (v || '').trim();
  const m = s.match(/^(\d{2})\/(\d{2})\/(\d{4})$/);
  if (!m) return null;
  const [, dd, mm, yyyy] = m;
  return `${yyyy}-${mm}-${dd}`;
}
function formatDDMMYYYY(d) {
  const dd = String(d.getDate()).padStart(2, '0');
  const mm = String(d.getMonth() + 1).padStart(2, '0');
  const yyyy = d.getFullYear();
  return `${dd}/${mm}/${yyyy}`;
}

function formatMoney(v){
  if (v == null) return '0';
  const n = Number(v) || 0;
  return n.toLocaleString('es-ES', { maximumFractionDigits: 0 });
}

<<<<<<< HEAD
=======
function toISOFromDDMMYYYY(v) {
  const s = (v || '').trim();
  const m = s.match(/^(\d{2})\/(\d{2})\/(\d{4})$/);
  if (!m) return null;
  const [, dd, mm, yyyy] = m;
  return `${yyyy}-${mm}-${dd}`;
}
function formatDDMMYYYY(d) {
  const dd = String(d.getDate()).padStart(2, '0');
  const mm = String(d.getMonth() + 1).padStart(2, '0');
  const yyyy = d.getFullYear();
  return `${dd}/${mm}/${yyyy}`;
}

const container = document.getElementById('trendsSummary');
const btn = document.getElementById('trendsBtn');
>>>>>>> 64683057
const $desde = document.querySelector('#fecha-desde');
const $hasta = document.querySelector('#fecha-hasta');
const $btnAplicar = document.querySelector('#btn-aplicar-tendencias');
const btnLog = document.getElementById('btn-log-trends');

let currentData = null;
let paretoLog = false;

<<<<<<< HEAD
if ($btnAplicar) {
  $btnAplicar.addEventListener('click', function(ev){
    ev.preventDefault();
    if (typeof fetchTrends === 'function') fetchTrends();
  });
}

=======
document.addEventListener('DOMContentLoaded', () => {
  try {
    const today = new Date();
    const from = new Date(today);
    from.setDate(today.getDate() - 29);
    if ($desde && !$desde.value) $desde.value = formatDDMMYYYY(from);
    if ($hasta && !$hasta.value) $hasta.value = formatDDMMYYYY(today);
    fetchTrends();
  } catch (_) {}
});

if ($btnAplicar) {
  $btnAplicar.addEventListener('click', (ev) => {
    ev.preventDefault();
    fetchTrends();
  });
}

btn?.addEventListener('click', () => {
  container.style.display = container.style.display === 'block' ? 'none' : 'block';
  if (container.style.display === 'block') fetchTrends();
});

>>>>>>> 64683057
btnLog?.addEventListener('click', (ev) => {
  ev.preventDefault();
  paretoLog = !paretoLog;
  renderPareto(currentData);
});

<<<<<<< HEAD
async function fetchTrends(){
  const $status = document.querySelector('#trends-status');
  try {
    if ($status) $status.textContent = 'Cargando...';
    const fISO = $desde ? toISOFromDDMMYYYY($desde.value) : null;
    const tISO = $hasta ? toISOFromDDMMYYYY($hasta.value) : null;
    const url = new URL('/api/trends/summary', window.location.origin);
    if (fISO) url.searchParams.set('from', fISO);
    if (tISO) url.searchParams.set('to', tISO);
    const res = await fetch(url.toString(), { credentials: 'same-origin' });
    if (!res.ok) throw new Error('HTTP '+res.status);
=======
async function fetchTrends() {
  try {
    const url = new URL('/api/trends/summary', window.location.origin);
    const fISO = $desde ? toISOFromDDMMYYYY($desde.value) : null;
    const tISO = $hasta ? toISOFromDDMMYYYY($hasta.value) : null;
    if (fISO) url.searchParams.set('from', fISO);
    if (tISO) url.searchParams.set('to', tISO);

    const res = await fetch(url.toString(), { credentials: 'same-origin' });
    if (!res.ok) {
      (window.toast?.error || alert).call(window.toast || window, 'No se pudieron cargar las tendencias.');
      return;
    }
>>>>>>> 64683057
    const json = await res.json();
    currentData = json;
    renderTrends(json);
    renderCategoriasTable(json);
<<<<<<< HEAD
  } catch(e){
    (window.toast?.error || alert).call(window.toast||window, 'No se pudieron cargar las tendencias.');
  } finally {
    if ($status) $status.textContent = '';
=======
  } catch (e) {
    (window.toast?.error || alert).call(window.toast || window, 'No se pudieron cargar las tendencias.');
>>>>>>> 64683057
  }
}

function renderTrends(summary){
  if(!summary) return;
  renderTopCategoriesBar(summary);
  renderPareto(summary);
}

function renderCategoriasTable(data){
  const tbody = document.querySelector('#tbl-categorias tbody');
  if(!tbody) return;
  const rows = [...(data.top_categories || data.categories || [])];
  let html = '';
  rows.forEach(c => {
    const productos = c.products_count || c.products || c.unique_products || 0;
    const unidades = c.units || 0;
    const ingresos = c.revenue || 0;
    const precio = c.avg_price || 0;
    const rating = c.avg_rating || 0;
    html += `<tr><td>${c.path || c.category || ''}</td><td>${fmtInt(productos)}</td><td>${fmtInt(unidades)}</td><td>${formatMoney(ingresos)}</td><td>${fmtPrice(precio)}</td><td>${fmtFloat2(rating)}</td></tr>`;
  });
  tbody.innerHTML = html;
}

function renderTopCategoriesBar(data) {
  const top = [...(data.top_categories || data.categories || [])].slice(0, 10);
  const labels = top.map(x => x.path || x.category);
  const values = top.map(x => x.revenue);
<<<<<<< HEAD

  const ctx = document.getElementById('chart-top-categories');
  if (!ctx) return;
  if (ctx._chart) { ctx._chart.destroy(); }

=======

  const ctx = document.getElementById('chart-top-categories');
  if (!ctx) return;
  if (ctx._chart) { ctx._chart.destroy(); }

>>>>>>> 64683057
  ctx._chart = new Chart(ctx, {
    type: 'bar',
    data: {
      labels,
      datasets: [{ data: values, borderWidth: 0 }]
    },
    options: {
      indexAxis: 'y',
      maintainAspectRatio: false,
      plugins: {
        legend: { display: false },
        tooltip: {
          callbacks: {
            label: (tt) => `Ingresos: ${formatMoney(tt.parsed.x)}`
          }
        }
      },
      scales: {
        x: { grid: { display: false }, ticks: { callback: (v)=> formatMoney(v) } },
        y: { grid: { display: false } }
      }
    }
  });
}

function renderPareto(data) {
  if (!data) return;
  const src = [...(data.top_categories || data.categories || [])];
  src.sort((a,b) => (b.revenue||0) - (a.revenue||0));
  const top = src.slice(0, 10);

  const labels = top.map(x => x.path || x.category);
  const ingresos = top.map(x => x.revenue || 0);
  const total = ingresos.reduce((s,n)=>s+n, 0) || 1;
  let acc = 0;
  const acumuladoPct = ingresos.map(v => { acc += v; return +(acc/total*100).toFixed(1); });

  const ctx = document.getElementById('chart-pareto');
  if (!ctx) return;
  if (ctx._chart) { ctx._chart.destroy(); }

  ctx._chart = new Chart(ctx, {
    data: {
      labels,
      datasets: [
        {
          type: 'bar',
          label: 'Ingresos',
          data: ingresos,
          yAxisID: 'y',
          borderWidth: 0
        },
        {
          type: 'line',
          label: '% acumulado',
          data: acumuladoPct,
          yAxisID: 'y1',
          tension: 0.3,
          pointRadius: 2
        }
      ]
    },
    options: {
      maintainAspectRatio: false,
      plugins: {
        legend: { display: true },
        tooltip: {
          callbacks: {
            label: (tt) => tt.datasetIndex === 0
              ? `Ingresos: ${formatMoney(tt.parsed.y)}`
              : `% acumulado: ${tt.parsed.y}%`
          }
        }
      },
      scales: {
        y:  { position: 'left', type: paretoLog ? 'logarithmic' : 'linear', grid: { display:false }, ticks: { callback: (v)=> formatMoney(v) } },
        y1: { position: 'right', grid: { display:false }, min: 0, max: 100, ticks: { callback: (v)=> v + '%' } },
        x:  { grid: { display:false } }
      }
    }
  });
}

(function enableSortableCategorias(){
  const table = document.getElementById('tbl-categorias');
  if (!table) return;
  const thead = table.querySelector('thead');
  const tbody = table.querySelector('tbody');
  if (!thead || !tbody) return;
<<<<<<< HEAD

  const parseNumber = (s) => {
    if (s == null) return NaN;
    const t = String(s).replace(/\./g,'').replace(/,/g,'.').replace(/[^\d.-]/g,'').trim();
    const n = parseFloat(t);
    return isNaN(n) ? NaN : n;
  };

  const getCellValue = (tr, idx) => tr.children[idx]?.textContent?.trim() || '';

  thead.addEventListener('click', (e) => {
    const th = e.target.closest('th[data-sort-key]');
    if (!th) return;
    const idx = Array.from(th.parentNode.children).indexOf(th);

    thead.querySelectorAll('th').forEach(h => h.classList.remove('sort-asc','sort-desc'));
    const asc = !th.classList.contains('sort-asc');
    th.classList.add(asc ? 'sort-asc' : 'sort-desc');

    const rows = Array.from(tbody.querySelectorAll('tr'));
    const numeric = ['Productos','Unidades','Ingresos','Precio','Rating']
      .includes(th.textContent.trim());

    rows.sort((a,b) => {
      const va = getCellValue(a, idx);
      const vb = getCellValue(b, idx);
      if (numeric) {
        const na = parseNumber(va);
        const nb = parseNumber(vb);
        return asc ? (na-nb) : (nb-na);
      }
      return asc ? va.localeCompare(vb) : vb.localeCompare(va);
    });

    rows.forEach(r => tbody.appendChild(r));
  });
})();

function showTrendsSection(){
  const $trends = document.querySelector('#section-trends');
  const $list = document.querySelector('#section-products');
  if ($trends) $trends.hidden = false;
  if ($list) $list.hidden = true;

  const $desde = document.querySelector('#fecha-desde');
  const $hasta = document.querySelector('#fecha-hasta');
  try {
    const today = new Date();
    const from = new Date(today); from.setDate(today.getDate() - 29);
    if ($desde && !$desde.value) $desde.value = formatDDMMYYYY(from);
    if ($hasta && !$hasta.value) $hasta.value = formatDDMMYYYY(today);
  } catch(_) {}

  if (typeof fetchTrends === 'function') {
    fetchTrends();
  } else {
    (async function(){
      const url = new URL('/api/trends/summary', window.location.origin);
      const res = await fetch(url.toString(), { credentials:'same-origin' });
      if (res.ok) {
        const json = await res.json();
        if (typeof renderTrends === 'function') renderTrends(json);
      } else {
        (window.toast?.error || alert).call(window.toast||window, 'No se pudieron cargar las tendencias.');
      }
    })();
  }

  const firstChart = document.querySelector('#chart-top-categories, #card-top-categories');
  if (firstChart && typeof firstChart.scrollIntoView === 'function') {
    firstChart.scrollIntoView({ behavior: 'smooth', block: 'start' });
  }
}

document.addEventListener('click', function(e){
  const btn = e.target.closest('#btn-ver-tendencias, .btn-ver-tendencias, [data-action="show-trends"]');
  if (!btn) return;
  e.preventDefault();
  showTrendsSection();
});
=======

  const parseNumber = (s) => {
    if (s == null) return NaN;
    const t = String(s).replace(/\./g,'').replace(/,/g,'.').replace(/[^\d.-]/g,'').trim();
    const n = parseFloat(t);
    return isNaN(n) ? NaN : n;
  };

  const getCellValue = (tr, idx) => tr.children[idx]?.textContent?.trim() || '';

  thead.addEventListener('click', (e) => {
    const th = e.target.closest('th[data-sort-key]');
    if (!th) return;
    const idx = Array.from(th.parentNode.children).indexOf(th);

    thead.querySelectorAll('th').forEach(h => h.classList.remove('sort-asc','sort-desc'));
    const asc = !th.classList.contains('sort-asc');
    th.classList.add(asc ? 'sort-asc' : 'sort-desc');

    const rows = Array.from(tbody.querySelectorAll('tr'));
    const numeric = ['Productos','Unidades','Ingresos','Precio','Rating']
      .includes(th.textContent.trim());

    rows.sort((a,b) => {
      const va = getCellValue(a, idx);
      const vb = getCellValue(b, idx);
      if (numeric) {
        const na = parseNumber(va);
        const nb = parseNumber(vb);
        return asc ? (na-nb) : (nb-na);
      }
      return asc ? va.localeCompare(vb) : vb.localeCompare(va);
    });

    rows.forEach(r => tbody.appendChild(r));
  });
})();
>>>>>>> 64683057

export {};
<|MERGE_RESOLUTION|>--- conflicted
+++ resolved
@@ -20,25 +20,6 @@
   return n.toLocaleString('es-ES', { maximumFractionDigits: 0 });
 }
 
-<<<<<<< HEAD
-=======
-function toISOFromDDMMYYYY(v) {
-  const s = (v || '').trim();
-  const m = s.match(/^(\d{2})\/(\d{2})\/(\d{4})$/);
-  if (!m) return null;
-  const [, dd, mm, yyyy] = m;
-  return `${yyyy}-${mm}-${dd}`;
-}
-function formatDDMMYYYY(d) {
-  const dd = String(d.getDate()).padStart(2, '0');
-  const mm = String(d.getMonth() + 1).padStart(2, '0');
-  const yyyy = d.getFullYear();
-  return `${dd}/${mm}/${yyyy}`;
-}
-
-const container = document.getElementById('trendsSummary');
-const btn = document.getElementById('trendsBtn');
->>>>>>> 64683057
 const $desde = document.querySelector('#fecha-desde');
 const $hasta = document.querySelector('#fecha-hasta');
 const $btnAplicar = document.querySelector('#btn-aplicar-tendencias');
@@ -47,7 +28,6 @@
 let currentData = null;
 let paretoLog = false;
 
-<<<<<<< HEAD
 if ($btnAplicar) {
   $btnAplicar.addEventListener('click', function(ev){
     ev.preventDefault();
@@ -55,38 +35,12 @@
   });
 }
 
-=======
-document.addEventListener('DOMContentLoaded', () => {
-  try {
-    const today = new Date();
-    const from = new Date(today);
-    from.setDate(today.getDate() - 29);
-    if ($desde && !$desde.value) $desde.value = formatDDMMYYYY(from);
-    if ($hasta && !$hasta.value) $hasta.value = formatDDMMYYYY(today);
-    fetchTrends();
-  } catch (_) {}
-});
-
-if ($btnAplicar) {
-  $btnAplicar.addEventListener('click', (ev) => {
-    ev.preventDefault();
-    fetchTrends();
-  });
-}
-
-btn?.addEventListener('click', () => {
-  container.style.display = container.style.display === 'block' ? 'none' : 'block';
-  if (container.style.display === 'block') fetchTrends();
-});
-
->>>>>>> 64683057
 btnLog?.addEventListener('click', (ev) => {
   ev.preventDefault();
   paretoLog = !paretoLog;
   renderPareto(currentData);
 });
 
-<<<<<<< HEAD
 async function fetchTrends(){
   const $status = document.querySelector('#trends-status');
   try {
@@ -98,34 +52,14 @@
     if (tISO) url.searchParams.set('to', tISO);
     const res = await fetch(url.toString(), { credentials: 'same-origin' });
     if (!res.ok) throw new Error('HTTP '+res.status);
-=======
-async function fetchTrends() {
-  try {
-    const url = new URL('/api/trends/summary', window.location.origin);
-    const fISO = $desde ? toISOFromDDMMYYYY($desde.value) : null;
-    const tISO = $hasta ? toISOFromDDMMYYYY($hasta.value) : null;
-    if (fISO) url.searchParams.set('from', fISO);
-    if (tISO) url.searchParams.set('to', tISO);
-
-    const res = await fetch(url.toString(), { credentials: 'same-origin' });
-    if (!res.ok) {
-      (window.toast?.error || alert).call(window.toast || window, 'No se pudieron cargar las tendencias.');
-      return;
-    }
->>>>>>> 64683057
     const json = await res.json();
     currentData = json;
     renderTrends(json);
     renderCategoriasTable(json);
-<<<<<<< HEAD
   } catch(e){
     (window.toast?.error || alert).call(window.toast||window, 'No se pudieron cargar las tendencias.');
   } finally {
     if ($status) $status.textContent = '';
-=======
-  } catch (e) {
-    (window.toast?.error || alert).call(window.toast || window, 'No se pudieron cargar las tendencias.');
->>>>>>> 64683057
   }
 }
 
@@ -155,19 +89,10 @@
   const top = [...(data.top_categories || data.categories || [])].slice(0, 10);
   const labels = top.map(x => x.path || x.category);
   const values = top.map(x => x.revenue);
-<<<<<<< HEAD
-
   const ctx = document.getElementById('chart-top-categories');
   if (!ctx) return;
   if (ctx._chart) { ctx._chart.destroy(); }
 
-=======
-
-  const ctx = document.getElementById('chart-top-categories');
-  if (!ctx) return;
-  if (ctx._chart) { ctx._chart.destroy(); }
-
->>>>>>> 64683057
   ctx._chart = new Chart(ctx, {
     type: 'bar',
     data: {
@@ -257,7 +182,6 @@
   const thead = table.querySelector('thead');
   const tbody = table.querySelector('tbody');
   if (!thead || !tbody) return;
-<<<<<<< HEAD
 
   const parseNumber = (s) => {
     if (s == null) return NaN;
@@ -338,44 +262,4 @@
   e.preventDefault();
   showTrendsSection();
 });
-=======
-
-  const parseNumber = (s) => {
-    if (s == null) return NaN;
-    const t = String(s).replace(/\./g,'').replace(/,/g,'.').replace(/[^\d.-]/g,'').trim();
-    const n = parseFloat(t);
-    return isNaN(n) ? NaN : n;
-  };
-
-  const getCellValue = (tr, idx) => tr.children[idx]?.textContent?.trim() || '';
-
-  thead.addEventListener('click', (e) => {
-    const th = e.target.closest('th[data-sort-key]');
-    if (!th) return;
-    const idx = Array.from(th.parentNode.children).indexOf(th);
-
-    thead.querySelectorAll('th').forEach(h => h.classList.remove('sort-asc','sort-desc'));
-    const asc = !th.classList.contains('sort-asc');
-    th.classList.add(asc ? 'sort-asc' : 'sort-desc');
-
-    const rows = Array.from(tbody.querySelectorAll('tr'));
-    const numeric = ['Productos','Unidades','Ingresos','Precio','Rating']
-      .includes(th.textContent.trim());
-
-    rows.sort((a,b) => {
-      const va = getCellValue(a, idx);
-      const vb = getCellValue(b, idx);
-      if (numeric) {
-        const na = parseNumber(va);
-        const nb = parseNumber(vb);
-        return asc ? (na-nb) : (nb-na);
-      }
-      return asc ? va.localeCompare(vb) : vb.localeCompare(va);
-    });
-
-    rows.forEach(r => tbody.appendChild(r));
-  });
-})();
->>>>>>> 64683057
-
-export {};
+export {};