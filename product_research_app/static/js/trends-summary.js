const fmt = {
  money: (v) => {
    if (!isFinite(v)) return v;
    if (v >= 1e6) return '€ ' + (v / 1e6).toFixed(2).replace('.', ',') + ' M';
    if (v >= 1e3) return '€ ' + (v / 1e3).toFixed(1).replace('.', ',') + ' K';
    return '€ ' + v.toFixed(2).replace('.', ',');
  },
  percent: (p) => (p * 100).toFixed(1).replace('.', ',') + '%'
};

<<<<<<< HEAD
const chartOptsStable = {
  responsive: true,
  maintainAspectRatio: false,
  resizeDelay: 200,
  animation: { duration: 0 }
};

=======
>>>>>>> 3b1c68a9
let topCategoriesChart = null;
let paretoChart = null;

const $desde = document.querySelector('#fecha-desde');
const $hasta = document.querySelector('#fecha-hasta');
const $btnAplicar = document.querySelector('#btn-aplicar-tendencias');
const $status = document.querySelector('#trends-status');

if ($btnAplicar) {
  $btnAplicar.addEventListener('click', (ev) => {
    ev.preventDefault();
    fetchTrends();
  });
}

function toISOFromDDMMYYYY(v) {
  const s = (v || '').trim();
  const m = s.match(/^(\d{2})\/(\d{2})\/(\d{4})$/);
  if (!m) return null;
  const [, dd, mm, yyyy] = m;
  return `${yyyy}-${mm}-${dd}`;
}

function formatDDMMYYYY(d) {
  const dd = String(d.getDate()).padStart(2, '0');
  const mm = String(d.getMonth() + 1).padStart(2, '0');
  const yyyy = d.getFullYear();
  return `${dd}/${mm}/${yyyy}`;
}

function ensureDefaultDates() {
  try {
    const today = new Date();
    const from = new Date(today);
    from.setDate(today.getDate() - 29);
    if ($desde && !$desde.value) $desde.value = formatDDMMYYYY(from);
    if ($hasta && !$hasta.value) $hasta.value = formatDDMMYYYY(today);
  } catch (_) {}
}

async function fetchTrends() {
  ensureDefaultDates();
  try {
    if ($status) $status.textContent = 'Cargando...';
    const fISO = $desde ? toISOFromDDMMYYYY($desde.value) : null;
    const tISO = $hasta ? toISOFromDDMMYYYY($hasta.value) : null;
    const url = new URL('/api/trends/summary', window.location.origin);
    if (fISO) url.searchParams.set('from', fISO);
    if (tISO) url.searchParams.set('to', tISO);
    const res = await fetch(url.toString(), { credentials: 'same-origin' });
    if (!res.ok) throw new Error('HTTP ' + res.status);
    const json = await res.json();
    handleTrendsResponse(json);
  } catch (e) {
    (window.toast?.error || alert).call(window.toast || window, 'No se pudieron cargar las tendencias.');
  } finally {
    if ($status) $status.textContent = '';
  }
}

function handleTrendsResponse(summary) {
  if (!summary) return;
  const categoriesRaw = summary.categoriesAgg || summary.top_categories || summary.categories || [];
  renderTrends(categoriesRaw, getAllProductsSnapshot());
}

function getAllProductsSnapshot() {
  const arr = window.allProducts;
  return Array.isArray(arr) ? arr : [];
}

function toNumber(value) {
  if (value == null || value === '') return 0;
  if (typeof value === 'number') return Number.isFinite(value) ? value : 0;
  if (typeof value === 'string') {
    const text = value
      .replace(/[€$]/g, '')
      .replace(/\s+/g, '')
      .replace(/\./g, '')
      .replace(/,/g, '.');
    const num = Number(text);
    return Number.isFinite(num) ? num : 0;
  }
  const num = Number(value);
  return Number.isFinite(num) ? num : 0;
}

function normalizeCategories(list) {
  if (!Array.isArray(list)) return [];
  return list.map((item) => {
    const path = item.path || item.category || item.name || '';
    const name = item.name || path;
    const revenue = toNumber(item.revenue ?? item.total_revenue ?? item.sum_revenue ?? item.value);
    const units = toNumber(item.units ?? item.total_units ?? item.sum_units ?? item.quantity);
    const productsRaw = item.products ?? item.products_count ?? item.unique_products ?? item.count;
    const products = Number.isFinite(Number(productsRaw)) ? Number(productsRaw) : 0;
    const price = toNumber(item.price ?? item.avg_price ?? item.average_price);
    const rating = toNumber(item.rating ?? item.avg_rating ?? item.average_rating);
    return {
      ...item,
      path,
      name,
      revenue,
      units,
      products,
      price,
      rating
    };
  });
}

<<<<<<< HEAD
function normalizeProducts(list) {
  if (!Array.isArray(list)) return [];
  return list.map((item) => {
    const name = item.name || item.title || item.product_name || '';
    const revenue = toNumber(item.revenue ?? item.total_revenue ?? item.sales ?? item.turnover);
    const units = toNumber(item.units ?? item.quantity ?? item.total_units ?? item.sum_units);
    const unitsSold = toNumber(item.units_sold ?? item.unitsSold ?? item.sold_units ?? item.sales_units ?? units);
    const price = toNumber(item.price ?? item.avg_price ?? item.average_price);
    const rating = toNumber(item.rating ?? item.avg_rating ?? item.average_rating);
    return {
      ...item,
      name,
      revenue,
      units,
      units_sold: unitsSold,
      price,
      rating
    };
  });
}

=======
>>>>>>> 3b1c68a9
function fmtMoney(v) {
  const n = Number(v);
  if (!Number.isFinite(n) || n === 0) return '0';
  const abs = Math.abs(n);
  let divisor = 1;
  let suffix = '';
  if (abs >= 1e6) {
    divisor = 1e6;
    suffix = ' M';
  } else if (abs >= 1e3) {
    divisor = 1e3;
    suffix = ' K';
  }
  const scaled = n / divisor;
  let minimumFractionDigits = 0;
  let maximumFractionDigits = 0;
  if (divisor > 1) {
    minimumFractionDigits = 2;
    maximumFractionDigits = 2;
  } else if (Math.abs(scaled) < 10) {
    maximumFractionDigits = 2;
  } else if (Math.abs(scaled) < 100) {
    maximumFractionDigits = 1;
  }
  const formatted = scaled.toLocaleString('es-ES', {
    minimumFractionDigits,
    maximumFractionDigits
  });
  return `${formatted}${suffix}`.trim();
}

function renderTopCategoriesBar(categoriesAgg) {
<<<<<<< HEAD
  const canvas = document.getElementById('topCategoriesChart');
  if (!canvas) return;
=======
  const ctx = document.getElementById('topCategoriesChart');
  if (!ctx) return;
>>>>>>> 3b1c68a9
  const top = (Array.isArray(categoriesAgg) ? categoriesAgg : []).slice(0, 10);
  const labels = top.map((x) => x.path || x.category || x.name || '');
  const values = top.map((x) => Number(x.revenue) || 0);

  if (topCategoriesChart) {
    topCategoriesChart.destroy();
    topCategoriesChart = null;
  }

<<<<<<< HEAD
  topCategoriesChart = new Chart(canvas, {
=======
  topCategoriesChart = new Chart(ctx, {
>>>>>>> 3b1c68a9
    type: 'bar',
    data: {
      labels,
      datasets: [
        {
          data: values,
          borderWidth: 0
        }
      ]
    },
    options: {
      ...chartOptsStable,
      indexAxis: 'y',
      plugins: {
        legend: { display: false },
        tooltip: {
          callbacks: {
            label: (tt) => `Ingresos: ${fmtMoney(tt.parsed.x)}`
          }
        }
      },
      scales: {
        x: { grid: { display: false }, ticks: { callback: (v) => fmtMoney(v) } },
        y: { grid: { display: false } }
      }
    }
  });
}

// Devuelve las top N categorías por ingresos con acumulado
function buildParetoData(categories, N = 15) {
  const rows = categories
    .map((c) => ({ name: c.path || c.name, revenue: Number(c.revenue || 0) }))
    .filter((r) => r.revenue > 0)
    .sort((a, b) => b.revenue - a.revenue)
    .slice(0, N);
<<<<<<< HEAD

  const total = rows.reduce((s, r) => s + r.revenue, 0) || 1;
  let acc = 0;
  const labels = [];
  const bars = [];
  const cumu = [];
  rows.forEach((r) => {
    labels.push(r.name);
    bars.push(r.revenue);
    acc += r.revenue;
    cumu.push((acc / total) * 100);
  });
  return { labels, bars, cumu };
}

function renderRightPareto(categoriesAgg) {
  const el = document.getElementById('paretoRevenueChart');
  if (!el) return;
  const ctx = el.getContext('2d');
  const { labels, bars, cumu } = buildParetoData(Array.isArray(categoriesAgg) ? categoriesAgg : [], 15);

  if (paretoChart) paretoChart.destroy();

=======

  const total = rows.reduce((s, r) => s + r.revenue, 0) || 1;
  let acc = 0;
  const labels = [];
  const bars = [];
  const cumu = [];
  rows.forEach((r) => {
    labels.push(r.name);
    bars.push(r.revenue);
    acc += r.revenue;
    cumu.push((acc / total) * 100);
  });
  return { labels, bars, cumu };
}

function renderRightPareto(categoriesAgg) {
  const el = document.getElementById('paretoRevenueChart');
  if (!el) return;
  const ctx = el.getContext('2d');
  const { labels, bars, cumu } = buildParetoData(Array.isArray(categoriesAgg) ? categoriesAgg : [], 15);

  if (paretoChart) paretoChart.destroy();

>>>>>>> 3b1c68a9
  paretoChart = new Chart(ctx, {
    data: {
      labels,
      datasets: [
        {
          type: 'bar',
          label: 'Ingresos',
          data: bars,
          yAxisID: 'y',
          borderWidth: 0
        },
        {
          type: 'line',
          label: '% acumulado',
          data: cumu,
          yAxisID: 'y1',
          tension: 0.25,
          pointRadius: 0,
          pointHitRadius: 6
        }
      ]
    },
    options: {
<<<<<<< HEAD
      ...chartOptsStable,
=======
      maintainAspectRatio: false,
      responsive: true,
>>>>>>> 3b1c68a9
      plugins: {
        legend: { display: true },
        tooltip: {
          callbacks: {
            label: (ctx) => {
              if (ctx.dataset.type === 'line') return '% acumulado: ' + ctx.formattedValue + '%';
              return 'Ingresos: ' + fmt.money(ctx.raw);
            }
          }
        }
      },
      scales: {
        y: {
          beginAtZero: true,
          ticks: {
            callback: (v) => fmt.money(v)
          }
        },
        y1: {
          beginAtZero: true,
          position: 'right',
          grid: { drawOnChartArea: false },
          min: 0,
          max: 100,
          ticks: { callback: (v) => v + '%' }
        },
        x: { ticks: { autoSkip: true, maxRotation: 0 } }
      }
    }
  });
}

// Ajusta fillTrendsTable para usar SOLO categoriesAgg (sin productos)
function fillTrendsTable(categoriesAgg) {
  const tbody = document.querySelector('#trendsTable tbody');
  if (!tbody) return;
  const frag = document.createDocumentFragment();

  categoriesAgg.forEach((c) => {
    const tr = document.createElement('tr');
    tr.innerHTML = `
      <td>${c.path || c.name || ''}</td>
      <td>${c.products ?? ''}</td>
      <td>${Number(c.units || 0).toLocaleString('es-ES')}</td>
      <td>${fmt.money(Number(c.revenue || 0))}</td>
      <td>${Number(c.price || 0).toFixed(2).replace('.', ',')}</td>
      <td>${Number(c.rating || 0).toFixed(2).replace('.', ',')}</td>
    `;
    frag.appendChild(tr);
  });

  tbody.replaceChildren(frag);
  const thead = document.querySelector('#trendsTable thead');
  thead?.querySelectorAll('th[aria-sort]').forEach((th) => th.removeAttribute('aria-sort'));
<<<<<<< HEAD
}

// Llama a esta función desde tu flujo principal tras obtener datos
export function renderTrends(categoriesAgg, allProducts) {
  const normalized = normalizeCategories(Array.isArray(categoriesAgg) ? categoriesAgg : []);
  const productsSource = Array.isArray(allProducts) ? allProducts : getAllProductsSnapshot();
  const products = normalizeProducts(productsSource);
  window.__latestTrendsData = { categoriesAgg: normalized, allProducts: products };
  renderTopCategoriesBar(normalized);
  renderRightPareto(normalized);
  fillTrendsTable(normalized);
}

export function mountTrendsToggle() {
  if (window.__trendsToggleMounted) return;
  window.__trendsToggleMounted = true;

=======
}

// Llama a esta función desde tu flujo principal tras obtener datos
export function renderTrends(categoriesAgg, allProducts) {
  const normalized = normalizeCategories(Array.isArray(categoriesAgg) ? categoriesAgg : []);
  const products = Array.isArray(allProducts) ? allProducts : getAllProductsSnapshot();
  window.__latestTrendsData = { categoriesAgg: normalized, allProducts: products };
  renderTopCategoriesBar(normalized);
  renderRightPareto(normalized);
  fillTrendsTable(normalized);
}

export function mountTrendsToggle() {
>>>>>>> 3b1c68a9
  document.addEventListener(
    'click',
    (ev) => {
      const btn = ev.target.closest('[data-action="toggle-trends"]');
      if (!btn) return;

      const container = document.getElementById('section-trends');
      const sec1 = document.getElementById('trends');
      const sec2 = document.getElementById('trends-bottom');
<<<<<<< HEAD
      const opening = sec1 ? sec1.hasAttribute('hidden') : true;
=======
      const opening = container ? container.hasAttribute('hidden') : false;
>>>>>>> 3b1c68a9

      if (opening) {
        container?.removeAttribute('hidden');
        sec1?.removeAttribute('hidden');
        sec2?.removeAttribute('hidden');
        ensureDefaultDates();
<<<<<<< HEAD

        if (window.__latestTrendsData) {
          const data = window.__latestTrendsData.categoriesAgg || [];
          if (!topCategoriesChart) {
            renderTopCategoriesBar(data);
          }
          if (!paretoChart) {
            renderRightPareto(data);
          }
=======
        if (window.__latestTrendsData) {
          const data = window.__latestTrendsData.categoriesAgg || [];
          renderTopCategoriesBar(data);
          renderRightPareto(data);
>>>>>>> 3b1c68a9
          fillTrendsTable(data);
        } else {
          fetchTrends();
        }
<<<<<<< HEAD

        requestAnimationFrame(() => {
          paretoChart?.resize();
          topCategoriesChart?.resize?.();
        });

=======
>>>>>>> 3b1c68a9
        sec1?.scrollIntoView({ behavior: 'smooth', block: 'start' });
      } else {
        container?.setAttribute('hidden', '');
        sec1?.setAttribute('hidden', '');
        sec2?.setAttribute('hidden', '');
      }
    },
    { passive: true }
  );
}

mountTrendsToggle();
<|MERGE_RESOLUTION|>--- conflicted
+++ resolved
@@ -8,7 +8,6 @@
   percent: (p) => (p * 100).toFixed(1).replace('.', ',') + '%'
 };
 
-<<<<<<< HEAD
 const chartOptsStable = {
   responsive: true,
   maintainAspectRatio: false,
@@ -16,8 +15,6 @@
   animation: { duration: 0 }
 };
 
-=======
->>>>>>> 3b1c68a9
 let topCategoriesChart = null;
 let paretoChart = null;
 
@@ -129,7 +126,6 @@
   });
 }
 
-<<<<<<< HEAD
 function normalizeProducts(list) {
   if (!Array.isArray(list)) return [];
   return list.map((item) => {
@@ -151,8 +147,6 @@
   });
 }
 
-=======
->>>>>>> 3b1c68a9
 function fmtMoney(v) {
   const n = Number(v);
   if (!Number.isFinite(n) || n === 0) return '0';
@@ -185,13 +179,8 @@
 }
 
 function renderTopCategoriesBar(categoriesAgg) {
-<<<<<<< HEAD
   const canvas = document.getElementById('topCategoriesChart');
   if (!canvas) return;
-=======
-  const ctx = document.getElementById('topCategoriesChart');
-  if (!ctx) return;
->>>>>>> 3b1c68a9
   const top = (Array.isArray(categoriesAgg) ? categoriesAgg : []).slice(0, 10);
   const labels = top.map((x) => x.path || x.category || x.name || '');
   const values = top.map((x) => Number(x.revenue) || 0);
@@ -201,11 +190,7 @@
     topCategoriesChart = null;
   }
 
-<<<<<<< HEAD
   topCategoriesChart = new Chart(canvas, {
-=======
-  topCategoriesChart = new Chart(ctx, {
->>>>>>> 3b1c68a9
     type: 'bar',
     data: {
       labels,
@@ -242,8 +227,6 @@
     .filter((r) => r.revenue > 0)
     .sort((a, b) => b.revenue - a.revenue)
     .slice(0, N);
-<<<<<<< HEAD
-
   const total = rows.reduce((s, r) => s + r.revenue, 0) || 1;
   let acc = 0;
   const labels = [];
@@ -263,34 +246,8 @@
   if (!el) return;
   const ctx = el.getContext('2d');
   const { labels, bars, cumu } = buildParetoData(Array.isArray(categoriesAgg) ? categoriesAgg : [], 15);
-
   if (paretoChart) paretoChart.destroy();
 
-=======
-
-  const total = rows.reduce((s, r) => s + r.revenue, 0) || 1;
-  let acc = 0;
-  const labels = [];
-  const bars = [];
-  const cumu = [];
-  rows.forEach((r) => {
-    labels.push(r.name);
-    bars.push(r.revenue);
-    acc += r.revenue;
-    cumu.push((acc / total) * 100);
-  });
-  return { labels, bars, cumu };
-}
-
-function renderRightPareto(categoriesAgg) {
-  const el = document.getElementById('paretoRevenueChart');
-  if (!el) return;
-  const ctx = el.getContext('2d');
-  const { labels, bars, cumu } = buildParetoData(Array.isArray(categoriesAgg) ? categoriesAgg : [], 15);
-
-  if (paretoChart) paretoChart.destroy();
-
->>>>>>> 3b1c68a9
   paretoChart = new Chart(ctx, {
     data: {
       labels,
@@ -314,12 +271,7 @@
       ]
     },
     options: {
-<<<<<<< HEAD
       ...chartOptsStable,
-=======
-      maintainAspectRatio: false,
-      responsive: true,
->>>>>>> 3b1c68a9
       plugins: {
         legend: { display: true },
         tooltip: {
@@ -374,7 +326,6 @@
   tbody.replaceChildren(frag);
   const thead = document.querySelector('#trendsTable thead');
   thead?.querySelectorAll('th[aria-sort]').forEach((th) => th.removeAttribute('aria-sort'));
-<<<<<<< HEAD
 }
 
 // Llama a esta función desde tu flujo principal tras obtener datos
@@ -392,21 +343,6 @@
   if (window.__trendsToggleMounted) return;
   window.__trendsToggleMounted = true;
 
-=======
-}
-
-// Llama a esta función desde tu flujo principal tras obtener datos
-export function renderTrends(categoriesAgg, allProducts) {
-  const normalized = normalizeCategories(Array.isArray(categoriesAgg) ? categoriesAgg : []);
-  const products = Array.isArray(allProducts) ? allProducts : getAllProductsSnapshot();
-  window.__latestTrendsData = { categoriesAgg: normalized, allProducts: products };
-  renderTopCategoriesBar(normalized);
-  renderRightPareto(normalized);
-  fillTrendsTable(normalized);
-}
-
-export function mountTrendsToggle() {
->>>>>>> 3b1c68a9
   document.addEventListener(
     'click',
     (ev) => {
@@ -416,18 +352,13 @@
       const container = document.getElementById('section-trends');
       const sec1 = document.getElementById('trends');
       const sec2 = document.getElementById('trends-bottom');
-<<<<<<< HEAD
       const opening = sec1 ? sec1.hasAttribute('hidden') : true;
-=======
-      const opening = container ? container.hasAttribute('hidden') : false;
->>>>>>> 3b1c68a9
 
       if (opening) {
         container?.removeAttribute('hidden');
         sec1?.removeAttribute('hidden');
         sec2?.removeAttribute('hidden');
         ensureDefaultDates();
-<<<<<<< HEAD
 
         if (window.__latestTrendsData) {
           const data = window.__latestTrendsData.categoriesAgg || [];
@@ -437,25 +368,15 @@
           if (!paretoChart) {
             renderRightPareto(data);
           }
-=======
-        if (window.__latestTrendsData) {
-          const data = window.__latestTrendsData.categoriesAgg || [];
-          renderTopCategoriesBar(data);
-          renderRightPareto(data);
->>>>>>> 3b1c68a9
           fillTrendsTable(data);
         } else {
           fetchTrends();
         }
-<<<<<<< HEAD
 
         requestAnimationFrame(() => {
           paretoChart?.resize();
           topCategoriesChart?.resize?.();
         });
-
-=======
->>>>>>> 3b1c68a9
         sec1?.scrollIntoView({ behavior: 'smooth', block: 'start' });
       } else {
         container?.setAttribute('hidden', '');
