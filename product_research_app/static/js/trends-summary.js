--- conflicted
+++ resolved
@@ -1,6 +1,5 @@
 import { fmtInt, fmtPrice, fmtFloat2 } from './format.js';
 
-<<<<<<< HEAD
 function formatMoneyShort(n){
   const v = Number(n) || 0;
   const abs = Math.abs(v);
@@ -8,41 +7,6 @@
   if (abs >= 1e6) return (v/1e6).toFixed(1).replace('.0','') + 'M';
   if (abs >= 1e3) return (v/1e3).toFixed(1).replace('.0','') + 'K';
   return v.toLocaleString('es-ES', { maximumFractionDigits: 0 });
-=======
-function toISOFromDDMMYYYY(v) {
-  const s = (v || '').trim();
-  const m = s.match(/^(\d{2})\/(\d{2})\/(\d{4})$/);
-  if (!m) return null;
-  const [, dd, mm, yyyy] = m;
-  return `${yyyy}-${mm}-${dd}`;
-}
-function formatDDMMYYYY(d) {
-  const dd = String(d.getDate()).padStart(2, '0');
-  const mm = String(d.getMonth() + 1).padStart(2, '0');
-  const yyyy = d.getFullYear();
-  return `${dd}/${mm}/${yyyy}`;
-}
-
-function formatMoney(v){
-  if (v == null) return '0';
-  const n = Number(v) || 0;
-  return n.toLocaleString('es-ES', { maximumFractionDigits: 0 });
-}
-
-const $desde = document.querySelector('#fecha-desde');
-const $hasta = document.querySelector('#fecha-hasta');
-const $btnAplicar = document.querySelector('#btn-aplicar-tendencias');
-const btnLog = document.getElementById('btn-log-trends');
-
-let currentData = null;
-let paretoLog = false;
-
-if ($btnAplicar) {
-  $btnAplicar.addEventListener('click', function(ev){
-    ev.preventDefault();
-    if (typeof fetchTrends === 'function') fetchTrends();
-  });
->>>>>>> b646b73f
 }
 function toISOFromDDMMYYYY(v){ const s=(v||'').trim(); const m=s.match(/^(\d{2})\/(\d{2})\/(\d{4})$/); if(!m) return null; const[,dd,mm,yyyy]=m; return `${yyyy}-${mm}-${dd}`; }
 function formatDDMMYYYY(d){ const dd=String(d.getDate()).padStart(2,'0'); const mm=String(d.getMonth()+1).padStart(2,'0'); const yyyy=d.getFullYear(); return `${dd}/${mm}/${yyyy}`; }
@@ -54,7 +18,6 @@
   const secProducts = document.querySelector('#section-products');
   if (!btn || !secTrends || !secProducts) return;
 
-<<<<<<< HEAD
   function openTrends(){
     secTrends.hidden = false;
     secProducts.hidden = true;
@@ -66,33 +29,6 @@
     secTrends.hidden = true;
     secProducts.hidden = false;
     btn.classList.remove('active');
-=======
-btnLog?.addEventListener('click', (ev) => {
-  ev.preventDefault();
-  paretoLog = !paretoLog;
-  renderPareto(currentData);
-});
-
-async function fetchTrends(){
-  const $status = document.querySelector('#trends-status');
-  try {
-    if ($status) $status.textContent = 'Cargando...';
-    const fISO = $desde ? toISOFromDDMMYYYY($desde.value) : null;
-    const tISO = $hasta ? toISOFromDDMMYYYY($hasta.value) : null;
-    const url = new URL('/api/trends/summary', window.location.origin);
-    if (fISO) url.searchParams.set('from', fISO);
-    if (tISO) url.searchParams.set('to', tISO);
-    const res = await fetch(url.toString(), { credentials: 'same-origin' });
-    if (!res.ok) throw new Error('HTTP '+res.status);
-    const json = await res.json();
-    currentData = json;
-    renderTrends(json);
-    renderCategoriasTable(json);
-  } catch(e){
-    (window.toast?.error || alert).call(window.toast||window, 'No se pudieron cargar las tendencias.');
-  } finally {
-    if ($status) $status.textContent = '';
->>>>>>> b646b73f
   }
 
   btn.addEventListener('click', (e)=>{
@@ -122,7 +58,6 @@
   });
 }
 
-<<<<<<< HEAD
 async function fetchTrends(){
   try{
     const $desde = document.querySelector('#fecha-desde');
@@ -214,129 +149,12 @@
 }
 
 (function enableSortableAndToggleRows(){
-=======
-function renderTrends(summary){
-  if(!summary) return;
-  renderTopCategoriesBar(summary);
-  renderPareto(summary);
-}
-
-function renderCategoriasTable(data){
-  const tbody = document.querySelector('#tbl-categorias tbody');
-  if(!tbody) return;
-  const rows = [...(data.top_categories || data.categories || [])];
-  let html = '';
-  rows.forEach(c => {
-    const productos = c.products_count || c.products || c.unique_products || 0;
-    const unidades = c.units || 0;
-    const ingresos = c.revenue || 0;
-    const precio = c.avg_price || 0;
-    const rating = c.avg_rating || 0;
-    html += `<tr><td>${c.path || c.category || ''}</td><td>${fmtInt(productos)}</td><td>${fmtInt(unidades)}</td><td>${formatMoney(ingresos)}</td><td>${fmtPrice(precio)}</td><td>${fmtFloat2(rating)}</td></tr>`;
-  });
-  tbody.innerHTML = html;
-}
-
-function renderTopCategoriesBar(data) {
-  const top = [...(data.top_categories || data.categories || [])].slice(0, 10);
-  const labels = top.map(x => x.path || x.category);
-  const values = top.map(x => x.revenue);
-  const ctx = document.getElementById('chart-top-categories');
-  if (!ctx) return;
-  if (ctx._chart) { ctx._chart.destroy(); }
-
-  ctx._chart = new Chart(ctx, {
-    type: 'bar',
-    data: {
-      labels,
-      datasets: [{ data: values, borderWidth: 0 }]
-    },
-    options: {
-      indexAxis: 'y',
-      maintainAspectRatio: false,
-      plugins: {
-        legend: { display: false },
-        tooltip: {
-          callbacks: {
-            label: (tt) => `Ingresos: ${formatMoney(tt.parsed.x)}`
-          }
-        }
-      },
-      scales: {
-        x: { grid: { display: false }, ticks: { callback: (v)=> formatMoney(v) } },
-        y: { grid: { display: false } }
-      }
-    }
-  });
-}
-
-function renderPareto(data) {
-  if (!data) return;
-  const src = [...(data.top_categories || data.categories || [])];
-  src.sort((a,b) => (b.revenue||0) - (a.revenue||0));
-  const top = src.slice(0, 10);
-
-  const labels = top.map(x => x.path || x.category);
-  const ingresos = top.map(x => x.revenue || 0);
-  const total = ingresos.reduce((s,n)=>s+n, 0) || 1;
-  let acc = 0;
-  const acumuladoPct = ingresos.map(v => { acc += v; return +(acc/total*100).toFixed(1); });
-
-  const ctx = document.getElementById('chart-pareto');
-  if (!ctx) return;
-  if (ctx._chart) { ctx._chart.destroy(); }
-
-  ctx._chart = new Chart(ctx, {
-    data: {
-      labels,
-      datasets: [
-        {
-          type: 'bar',
-          label: 'Ingresos',
-          data: ingresos,
-          yAxisID: 'y',
-          borderWidth: 0
-        },
-        {
-          type: 'line',
-          label: '% acumulado',
-          data: acumuladoPct,
-          yAxisID: 'y1',
-          tension: 0.3,
-          pointRadius: 2
-        }
-      ]
-    },
-    options: {
-      maintainAspectRatio: false,
-      plugins: {
-        legend: { display: true },
-        tooltip: {
-          callbacks: {
-            label: (tt) => tt.datasetIndex === 0
-              ? `Ingresos: ${formatMoney(tt.parsed.y)}`
-              : `% acumulado: ${tt.parsed.y}%`
-          }
-        }
-      },
-      scales: {
-        y:  { position: 'left', type: paretoLog ? 'logarithmic' : 'linear', grid: { display:false }, ticks: { callback: (v)=> formatMoney(v) } },
-        y1: { position: 'right', grid: { display:false }, min: 0, max: 100, ticks: { callback: (v)=> v + '%' } },
-        x:  { grid: { display:false } }
-      }
-    }
-  });
-}
-
-(function enableSortableCategorias(){
->>>>>>> b646b73f
   const table = document.getElementById('tbl-categorias');
   if (!table) return;
   const thead = table.querySelector('thead');
   const tbody = table.querySelector('tbody');
   if (!thead || !tbody) return;
 
-<<<<<<< HEAD
   const parseNumber = (s)=>{ const t=String(s).replace(/\./g,'').replace(/,/g,'.').replace(/[^\d.-]/g,''); const n=parseFloat(t); return isNaN(n)?0:n; };
   const getCell = (tr,idx)=> tr.children[idx]?.textContent?.trim() || '';
 
@@ -385,51 +203,6 @@
   tbody.innerHTML = html;
 }
 
-export {};
-=======
-  const parseNumber = (s) => {
-    if (s == null) return NaN;
-    const t = String(s).replace(/\./g,'').replace(/,/g,'.').replace(/[^\d.-]/g,'').trim();
-    const n = parseFloat(t);
-    return isNaN(n) ? NaN : n;
-  };
-
-  const getCellValue = (tr, idx) => tr.children[idx]?.textContent?.trim() || '';
-
-  thead.addEventListener('click', (e) => {
-    const th = e.target.closest('th[data-sort-key]');
-    if (!th) return;
-    const idx = Array.from(th.parentNode.children).indexOf(th);
-
-    thead.querySelectorAll('th').forEach(h => h.classList.remove('sort-asc','sort-desc'));
-    const asc = !th.classList.contains('sort-asc');
-    th.classList.add(asc ? 'sort-asc' : 'sort-desc');
-
-    const rows = Array.from(tbody.querySelectorAll('tr'));
-    const numeric = ['Productos','Unidades','Ingresos','Precio','Rating']
-      .includes(th.textContent.trim());
-
-    rows.sort((a,b) => {
-      const va = getCellValue(a, idx);
-      const vb = getCellValue(b, idx);
-      if (numeric) {
-        const na = parseNumber(va);
-        const nb = parseNumber(vb);
-        return asc ? (na-nb) : (nb-na);
-      }
-      return asc ? va.localeCompare(vb) : vb.localeCompare(va);
-    });
-
-    rows.forEach(r => tbody.appendChild(r));
-  });
-})();
-
-function showTrendsSection(){
-  const $trends = document.querySelector('#section-trends');
-  const $list = document.querySelector('#section-products');
-  if ($trends) $trends.hidden = false;
-  if ($list) $list.hidden = true;
-
   const $desde = document.querySelector('#fecha-desde');
   const $hasta = document.querySelector('#fecha-hasta');
   try {
@@ -467,4 +240,3 @@
   showTrendsSection();
 });
 export {};
->>>>>>> b646b73f
