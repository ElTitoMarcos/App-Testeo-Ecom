import * as api from './net.js';

const SettingsCache = (() => {
  let cache = null;
  let inflight = null;

  const norm = (cfg) => {
    const weights = cfg?.weights || {};
    const order = (Array.isArray(cfg?.weights_order) && cfg.weights_order.length)
      ? cfg.weights_order.slice()
      : Object.keys(weights);
    const enabled = {};
    for (const k of order) enabled[k] = cfg?.weights_enabled?.[k] ?? true;
    return { order, weights, enabled };
  };

  const get = async () => {
    if (cache) return cache;
    if (inflight) return inflight;
    inflight = fetch('/config', { cache: 'no-store' })
      .then(r => r.json())
      .then(cfg => (cache = norm(cfg)))
      .finally(() => { inflight = null; });
    return inflight;
  };

  const set = (next) => { cache = norm(next); };

  return { get, set };
})();

const WEIGHT_FIELDS = [
  { key: 'price',        label: 'Price' },
  { key: 'rating',       label: 'Rating' },
  { key: 'units_sold',   label: 'Units Sold' },
  { key: 'revenue',      label: 'Revenue' },
  { key: 'desire',       label: 'Desire' },
  { key: 'competition',  label: 'Competition' },
  { key: 'oldness',      label: 'Oldness (antigüedad)' },
  { key: 'awareness',    label: 'Awareness' }
];
const WEIGHT_KEYS = WEIGHT_FIELDS.map(f => f.key);
const EXTREMES = {
  price:       { left: 'Más barato',       right: 'Más caro' },
  rating:      { left: 'Peor rating',      right: 'Mejor rating' },
  units_sold:  { left: 'Menos ventas',     right: 'Más ventas' },
  revenue:     { left: 'Menores ingresos', right: 'Mayores ingresos' },
  desire:      { left: 'Menor deseo',      right: 'Mayor deseo' },
  competition: { left: 'Menos competencia', right: 'Más competencia' },
  oldness:     { left: 'Más reciente',     right: 'Más antiguo' },
  awareness:   { left: 'Unaware',          right: 'Most aware' }
};
const ALIASES = { unitsSold: 'units_sold', orders: 'units_sold' };
function normalizeKey(k){ return ALIASES[k] || k; }
const metricDefs = WEIGHT_FIELDS;
const metricKeys = WEIGHT_KEYS;
let factors = [];
let userConfig = {};
let cacheState = { order: [], weights: {}, enabled: {} };

document.addEventListener('DOMContentLoaded', () => {
  SettingsCache.get().catch(() => {});
});

function defaultFactors(){
  return WEIGHT_FIELDS.map(f => ({ ...f, weight:50, enabled:true }));
}
let saveTimer=null;
let isInitialRender = true;
function markDirty(){
  clearTimeout(saveTimer);
  saveTimer=setTimeout(saveSettings,700);
}

function bindToggle(itemEl, field, state) {
  const toggle = itemEl.querySelector('.wt-enabled');
  if (!toggle) return;
  const setDisabled = (off) => {
    itemEl.classList.toggle('disabled', off);
    itemEl.querySelectorAll('input[type="range"], input[type="number"]').forEach(el => el.disabled = off);
  };
  toggle.checked = !!state.enabled[field];
  setDisabled(!toggle.checked);
  toggle.addEventListener('change', (e) => {
    const on = !!e.target.checked;
    state.enabled[field] = on;
    const factor = factors.find(f => f.key === field);
    if (factor) factor.enabled = on;
    setDisabled(!on);
    if(!isInitialRender) markDirty();
  });
}

function enhanceRangeWithFloat(rangeEl, itemEl){
  const THUMB = 16; // debe coincidir con el CSS del thumb
  const floatEl = itemEl.querySelector('.wi-float');
  if (!floatEl) return;

  const setPercent = () => {
    const min = +rangeEl.min || 0;
    const max = +rangeEl.max || 100;
    const val = +rangeEl.value || 0;
    const p = ((val - min) * 100) / (max - min);
    rangeEl.style.setProperty('--p', `${p}%`); // colorea el track
    return p;
  };

  const placeFloat = () => {
    const rect = rangeEl.getBoundingClientRect();
    const p = parseFloat(getComputedStyle(rangeEl).getPropertyValue('--p'));
    const usable = rect.width - THUMB;
    const x = (p / 100) * usable + THUMB / 2;
    floatEl.style.left = `${x}px`;
    floatEl.textContent = `peso: ${Math.round(rangeEl.value)}/100`;
  };

  const showFloat = () => { floatEl.classList.add('show'); };
  const hideFloatSoon = () => {
    clearTimeout(hideFloatSoon._t);
    hideFloatSoon._t = setTimeout(() => floatEl.classList.remove('show'), 700);
  };

  const updateAll = () => { setPercent(); placeFloat(); };

  rangeEl.addEventListener('input', () => { updateAll(); showFloat(); });
  rangeEl.addEventListener('pointerdown', () => { updateAll(); showFloat(); });
  ['pointerup','blur','mouseleave'].forEach(ev =>
    rangeEl.addEventListener(ev, hideFloatSoon)
  );

  updateAll();

  const toggle = itemEl.querySelector('.wt-enabled');
  if (toggle){
    toggle.addEventListener('change', () => {
      if (!toggle.checked) floatEl.classList.remove('show');
      else { updateAll(); showFloat(); hideFloatSoon(); }
    });
  }
}

function renderWeightsUI(state){
  const list = document.getElementById('weightsList');
  if(!list) return;
  if(state){
    cacheState = state;
    const fieldList = (typeof WEIGHT_FIELDS !== 'undefined' && Array.isArray(WEIGHT_FIELDS)) ? WEIGHT_FIELDS : [];
    const byKey = Object.fromEntries(fieldList.map(f => [f.key, f]));
    factors = cacheState.order
      .filter(k => byKey[k])
      .map(k => ({
        ...byKey[k],
        weight: (cacheState.weights[k] !== undefined && !isNaN(cacheState.weights[k])) ? Math.round(Number(cacheState.weights[k])) : 50,
        enabled: cacheState.enabled[k] !== undefined ? !!cacheState.enabled[k] : true
      }));
  } else {
    cacheState = {
      order: factors.map(f => f.key),
      weights: Object.fromEntries(factors.map(f => [f.key, f.weight])),
      enabled: Object.fromEntries(factors.map(f => [f.key, f.enabled !== false]))
    };
  }
  list.innerHTML = '';
  factors.forEach((f,idx) => {
    const priority = idx + 1;
    const li = document.createElement('li');
    li.className = 'weight-item';
    li.dataset.key = f.key;

    if (f.key === 'awareness') {
      li.innerHTML = `
        <div class="wi-head"><span class="wi-rank">#${priority}</span><span class="wi-title">Awareness</span><span class="wi-handle" aria-hidden="true">≡</span></div>
        <div class="wi-slider">
          <div class="segmented-range">
            <input id="awarenessSlider" class="weight-slider seg-awareness" type="range" min="0" max="100" step="1" />
            <div class="ticks" aria-hidden="true">
              <i style="left:20%"></i><i style="left:40%"></i><i style="left:60%"></i><i style="left:80%"></i>
            </div>
          </div>
          <div class="wi-float" aria-hidden="true"></div>
          <div class="awareness-labels">
            <span>Unaware</span>
            <span>Problem aware</span>
            <span>Solution aware</span>
            <span>Product aware</span>
            <span>Most aware</span>
          </div>
        </div>
        <div class="wi-meta">
          <span class="wi-min">${EXTREMES[f.key].left}</span>
          <div class="wi-center">
            <span class="wi-pill">peso: ${f.weight}/100</span>
            <label class="wi-toggle"><input type="checkbox" class="wt-enabled" aria-label="Activar métrica" /></label>
          </div>
          <span class="wi-max">${EXTREMES[f.key].right}</span>
        </div>`;
      const slider = li.querySelector('#awarenessSlider');
      const pill = li.querySelector('.wi-pill');
      const segs = Array.from(li.querySelectorAll('.awareness-labels span'));
      function updateAw(val){
        const v = Math.max(0, Math.min(100, parseInt(val,10) || 0));
        f.weight = v;
        cacheState.weights[f.key] = v;
        slider.value = v;
        pill.textContent = `peso: ${v}/100`;
        const idx = Math.min(4, Math.floor(v/20));
        segs.forEach((el,i)=>el.classList.toggle('active', i===idx));
      }
      updateAw(f.weight);
      slider.addEventListener('input', e => {
        updateAw(e.target.value);
        if(!isInitialRender) markDirty();
      });
      bindToggle(li, f.key, cacheState);
    } else {
      li.innerHTML = `
        <div class="wi-head"><span class="wi-rank">#${priority}</span><span class="wi-title">${f.label}</span><span class="wi-handle" aria-hidden="true">≡</span></div>
        <div class="wi-slider"><input id="weight-${f.key}" class="weight-range" type="range" min="0" max="100" step="1" value="${f.weight}"><div class="wi-float" aria-hidden="true"></div></div>
        <div class="wi-meta">
          <span class="wi-min">${EXTREMES[f.key].left}</span>
          <div class="wi-center">
            <span class="wi-pill">peso: ${f.weight}/100</span>
            <label class="wi-toggle"><input type="checkbox" class="wt-enabled" aria-label="Activar métrica" /></label>
          </div>
          <span class="wi-max">${EXTREMES[f.key].right}</span>
        </div>`;
      const range = li.querySelector('.weight-range');
      const pill = li.querySelector('.wi-pill');
      range.addEventListener('input', e => {
        const v = Math.max(0, Math.min(100, parseInt(e.target.value,10) || 0));
        f.weight = v;
        cacheState.weights[f.key] = v;
        range.value = v;
        pill.textContent = `peso: ${f.weight}/100`;
        if(!isInitialRender) markDirty();
      });
      bindToggle(li, f.key, cacheState);
    }
    list.appendChild(li);
    enhanceRangeWithFloat(li.querySelector('input[type="range"]'), li);
  });
  Sortable.create(list,{ handle:'.wi-handle', animation:150, onEnd:()=>{
    const orderKeys = Array.from(list.children).map(li=>li.dataset.key);
    factors.sort((a,b)=>orderKeys.indexOf(a.key)-orderKeys.indexOf(b.key));
    cacheState.order = orderKeys;
    renderWeightsUI();
    if(!isInitialRender) markDirty();
  }});
  const root = document.getElementById('weightsCard');
  if (root && !root.classList.contains('weights-section')) root.classList.add('weights-section');
  document.querySelector('.weights-section')?.classList.add('compact');
  isInitialRender = false;
  window.factors = factors;
}

function resetWeights(){
  const state = {
    order: WEIGHT_FIELDS.map(f => f.key),
    weights: Object.fromEntries(WEIGHT_FIELDS.map(f => [f.key, 50])),
    enabled: Object.fromEntries(WEIGHT_FIELDS.map(f => [f.key, true]))
  };
  renderWeightsUI(state);
  markDirty();
}

async function saveSettings(){
  const payload = {
    weights: Object.fromEntries(
      factors.map(f => [f.key, Math.max(0, Math.min(100, Math.round(Number(f.weight))))])
    ),
    order: factors.map(f => f.key),
    weights_enabled: Object.fromEntries(
      factors.map(f => [f.key, f.enabled !== false])
    ),
    weights_order: factors.map(f => f.key)
  };
  try{
    const res = await fetch('/api/config/winner-weights', {
      method:'PATCH',
      headers:{'Content-Type':'application/json'},
      body: JSON.stringify(payload)
    });
    const data = await res.json().catch(()=>null);
    if (data) SettingsCache.set(data);
    else SettingsCache.set({ weights: payload.weights, weights_order: payload.order, weights_enabled: payload.weights_enabled });
    if (typeof reloadProductsLight === 'function') reloadProductsLight();
    else if (typeof reloadProducts === 'function') reloadProducts();
  }catch(err){
    if (typeof toast !== 'undefined' && toast.error) toast.error('No se pudo guardar la configuración');
  }
}

const AWARE_MAP = {
  'unaware': 0,
  'problem aware': 0.25,
  'solution aware': 0.5,
  'product aware': 0.75,
  'most aware': 1
};
function awarenessValue(p){
  const s = (p.awareness_level || '').toString().trim().toLowerCase();
  return AWARE_MAP[s] ?? 0.5;
}

function stratifiedSample(list, n){
  const byCat = {};
  list.forEach(p=>{ const c = p.category || 'N/A'; (byCat[c] = byCat[c] || []).push(p); });
  const total = list.length;
  const sample = [];
  for(const c in byCat){
    const arr = byCat[c].slice().sort((a,b)=>{
      const ra = Number(a.revenue || (a.extras && a.extras['Revenue($)']) || 0);
      const rb = Number(b.revenue || (b.extras && b.extras['Revenue($)']) || 0);
      const ua = Number(a.units_sold || (a.extras && a.extras['Item Sold']) || 0);
      const ub = Number(b.units_sold || (b.extras && b.extras['Item Sold']) || 0);
      const sa = ra || ua;
      const sb = rb || ub;
      return sb - sa;
    });
    const k = Math.max(1, Math.round(n * arr.length / total));
    sample.push(...arr.slice(0,k));
  }
  return sample.slice(0,n);
}

function setSliderValue(key, val){
  const slider = document.getElementById(`weight-${key}`);
  if (!slider) return;
  const v = Math.max(0, Math.min(100, parseInt(val,10) || 0));
  slider.value = v;
  const item = slider.closest('li.weight-item');
  const pill = item ? item.querySelector('.wi-pill') : null;
  if (pill) pill.textContent = `peso: ${v}/100`;
  const factor = factors.find(f => f.key === key);
  if (factor) factor.weight = v;
  cacheState.weights[key] = v;
}
<<<<<<< HEAD

function setToggleEnabled(key, enabled){
  const item = document.querySelector(`li.weight-item[data-key="${key}"]`);
  const toggle = item ? item.querySelector('.wt-enabled') : null;
  if (toggle){
    toggle.checked = enabled;
  }
  const factor = factors.find(f => f.key === key);
  if (factor) factor.enabled = enabled;
  cacheState.enabled[key] = enabled;
}

function reorderWeightsUI(order){
  const list = document.getElementById('weightsList');
  if (!list) return;
  const items = Array.from(list.children);
  const byKey = Object.fromEntries(items.map(el => [el.dataset.key, el]));
  const ordered = [];
  order.forEach(k => {
    const el = byKey[k];
    if (el) ordered.push(el);
  });
  list.innerHTML = '';
  ordered.forEach(el => list.appendChild(el));
  factors.sort((a,b) => order.indexOf(a.key) - order.indexOf(b.key));
  cacheState.order = factors.map(f => f.key);
  factors.forEach((f, idx) => {
    const el = byKey[f.key];
    const rank = el ? el.querySelector('.wi-rank') : null;
    if (rank) rank.textContent = `#${idx+1}`;
  });
}

function renderEffectiveBadges(eff){
  window.winnerWeightsEffective = eff;
  const effEl = document.getElementById('effectiveWeights');
  if (effEl) effEl.textContent = JSON.stringify(eff);
=======

function setToggleEnabled(key, enabled){
  const item = document.querySelector(`li.weight-item[data-key="${key}"]`);
  const toggle = item ? item.querySelector('.wt-enabled') : null;
  if (toggle){
    toggle.checked = enabled;
  }
  const factor = factors.find(f => f.key === key);
  if (factor) factor.enabled = enabled;
  cacheState.enabled[key] = enabled;
}

function reorderWeightsUI(order){
  const list = document.getElementById('weightsList');
  if (!list) return;
  const items = Array.from(list.children);
  const byKey = Object.fromEntries(items.map(el => [el.dataset.key, el]));
  const ordered = [];
  order.forEach(k => {
    const el = byKey[k];
    if (el) ordered.push(el);
  });
  list.innerHTML = '';
  ordered.forEach(el => list.appendChild(el));
  factors.sort((a,b) => order.indexOf(a.key) - order.indexOf(b.key));
  cacheState.order = factors.map(f => f.key);
  factors.forEach((f, idx) => {
    const el = byKey[f.key];
    const rank = el ? el.querySelector('.wi-rank') : null;
    if (rank) rank.textContent = `#${idx+1}`;
  });
}

function renderEffectiveBadges(eff){
  window.winnerWeightsEffective = eff;
  const effEl = document.getElementById('effectiveWeights');
  if (effEl) effEl.textContent = JSON.stringify(eff);
}

async function onClickAjustarPesosIA() {
  try {
    showToast?.('Ajustando pesos con IA…');

    // Construir muestras desde la tabla (usa tu fuente real de productos)
    const all = typeof window.getAllFilteredRows === 'function'
      ? window.getAllFilteredRows()
      : (Array.isArray(window.products) ? window.products.slice() : []);
    const samples = all.slice(0, 100).map(p => {
      const price = +p.price || 0;
      const units = +p.units_sold || 0;
      const revenue = Number.isFinite(+p.revenue) ? +p.revenue : (price * units);
      return {
        price,
        rating: +p.rating || 0,
        units_sold: units,
        revenue,
        desire: +p.desire || 0,
        competition: +p.competition || 0,
        oldness: +p.oldness || 0,
        awareness: +p.awareness || 0,
      };
    });

    const res = await fetch('/api/config/winner-weights/ai', {
      method: 'POST',
      headers: { 'Content-Type': 'application/json' },
      body: JSON.stringify({ samples, success_key: 'revenue' })
    });

    if (!res.ok) {
      const err = await res.json().catch(() => ({}));
      if (err.error === 'missing_api_key' && typeof openApiKeyModal === 'function') {
        openApiKeyModal();
      }
      throw new Error('AI weights request failed');
    }

    const data = await res.json();
    const weights = data.winner_weights || {};
    const order = data.winner_order || Object.keys(weights);

    // 1) Aplicar sliders con 0..100 CRUDO (no normalizar aquí)
    for (const [k, v] of Object.entries(weights)) {
      if (typeof setSliderValue === 'function') setSliderValue(k, v);
      if (typeof setToggleEnabled === 'function') setToggleEnabled(k, true);
    }

    // 2) Reordenar la UI según prioridad (arriba = más importante)
    if (typeof reorderWeightsUI === 'function') reorderWeightsUI(order);

    // 3) Refrescar vista de pesos efectivos si existe
    if (data.effective && data.effective.int && typeof renderEffectiveBadges === 'function') {
      renderEffectiveBadges(data.effective.int);
    }

    SettingsCache.set({ order, weights, enabled: cacheState.enabled });
    showToast?.('Pesos ajustados con IA');
  } catch (e) {
    console.error(e);
    showToast?.('Error al ajustar pesos con IA', 'error');
  }
>>>>>>> ad462eaa
}


function showSettingsModalShell(){
  const list = document.getElementById('weightsList');
  if (list) list.innerHTML = '';
}

function revealSettingsModalContent(){ /* no-op */ }

async function hydrateSettingsModal(){
  try{
    isInitialRender = true;
    const state = await SettingsCache.get();
    renderWeightsUI(state);
    console.debug('hydrateSettingsModal -> weights/order aplicados:', state);
  }catch(err){
    /* silencioso */
  }
}

async function openConfigModal(){
  showSettingsModalShell();
  await hydrateSettingsModal();
  document.querySelector('#configModal')?.classList.add('ready');
  document.querySelector('#settings-modal')?.classList.add('ready');
  revealSettingsModalContent();
  const resetBtn = document.getElementById('btnReset');
  if (resetBtn) resetBtn.onclick = resetWeights;
}

window.openConfigModal = openConfigModal;
window.loadWeights = hydrateSettingsModal;
window.resetWeights = resetWeights;
window.markDirty = markDirty;
window.metricKeys = metricKeys;
document.querySelector('#btnAiWeights')?.addEventListener('click', onClickAjustarPesosIA);
window.adjustWeightsAI = onClickAjustarPesosIA;<|MERGE_RESOLUTION|>--- conflicted
+++ resolved
@@ -335,7 +335,6 @@
   if (factor) factor.weight = v;
   cacheState.weights[key] = v;
 }
-<<<<<<< HEAD
 
 function setToggleEnabled(key, enabled){
   const item = document.querySelector(`li.weight-item[data-key="${key}"]`);
@@ -373,109 +372,6 @@
   window.winnerWeightsEffective = eff;
   const effEl = document.getElementById('effectiveWeights');
   if (effEl) effEl.textContent = JSON.stringify(eff);
-=======
-
-function setToggleEnabled(key, enabled){
-  const item = document.querySelector(`li.weight-item[data-key="${key}"]`);
-  const toggle = item ? item.querySelector('.wt-enabled') : null;
-  if (toggle){
-    toggle.checked = enabled;
-  }
-  const factor = factors.find(f => f.key === key);
-  if (factor) factor.enabled = enabled;
-  cacheState.enabled[key] = enabled;
-}
-
-function reorderWeightsUI(order){
-  const list = document.getElementById('weightsList');
-  if (!list) return;
-  const items = Array.from(list.children);
-  const byKey = Object.fromEntries(items.map(el => [el.dataset.key, el]));
-  const ordered = [];
-  order.forEach(k => {
-    const el = byKey[k];
-    if (el) ordered.push(el);
-  });
-  list.innerHTML = '';
-  ordered.forEach(el => list.appendChild(el));
-  factors.sort((a,b) => order.indexOf(a.key) - order.indexOf(b.key));
-  cacheState.order = factors.map(f => f.key);
-  factors.forEach((f, idx) => {
-    const el = byKey[f.key];
-    const rank = el ? el.querySelector('.wi-rank') : null;
-    if (rank) rank.textContent = `#${idx+1}`;
-  });
-}
-
-function renderEffectiveBadges(eff){
-  window.winnerWeightsEffective = eff;
-  const effEl = document.getElementById('effectiveWeights');
-  if (effEl) effEl.textContent = JSON.stringify(eff);
-}
-
-async function onClickAjustarPesosIA() {
-  try {
-    showToast?.('Ajustando pesos con IA…');
-
-    // Construir muestras desde la tabla (usa tu fuente real de productos)
-    const all = typeof window.getAllFilteredRows === 'function'
-      ? window.getAllFilteredRows()
-      : (Array.isArray(window.products) ? window.products.slice() : []);
-    const samples = all.slice(0, 100).map(p => {
-      const price = +p.price || 0;
-      const units = +p.units_sold || 0;
-      const revenue = Number.isFinite(+p.revenue) ? +p.revenue : (price * units);
-      return {
-        price,
-        rating: +p.rating || 0,
-        units_sold: units,
-        revenue,
-        desire: +p.desire || 0,
-        competition: +p.competition || 0,
-        oldness: +p.oldness || 0,
-        awareness: +p.awareness || 0,
-      };
-    });
-
-    const res = await fetch('/api/config/winner-weights/ai', {
-      method: 'POST',
-      headers: { 'Content-Type': 'application/json' },
-      body: JSON.stringify({ samples, success_key: 'revenue' })
-    });
-
-    if (!res.ok) {
-      const err = await res.json().catch(() => ({}));
-      if (err.error === 'missing_api_key' && typeof openApiKeyModal === 'function') {
-        openApiKeyModal();
-      }
-      throw new Error('AI weights request failed');
-    }
-
-    const data = await res.json();
-    const weights = data.winner_weights || {};
-    const order = data.winner_order || Object.keys(weights);
-
-    // 1) Aplicar sliders con 0..100 CRUDO (no normalizar aquí)
-    for (const [k, v] of Object.entries(weights)) {
-      if (typeof setSliderValue === 'function') setSliderValue(k, v);
-      if (typeof setToggleEnabled === 'function') setToggleEnabled(k, true);
-    }
-
-    // 2) Reordenar la UI según prioridad (arriba = más importante)
-    if (typeof reorderWeightsUI === 'function') reorderWeightsUI(order);
-
-    // 3) Refrescar vista de pesos efectivos si existe
-    if (data.effective && data.effective.int && typeof renderEffectiveBadges === 'function') {
-      renderEffectiveBadges(data.effective.int);
-    }
-
-    SettingsCache.set({ order, weights, enabled: cacheState.enabled });
-    showToast?.('Pesos ajustados con IA');
-  } catch (e) {
-    console.error(e);
-    showToast?.('Error al ajustar pesos con IA', 'error');
-  }
->>>>>>> ad462eaa
 }
 
 
