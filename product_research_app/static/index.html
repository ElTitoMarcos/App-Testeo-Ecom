<!DOCTYPE html>
<html lang="es">
<head>
<meta charset="UTF-8">
<title>Product Research Copilot</title>
<link rel="stylesheet" href="/static/css/app.css">
<link rel="stylesheet" href="/static/css/toast.css">
<style>
/* Basic layout */
body { margin:0; padding:0; font-family: 'Segoe UI', Tahoma, sans-serif; color:#222; background: linear-gradient(to bottom, #f8fbff, #e9f0ff); }
body.dark { background: #1a1b2e; color:#eaeaea; }
header { padding:20px; text-align:center; background: linear-gradient(90deg, #0062ff, #00c8ff); color:#fff; box-shadow:0 2px 5px rgba(0,0,0,0.3); }
body.dark header { background: linear-gradient(90deg, #2e2e78, #6547a6); }
.container { max-width: 1200px; margin: 0 auto; padding: 10px; }
.card { background:#fff; border-radius:8px; box-shadow:0 0 10px rgba(0,0,0,0.1); padding:15px; margin-bottom:15px; }
body.dark .card { background:#262a51; box-shadow:0 0 10px rgba(0,0,0,0.4); }
/* Controls */
#controls { display:flex; flex-wrap:wrap; gap:10px; align-items:center; }
button { padding:8px 14px; border:none; border-radius:4px; cursor:pointer; background: linear-gradient(90deg,#0062ff,#00c8ff); color:#fff; font-weight:600; box-shadow:0 3px 5px rgba(0,0,0,0.2); transition:opacity 0.2s; }
button:hover { opacity:0.85; }
body.dark button { background: linear-gradient(90deg,#3a3cad,#7a53d6); color:#fff; }
/* Chip style for filter toggle */
#btnFilters { background:#e0f0ff; border:1px solid #0077cc; color:#0077cc; padding:6px 10px; border-radius:16px; font-size:14px; }
body.dark #btnFilters { background:#2a2d5c; border-color:#7a53d6; color:#a9a9ff; }
select, input[type="text"], input[type="password"] { padding:6px; border-radius:4px; border:1px solid #ccc; }
body.dark select, body.dark input[type="text"], body.dark input[type="password"] { background:#1f2344; color:#eaeaea; border-color:#444; }
table { width:100%; border-collapse:collapse; margin-top:10px; }
th, td { padding:8px; border:1px solid #ccc; }
body.dark th, body.dark td { border-color:#444; }
tbody tr:nth-child(even) { background:#f2f6ff; }
body.dark tbody tr:nth-child(even) { background:#2a2d5c; }
body.dark tbody tr:nth-child(odd) { background:#25285a; }
tbody tr:hover {
  box-shadow: 0 0 6px rgba(0,0,0,0.2);
  transform: translateY(-2px);
  transition: box-shadow 0.2s, transform 0.2s;
}
/* History & Details */
#history details { margin-bottom:8px; }
details summary { cursor:pointer; font-weight:600; color:#0062ff; }
body.dark details summary { color:#80b3ff; }
pre { white-space:pre-wrap; background:#f5f7ff; padding:8px; border-radius:4px; }
body.dark pre { background:#2e315f; }
/* Weight slider styling */
.weight-slider {
  width:120px;
  accent-color:#0077cc;
}
body.dark .weight-slider {
  accent-color:#7a53d6;
}
#pageBar, #tableToolbar {
  display:flex;
  justify-content:space-between;
  align-items:center;
  flex-wrap:wrap;
  gap:8px;
  background:#f8fbff;
  border-bottom:1px solid #ccc;
  padding:8px 12px;
}
body.dark #pageBar, body.dark #tableToolbar {
  background:#0F1424;
  border-bottom:1px solid #243150;
  color:#E5EAF5;
}
#pageBar .left, #pageBar .right, #tableToolbar .left, #tableToolbar .right {
  display:flex;
  align-items:center;
  gap:8px;
  flex-wrap:wrap;
}
</style>
</head>
<body class="dark">
<div id="topBar">
  <header style="padding:8px 15px; display:flex; align-items:center; justify-content:space-between;">
    <div style="display:flex; align-items:center; gap:8px;">
      <h1 style="margin:0; font-size:1.4rem;">Ecom Testing App</h1>
      <p style="margin:0;font-size:12px; opacity:0.8;">By El Tito 🤙</p>
    </div>
    <div style="flex:1; display:flex; justify-content:flex-end; gap:8px; align-items:center;">
      <input type="file" id="fileInput" style="display:none;" />
      <button id="uploadBtn" title="Subir archivo">📤</button>
      <button id="refreshBtn" title="Actualizar lista">🔄</button>
      <button id="trendsBtn" title="Ver tendencias">📊</button>
      <button id="darkToggle" title="Modo oscuro">🌙</button>
      <button id="configBtn" title="Configuración avanzada">⚙️</button>
    </div>
  </header>
</div>
<div id="controlBar" role="toolbar" aria-label="Barra de controles" tabindex="0">
  <div class="left"></div>
  <div class="right"></div>
</div>
<div id="config" style="display:none;">
  <label>API Key: <input type="password" id="apiKey" /></label>
  <button id="toggleApiKey" style="display:none;">Cambiar API Key</button>
  <label>Modelo:
    <select id="modelSelect">
      <option value="gpt-4o">GPT-4o</option>
      <option value="gpt-4">GPT-4</option>
      <option value="gpt-3.5-turbo">GPT-3.5 Turbo</option>
    </select>
  </label>
  <button id="saveConfig">Guardar configuración</button>
</div>
<div id="weightsCard" class="card" style="display:none; max-width:420px;">
  <strong>Ponderaciones Winner Score</strong>
  <div id="weightsContainer" style="margin-top:8px; display:flex; flex-direction:column; gap:6px;"></div>
  <div style="margin-top:10px; display:flex; flex-wrap:wrap; gap:6px;">
    <button id="autoWeightsGpt">Ajustar pesos con IA</button>
    <button id="autoWeightsStat">Ajustar estadístico</button>
    <button id="saveWeights">Guardar</button>
  </div>
</div>
<!-- Drawer for custom GPT prompts -->
<div id="promptDrawer" class="drawer right hidden" role="dialog" aria-modal="true">
  <div style="display:flex; justify-content:space-between; align-items:center;">
    <h3>Consulta a GPT</h3>
    <button id="closePrompt">×</button>
  </div>
  <textarea id="customPrompt" rows="3" placeholder="Escribe tu consulta personalizada a GPT"></textarea>
  <div id="history" style="margin-top:10px;"></div>
</div>
<div id="trends" class="card" style="display:none;"></div>
<!-- Chart container for trends -->
<div id="chartContainer" class="card" style="display:none;">
  <div id="trendControls" style="display:flex; flex-wrap:wrap; gap:10px; align-items:flex-end; margin-bottom:20px;">
    <div><label>Desde: <input type="date" id="trendStart"></label></div>
    <div><label>Hasta: <input type="date" id="trendEnd"></label></div>
    <div><label>Métrica:
      <select id="metricSelect">
        <option value="revenue">Ingresos</option>
        <option value="units">Unidades</option>
        <option value="avg_price">Avg. Unit Price</option>
      </select>
    </label></div>
    <button id="applyTrendFilters">Aplicar</button>
  </div>
  <div id="kpiPanel" style="display:flex; flex-wrap:wrap; gap:20px; justify-content:space-around; margin-bottom:20px;"></div>
  <div style="width:100%; margin-bottom:20px;">
    <h3 style="margin-bottom:8px; font-size:18px; text-align:center;">Comparativo por categoría</h3>
    <canvas id="catCompareCanvas" style="width:100%; height:400px;"></canvas>
  </div>
  <div style="width:100%; margin-bottom:20px;">
    <h3 style="margin-bottom:8px; font-size:18px; text-align:center;">Resumen por categoría</h3>
    <table id="categorySummaryTable"></table>
  </div>
  <div style="width:100%; margin-bottom:20px;">
    <h3 style="margin-bottom:8px; font-size:18px; text-align:center;">Top categorías por crecimiento en ingresos</h3>
    <canvas id="catRevenueGrowthCanvas" style="width:100%;"></canvas>
  </div>
  <div style="width:100%; margin-bottom:20px;">
    <h3 style="margin-bottom:8px; font-size:18px; text-align:center;">Top categorías por crecimiento en unidades</h3>
    <canvas id="catUnitGrowthCanvas" style="width:100%;"></canvas>
  </div>
  <div style="width:100%; margin-bottom:20px;">
    <h3 style="margin-bottom:8px; font-size:18px; text-align:center;">Ingresos/unidades por categoría</h3>
    <canvas id="catRevPerUnitCanvas" style="width:100%;"></canvas>
  </div>
  <div style="width:100%; margin-bottom:20px;">
    <h3 style="margin-bottom:8px; font-size:18px; text-align:center;">Palabras clave destacadas</h3>
    <canvas id="keywordTrendCanvas" style="width:100%;"></canvas>
  </div>
  <div style="width:100%; margin-bottom:20px;">
    <h3 style="margin-bottom:8px; font-size:18px; text-align:center;">Marcas más repetidas</h3>
    <canvas id="brandTrendCanvas" style="width:100%;"></canvas>
  </div>
  <div style="width:100%; margin-bottom:20px;">
    <h3 style="margin-bottom:8px; font-size:18px; text-align:center;">Rating vs Ingresos</h3>
    <canvas id="ratingRevenueCanvas" style="width:100%; height:400px;"></canvas>
  </div>
  <div style="width:100%;">
    <h3 style="margin-bottom:8px; font-size:18px; text-align:center;">Precio promedio vs Ingresos</h3>
    <canvas id="priceRevenueCanvas" style="width:100%; height:400px;"></canvas>
  </div>
</div>

<div id="bottomBar" class="bottombar">
  <div class="controls">
    <button id="legendBtn" class="legend-btn">ℹ️</button>
    <input type="checkbox" id="selectAll" aria-label="Seleccionar todo">
    <input type="text" id="searchInput" placeholder="Buscar producto o palabra clave..." style="flex:1; min-width:200px; padding:8px; border-radius:20px; border:1px solid #ccc; font-size:14px;" />
    <button id="searchBtn">Buscar</button>
    <button id="btnFilters">Filtros</button>
    <div id="activeFilterChips" style="display:flex; flex-wrap:wrap;"></div>
    <select id="groupSelect"></select>
    <span id="selCount"></span>
    <div id="listMeta">0 resultados</div>
  </div>
  <div class="actions">
    <button id="btnAddToGroup" disabled>Añadir a grupo</button>
    <button id="sendPrompt" type="button" aria-haspopup="dialog" aria-controls="promptDrawer">Consulta a GPT</button>
    <button id="btnColumns">Columnas</button>
    <button id="btnExport" disabled>Exportar</button>
    <button id="btnDelete" disabled>Eliminar</button>
  </div>
</div>
<table id="productTable">
  <thead class="sticky-thead">
    <tr id="headerRow"></tr>
  </thead>
  <tbody></tbody>
</table>
<div id="legendPop" class="popover hidden">
  <div>• Fila roja: duplicado</div>
  <div>• 🔥 x1–x5: tendencia en el nombre</div>
</div>
<div id="columnsPanel" class="popover hidden"></div>

<!-- Overlay for viewing images in larger size -->
<div id="imgOverlay" style="display:none; position:fixed; top:0; left:0; right:0; bottom:0; background: rgba(0,0,0,0.8); justify-content:center; align-items:center; z-index:1000;">
  <img id="overlayImg" src="" style="max-width:90%; max-height:90%; box-shadow:0 0 10px #000; border-radius:8px;" />
</div>
<!-- Progress bar for micro interactions -->
<div id="progressBar" style="position:fixed; top:0; left:0; height:3px; background:#0077cc; width:0%; display:none; z-index:3000;"></div>
<!-- Loading overlay shown during file uploads -->
<div id="loadingOverlay" style="display:none; position:fixed; top:0; left:0; right:0; bottom:0; background:rgba(0,0,0,0.6); color:#fff; font-size:20px; align-items:center; justify-content:center; z-index:2000;">
  <div style="text-align:center;">
    <div class="spinner" style="margin-bottom:10px; width:40px; height:40px; border:5px solid #f3f3f3; border-top:5px solid #0062ff; border-radius:50%; animation: spin 1s linear infinite;"></div>
    <div>Cargando archivo...</div>
  </div>
</div>
<div id="filtersDrawer" class="drawer right hidden">
  <div style="display:flex; justify-content:space-between; align-items:center;">
    <h3>Filtros</h3>
    <button id="closeFilters">×</button>
  </div>
  <div style="display:flex; flex-direction:column; gap:8px;">
    <label>Precio mín<br><input type="number" id="filterPriceMin"></label>
    <label>Precio máx<br><input type="number" id="filterPriceMax"></label>
    <label>Fecha desde<br><input type="date" id="filterDateMin"></label>
    <label>Fecha hasta<br><input type="date" id="filterDateMax"></label>
    <label>Rating mín<br><input type="number" id="filterRatingMin" step="0.1" min="0" max="5"></label>
    <label>Categoría<br><input type="text" id="filterCategory"></label>
  </div>
  <div style="display:flex; gap:8px; margin-top:12px;">
    <button id="applyFilters" style="flex:1;">Aplicar</button>
    <button id="clearFilters" style="flex:1;">Limpiar</button>
  </div>
</div>
<style>
@keyframes spin {
  0% { transform: rotate(0deg); }
  100% { transform: rotate(360deg); }
}
</style>
<script src="/static/js/toast.js"></script>
<script src="/static/js/table.js"></script>
<script src="/static/js/columns.js"></script>
<script type="module">
import { fetchJson } from "/static/js/net.js";
window.addEventListener('beforeunload', () => navigator.sendBeacon('/shutdown'));
// Global arrays to hold all products and the current filtered list
let allProducts = [];
let products = [];
let sortField = null;
let sortDir = 1;
window.allProducts = allProducts;
window.products = products;
const columns = [
  { key: 'id', label: 'ID', type: 'number' },
  { key: 'image_url', label: 'Imagen', type: 'image' },
  { key: 'name', label: 'Nombre', type: 'string' },
  { key: 'category', label: 'Categoría', type: 'string' },
  { key: 'price', label: 'Precio', type: 'number' },
  { key: 'Product Rating', label: 'Rating', type: 'number' },
  { key: 'Item Sold', label: 'Unidades Vendidas', type: 'number' },
  { key: 'Revenue($)', label: 'Ingresos', type: 'number' },
  { key: 'Creator Conversion Ratio', label: 'Tasa Conversión', type: 'string' },
  { key: 'Launch Date', label: 'Fecha Lanzamiento', type: 'string' },
  { key: 'Date Range', label: 'Rango Fechas', type: 'string' },
  { key: 'magnitud_deseo', label: 'Magnitud deseo', type: 'number' },
  { key: 'nivel_consciencia', label: 'Nivel consciencia', type: 'number' },
  { key: 'saturacion_mercado', label: 'Saturación mercado', type: 'number' },
  { key: 'facilidad_anuncio', label: 'Facilidad anuncio', type: 'number' },
  { key: 'facilidad_logistica', label: 'Facilidad logística', type: 'number' },
  { key: 'escalabilidad', label: 'Escalabilidad', type: 'number' },
  { key: 'engagement_shareability', label: 'Engagement/shareability', type: 'number' },
  { key: 'durabilidad_recurrencia', label: 'Durabilidad/recurrencia', type: 'number' },
  { key: 'winner_score_v2_pct', label: 'Winner Score', type: 'number' },
];

let trendingWords = [];

const weightFields = [
  'magnitud_deseo',
  'nivel_consciencia',
  'saturacion_mercado',
  'facilidad_anuncio',
  'facilidad_logistica',
  'escalabilidad',
  'engagement_shareability',
  'durabilidad_recurrencia'
];

function renderWeights(weights){
  const container = document.getElementById('weightsContainer');
  if (!container) return;
  container.innerHTML = '';
  weightFields.forEach(key => {
    const row = document.createElement('div');
    row.style.display = 'flex';
    row.style.alignItems = 'center';
    row.style.gap = '6px';
    const label = document.createElement('label');
    label.textContent = key;
    label.style.minWidth = '160px';
    const input = document.createElement('input');
    input.type = 'number';
    input.step = '0.01';
    input.min = '0';
    input.max = '1';
    input.value = (weights[key] ?? 0).toFixed(3);
    input.dataset.key = key;
    input.className = 'weight-slider';
    row.appendChild(label);
    row.appendChild(input);
    container.appendChild(row);
  });
}

async function loadConfig() {
  try {
    const cfg = await fetchJson('/config');
    if (cfg.model) {
      document.getElementById('modelSelect').value = cfg.model;
    }
    if (cfg.has_api_key) {
      const apiInput = document.getElementById('apiKey');
      apiInput.style.display = 'none';
      document.getElementById('toggleApiKey').style.display = 'inline-block';
    }
    renderWeights(cfg.scoring_v2_weights || {});
  } catch (err) {
    console.error('Error loading config', err);
  }
}

// Microinteraction progress bar
function startProgress() {
  const bar = document.getElementById('progressBar');
  bar.style.display = 'block';
  bar.style.width = '0%';
  let progress = 0;
  const interval = setInterval(() => {
    progress += 10;
    bar.style.width = progress + '%';
    if (progress >= 100) {
      clearInterval(interval);
      setTimeout(() => {
        bar.style.display = 'none';
        bar.style.width = '0%';
      }, 200);
    }
  }, 30);
}

// helper to highlight trending keywords
function isTrending(name) {
  if (!name) return false;
  const words = name.toLowerCase().split(/[^a-z0-9áéíóúüñ]+/);
  return words.some(w => trendingWords.includes(w));
}

async function fetchProducts() {
  const data = await fetchJson('/products');
  // keep a copy of all products for filtering
  allProducts = data;
  products = [...allProducts];
  window.allProducts = allProducts;
  window.products = products;
  selection.clear();
  updateMasterState();
  renderTable();
}

function renderTable() {
  const headerRow = document.getElementById('headerRow');
  const tbody = document.querySelector('#productTable tbody');
  // Build header if empty
  if (!headerRow.hasChildNodes()) {
    // Add select column header (no label)
    const thSel = document.createElement('th');
    thSel.style.textAlign = 'center';
    const master = document.getElementById('selectAll');
    if (master) {
      master.style.display = '';
      thSel.appendChild(master);
    }
    headerRow.appendChild(thSel);
    // Add dynamic columns
    columns.forEach(col => {
      const th = document.createElement('th');
      th.textContent = col.label;
      th.style.cursor = 'pointer';
      th.setAttribute('data-key', col.key);
      th.onclick = () => sortBy(col.key, col.type);
      headerRow.appendChild(th);
    });
    // Add delete column header
    const thDel = document.createElement('th');
    headerRow.appendChild(thDel);
  }
  // Clear body
  tbody.innerHTML = '';
  // Render rows
    products.forEach(item => {
    const tr = document.createElement('tr');
    // mark duplicate rows
    if (item.extras && item.extras['duplicate_of']) {
      tr.style.backgroundColor = 'rgba(255, 230, 230, 0.5)';
    }
    // trending highlighting is now indicated by fire emojis instead of row outline
    // Selection checkbox
    const tdSel = document.createElement('td');
    tdSel.style.textAlign = 'center';
    const cb = document.createElement('input');
    cb.type = 'checkbox';
    cb.classList.add('rowCheck');
    const rowId = String(item.id);
    cb.dataset.id = rowId;
    cb.checked = selection.has(rowId);
    tr.classList.toggle('selected', cb.checked);
    cb.addEventListener('change', () => {
      const id = cb.dataset.id;
      if (cb.checked) selection.add(id); else selection.delete(id);
      tr.classList.toggle('selected', cb.checked);
      updateMasterState();
    });
    tdSel.appendChild(cb);
    tr.appendChild(tdSel);
    columns.forEach(col => {
      const td = document.createElement('td');
      const key = col.key;
      td.setAttribute('data-key', key);
      let value = '';
      if (weightFields.includes(key)) {
        value = item.winner_score_v2_breakdown && item.winner_score_v2_breakdown.scores ? item.winner_score_v2_breakdown.scores[key] : '';
        if (item.winner_score_v2_breakdown && item.winner_score_v2_breakdown.justifications) {
          const j = item.winner_score_v2_breakdown.justifications[key];
          if (j) td.title = 'Justificación: ' + j;
        }
      } else if (['id','name','category','price','image_url','winner_score_v2_pct'].includes(key)) {
        value = item[key];
      } else {
        value = item.extras ? item.extras[key] : '';
      }
      if (key === 'winner_score_v2_pct') {
        const sc = parseFloat(value);
        if (!isNaN(sc)) {
          td.innerHTML = '<span class="' + winnerScoreClass(sc) + '">' + Math.round(sc) + '</span>';
          if (item.winner_score_v2_breakdown && item.winner_score_v2_breakdown.justifications) {
            const j = item.winner_score_v2_breakdown.justifications;
            const tooltip = Object.entries(j).map(([k,v])=>`${k}: ${v}`).join('\n');
            td.title = tooltip;
          }
        }
      } else if (key === 'image_url' && value) {
        const img = document.createElement('img');
        img.src = value;
        // Increase the preview size for better visibility
        img.style.width = '100px';
        img.style.height = '100px';
        img.style.objectFit = 'cover';
        // Show larger image on click
        img.style.cursor = 'pointer';
        img.onclick = () => {
          showOverlay(value);
        };
        td.appendChild(img);
      } else if (key === 'name' && value) {
        const fireText = firesFor(item.trendingScore);
        const nameSpan = document.createElement('span');
        nameSpan.textContent = value + (fireText ? ' ' : '');
        td.appendChild(nameSpan);
        if (fireText) {
          const fireSpan = document.createElement('span');
          fireSpan.className = 'fires';
          fireSpan.textContent = fireText;
          td.appendChild(fireSpan);
        }
        // If Kalodata URL exists, add copy link button
        const kal = item.extras && item.extras['KalodataUrl'];
        if (kal) {
          const btnCopy = document.createElement('button');
          btnCopy.textContent = '📋';
          btnCopy.title = 'Copiar link Kalodata';
          btnCopy.style.marginLeft = '5px';
          btnCopy.style.padding = '2px 6px';
          btnCopy.style.fontSize = '12px';
          btnCopy.onclick = () => {
            navigator.clipboard.writeText(kal).then(() => {
              toast.success('Link copiado al portapapeles');
            });
          };
          td.appendChild(btnCopy);
        }
      } else if (col.type === 'number' && value !== null && value !== undefined && value !== '') {
        let num = parseFloat(String(value).replace(/[^0-9.-]+/g, ''));
        if (isNaN(num)) {
          td.textContent = '';
        } else {
          if (key === 'Item Sold' || key === 'Revenue($)' || key === 'Creator Number') {
            td.textContent = abbr(num);
          } else {
            td.textContent = num.toLocaleString();
          }
        }
      } else {
        td.textContent = value || '';
      }
      tr.appendChild(td);
    });
    // Delete button
    const tdDel = document.createElement('td');
    const btn = document.createElement('button');
    btn.textContent = '✖';
    btn.title = 'Eliminar producto';
    btn.style.background = 'transparent';
    btn.style.border = 'none';
    btn.style.cursor = 'pointer';
    btn.style.color = 'red';
    btn.dataset.id = item.id;
    btn.onclick = () => {
      toast.info('¿Eliminar producto?', {actionText:'Eliminar', onAction: () => deleteProduct(item.id)});
    };
    tdDel.appendChild(btn);
    tr.appendChild(tdDel);
    tbody.appendChild(tr);
  });
  currentPageIds = products.map(p => String(p.id));
  document.getElementById('listMeta').textContent = `${currentPageIds.length} resultados`;
  if (window.refreshColumns) window.refreshColumns();
  if (window.applyColumnVisibility) window.applyColumnVisibility();
  updateMasterState();
}

function sortBy(field, type) {
  if (sortField === field) {
    sortDir = -sortDir;
  } else {
    sortField = field;
    sortDir = 1;
  }
  products.sort((a, b) => {
    let va;
    let vb;
    if (field === 'id' || field === 'name' || field === 'category' || field === 'price' || field === 'image_url' || field === 'winner_score_v2_pct') {
      va = a[field];
      vb = b[field];
    } else if (weightFields.includes(field)) {
      va = a.winner_score_v2_breakdown && a.winner_score_v2_breakdown.scores ? a.winner_score_v2_breakdown.scores[field] : undefined;
      vb = b.winner_score_v2_breakdown && b.winner_score_v2_breakdown.scores ? b.winner_score_v2_breakdown.scores[field] : undefined;
    } else {
      va = a.extras ? a.extras[field] : undefined;
      vb = b.extras ? b.extras[field] : undefined;
    }
    if (type === 'number') {
      const na = parseFloat(String(va).replace(/[^0-9.-]+/g, ''));
      const nb = parseFloat(String(vb).replace(/[^0-9.-]+/g, ''));
      if (isNaN(na) && isNaN(nb)) return 0;
      if (isNaN(na)) return sortDir * 1;
      if (isNaN(nb)) return sortDir * -1;
      return (na - nb) * sortDir;
    }
    // default string comparison
    const sa = (va || '').toString().toLowerCase();
    const sb = (vb || '').toString().toLowerCase();
    if (sa < sb) return -1 * sortDir;
    if (sa > sb) return 1 * sortDir;
    return 0;
  });
  renderTable();
}

document.getElementById('refreshBtn').onclick = fetchProducts;
window.onload = () => { loadConfig(); fetchProducts(); };
// Toggle config panel
document.getElementById('configBtn').onclick = () => {
  const cfg = document.getElementById('config');
  const wcard = document.getElementById('weightsCard');
  if (!cfg || !wcard) return;
  const show = (cfg.style.display === 'none' || cfg.style.display === '') ? 'block' : 'none';
  cfg.style.display = show;
  wcard.style.display = show;
};

async function saveWeightsConfig(weights){
  await fetchJson('/setconfig',{method:'POST', body: JSON.stringify({scoring_v2_weights: weights})});
}

async function saveWeights(){
  const inputs = document.querySelectorAll('#weightsContainer input');
  const weights = {};
  let total = 0;
  inputs.forEach(inp => {
    const v = parseFloat(inp.value) || 0;
    weights[inp.dataset.key] = v;
    total += v;
  });
  if (total <= 0){ toast.error('Pesos inválidos'); return; }
  Object.keys(weights).forEach(k => weights[k] = weights[k] / total);
  await saveWeightsConfig(weights);
  toast.success('Pesos guardados');
}

document.getElementById('saveWeights').onclick = saveWeights;
document.getElementById('autoWeightsGpt').onclick = async () => {
  const res = await fetchJson('/scoring/v2/auto-weights-gpt',{method:'POST'});
  if(res.error) { toast.error(res.error); return; }
  const msg = 'Pesos sugeridos por IA:\n'
    + JSON.stringify(res.weights, null, 2) + '\n'
    + (res.justification ? ('Justificación: '+res.justification+'\n') : '')
    + '¿Aplicarlos?';
  if(confirm(msg)){
    renderWeights(res.weights);
    await saveWeightsConfig(res.weights);
    toast.success('Pesos guardados');
  }
};
document.getElementById('autoWeightsStat').onclick = async () => {
  const res = await fetchJson('/scoring/v2/auto-weights-stat', {method:'POST'});
  if (res.error) {
    toast.error(res.error);
    return;
  }
  const msg = 'Pesos sugeridos por correlación:\n' +
              JSON.stringify(res.weights, null, 2) +
              '\n¿Aplicarlos?';
  if (confirm(msg)) {
    renderWeights(res.weights);
    await saveWeightsConfig(res.weights);
    toast.success('Pesos guardados (estadístico)');
  }
};
// Handle file upload: clicking the upload button opens file chooser
const fileInputEl = document.getElementById('fileInput');
document.getElementById('uploadBtn').onclick = () => {
  fileInputEl.click();
};
// When a file is selected, automatically upload it
fileInputEl.onchange = async () => {
  const file = fileInputEl.files[0];
  if(!file) return;
  const formData = new FormData();
  formData.append('file', file);
  const btn = document.getElementById('uploadBtn');
  btn.disabled = true;
  btn.style.opacity = '0.6';
  const loading = document.getElementById('loadingOverlay');
  if (loading) loading.style.display = 'flex';
  try {
    const data = await fetchJson('/upload', {method:'POST', body: formData});
    if(data.error){
      toast.error('Error: '+data.error);
    } else {
      let msg = '';
      if(data.inserted !== undefined) {
        msg += 'Productos importados: '+data.inserted+'\n';
      }
      if(data.uploaded_image){
        if(data.inserted && data.inserted > 0) {
          msg += 'Se procesó la imagen y se añadieron productos.';
        } else {
          msg += 'Imagen subida. No se añadieron productos automáticamente.';
        }
      }
      toast.success(msg || 'Archivo procesado');
      fetchProducts();
    }
  } catch(err){
    console.error(err);
    toast.error('Error al subir archivo');
  } finally {
    if (loading) loading.style.display = 'none';
    btn.disabled = false;
    btn.style.opacity = '';
    fileInputEl.value = '';
  }
};
document.getElementById('saveConfig').onclick = async () => {
  const apiInput = document.getElementById('apiKey');
  const key = apiInput.style.display === 'none' ? '' : apiInput.value.trim();
  const model = document.getElementById('modelSelect').value;
  const payload = {};
  if(key) payload.api_key = key;
  payload.model = model;
  const data = await fetchJson('/setconfig', {method:'POST', body: JSON.stringify(payload)});
  if(data.error){ toast.error('Error: '+data.error); } else {
    toast.success('Configuración guardada');
    // hide API key input if user entered one
    if(key){
      apiInput.value = '';
      apiInput.style.display = 'none';
      document.getElementById('toggleApiKey').style.display = 'inline-block';
    }
  }
};
const promptDrawer = document.getElementById('promptDrawer');
const promptInput = document.getElementById('customPrompt');
const sendPromptBtn = document.getElementById('sendPrompt');
sendPromptBtn.setAttribute('aria-expanded', 'false');
sendPromptBtn.onclick = async () => {
  if (promptDrawer.classList.contains('hidden')) {
    promptDrawer.classList.remove('hidden');
    sendPromptBtn.setAttribute('aria-expanded', 'true');
    promptInput.focus();
    return;
  }
  const prompt = promptInput.value.trim();
  if(!prompt){ toast.info('Escribe una consulta'); return; }
  const context = 'global'; // Hook: supply selection/page context when API supports it
  const data = await fetchJson('/custom_gpt', {method:'POST', body: JSON.stringify({prompt: prompt /*, context */})});
  const history = document.getElementById('history');
  const details = document.createElement('details');
  const summary = document.createElement('summary');
  const shortPrompt = prompt.length > 40 ? prompt.substring(0,37) + '...' : prompt;
  summary.textContent = shortPrompt;
  const pre = document.createElement('pre');
  pre.textContent = data.response || data.error;
  details.appendChild(summary);
  details.appendChild(pre);
  history.prepend(details);
};
document.getElementById('closePrompt').onclick = () => {
  promptDrawer.classList.add('hidden');
  sendPromptBtn.setAttribute('aria-expanded', 'false');
};
document.getElementById('darkToggle').onclick = () => {
  document.body.classList.toggle('dark');
};

// Helper to parse dates from various formats (YYYY-MM-DD or other)
function parseDate(value) {
  if (!value) return null;
  // Try direct Date parse
  const d = new Date(value);
  if (!isNaN(d)) return d;
  // Try splitting by non-digit
  const parts = String(value).match(/(\d{4})[\/-]?(\d{2})[\/-]?(\d{2})/);
  if (parts) {
    const y = parseInt(parts[1]);
    const m = parseInt(parts[2]) - 1;
    const day = parseInt(parts[3]);
    return new Date(y, m, day);
  }
  return null;
}


// toggle API key visibility
document.getElementById('toggleApiKey').onclick = () => {
  const apiInput = document.getElementById('apiKey');
  apiInput.style.display = 'inline-block';
  document.getElementById('toggleApiKey').style.display = 'none';
};

// Show overlay with larger image
function showOverlay(src){
  const overlay = document.getElementById('imgOverlay');
  const img = document.getElementById('overlayImg');
  img.src = src;
  overlay.style.display = 'flex';
}
// Hide overlay only when clicking outside the image
document.getElementById('imgOverlay').onclick = (e) => {
  if (e.target.id === 'imgOverlay') {
    document.getElementById('imgOverlay').style.display = 'none';
  }
};

// Delete a single product by ID
async function deleteProduct(id){
  try {
    if (typeof currentListId !== 'undefined' && currentListId > 0) {
      // remove only from current list
      const data = await fetchJson('/remove_from_list', {method:'POST', body: JSON.stringify({list_id: currentListId, ids: [id]})});
      if(data.error){ toast.error('Error al eliminar del grupo: '+data.error); }
      // reload current list
      loadList(currentListId);
    } else {
      const data = await fetchJson('/delete', {method:'POST', body: JSON.stringify({ids: [id]})});
      if(data.error){ toast.error('Error al eliminar: '+data.error); }
      fetchProducts();
    }
  } catch(err){ console.error(err); toast.error('Error al eliminar'); }
}

// Delete selected products
document.getElementById('btnDelete').onclick = () => {
  const ids = Array.from(selection, Number);
  if(!ids.length){ toast.info('Selecciona al menos un producto para eliminar'); return; }
  toast.info('¿Eliminar los productos seleccionados?', {actionText:'Eliminar', onAction: async () => {
    try{
      if (typeof currentListId !== 'undefined' && currentListId > 0) {
        const data = await fetchJson('/remove_from_list', {method:'POST', body: JSON.stringify({list_id: currentListId, ids: ids})});
        if(data.error){ toast.error('Error al eliminar del grupo: '+data.error); } else { toast.success('Eliminados del grupo: '+data.removed); }
        startProgress();
        loadList(currentListId);
      } else {
        const data = await fetchJson('/delete', {method:'POST', body: JSON.stringify({ids: ids})});
        if(data.error){ toast.error('Error al eliminar: '+data.error); } else { toast.success('Productos eliminados: '+data.deleted); }
        startProgress();
        fetchProducts();
      }
    }catch(err){ console.error(err); toast.error('Error al eliminar'); }
  }});
};

// Export selected products as CSV
document.getElementById('btnExport').onclick = async () => {
  const ids = Array.from(selection, Number);
  if(!ids.length){ toast.info('Selecciona productos para exportar'); return; }
  // Build query string
  const params = new URLSearchParams();
  params.set('ids', ids.join(','));
  // request export file
  try{
    const res = await fetch('/export?'+params.toString(), {method:'GET'});
    if(res.status !== 200){ toast.error('Error al exportar'); return; }
    const blob = await res.blob();
    // determine filename from header or default
    const disposition = res.headers.get('Content-Disposition');
    let filename = 'export.csv';
    if(disposition){
      const match = disposition.match(/filename="?([^\"]+)"?/);
      if(match) filename = match[1];
    }
    // progress feedback
    startProgress();
    // trigger download
    const url = URL.createObjectURL(blob);
    const a = document.createElement('a');
    a.href = url;
    a.download = filename;
    document.body.appendChild(a);
    a.click();
    document.body.removeChild(a);
    URL.revokeObjectURL(url);
  } catch(err){ console.error(err); toast.error('Error al exportar'); }
};

// -------- List management --------
let currentListId = -1; // -1 indicates all products

async function loadLists() {
  try {
    const lists = await fetchJson('/lists');
    const container = document.getElementById('listsContainer');
    const select = document.getElementById('groupSelect');
    container.innerHTML = '';
    select.innerHTML = '';
    // option for no list in assign select
    const placeholder = document.createElement('option');
    placeholder.value = '';
    placeholder.textContent = 'Selecciona grupo';
    select.appendChild(placeholder);
    // Add a button to view all products
    const allBtn = document.createElement('button');
    allBtn.textContent = 'Todos';
    allBtn.style.padding = '4px 8px';
    allBtn.style.borderRadius = '4px';
    allBtn.style.border = '1px solid #34456B';
    allBtn.style.background = '#1F2A44';
    allBtn.style.color = '#E5EAF5';
    allBtn.style.cursor = 'pointer';
    allBtn.onclick = () => {
      currentListId = -1;
      loadList(-1);
    };
    const allWrapper = document.createElement('span');
    allWrapper.appendChild(allBtn);
    container.appendChild(allWrapper);

    // Add each list
    lists.forEach(lst => {
      // entry in container
      const btn = document.createElement('button');
      btn.textContent = lst.name;
      btn.style.padding = '4px 8px';
      btn.style.borderRadius = '4px';
      btn.style.border = '1px solid #34456B';
      btn.style.background = currentListId === lst.id ? '#33467B' : '#1F2A44';
      btn.style.color = currentListId === lst.id ? '#FFFFFF' : '#E5EAF5';
      btn.style.cursor = 'pointer';
      btn.onclick = () => {
        currentListId = lst.id;
        loadList(lst.id);
      };
      // delete icon
      const del = document.createElement('span');
      del.textContent = ' ✖';
      del.style.marginLeft = '4px';
      del.style.color = 'red';
      del.style.cursor = 'pointer';
      del.onclick = (ev) => {
        ev.stopPropagation();
        toast.info('¿Eliminar grupo?', {actionText:'Eliminar', onAction: () => deleteList(lst.id)});
      };
      const wrapper = document.createElement('span');
      wrapper.appendChild(btn);
      wrapper.appendChild(del);
      container.appendChild(wrapper);
      // option in select
      const opt = document.createElement('option');
      opt.value = lst.id;
      opt.textContent = lst.name;
      select.appendChild(opt);
    });
  } catch(err) {
    console.error(err);
  }
}

async function deleteList(id){
  try{
    const data = await fetchJson('/delete_list', {method:'POST', body: JSON.stringify({id:id})});
    loadLists();
    if(currentListId === id){
      currentListId = -1;
      fetchProducts();
    }
  }catch(err){ console.error(err); toast.error('Error al eliminar grupo'); }
}

async function loadList(id){
  if(id === -1){
    // load all products
    currentListId = -1;
    fetchProducts();
    // refresh lists to update active styling
    loadLists();
    return;
  }
  try{
    const data = await fetchJson('/list/' + id);
    allProducts = data;
    products = [...allProducts];
    window.allProducts = allProducts;
    window.products = products;
    selection.clear();
    updateMasterState();
    renderTable();
    // refresh lists to highlight active group
    loadLists();
  } catch(err){ console.error(err); toast.error('Error al cargar lista'); }
}

// create list button
document.getElementById('createListBtn').onclick = async () => {
  const name = document.getElementById('newListName').value.trim();
  if(!name){ toast.info('Ingresa un nombre para el grupo'); return; }
  try{
    const data = await fetchJson('/create_list', {method:'POST', body: JSON.stringify({name:name})});
    document.getElementById('newListName').value = '';
    loadLists();
  }catch(err){ console.error(err); toast.error('Error al crear grupo'); }
};

// assign selected products to list
document.getElementById('btnAddToGroup').onclick = async () => {
  const listSelect = document.getElementById('groupSelect');
  const lid = parseInt(listSelect.value);
  if(!lid){ toast.info('Selecciona un grupo'); return; }
  const ids = Array.from(selection, Number);
  if(!ids.length){ toast.info('Selecciona productos para añadir'); return; }
  try{
    const data = await fetchJson('/add_to_list', {method:'POST', body: JSON.stringify({id: lid, ids: ids})});
    toast.success('Productos añadidos al grupo');
    loadLists();
  }catch(err){ console.error(err); toast.error('Error al añadir al grupo'); }
};

// load lists on page load
window.addEventListener('DOMContentLoaded', () => {
  loadLists();
});

// trends button & analytics rendering
let trendsData = null;
let currentMetric = 'revenue';
document.getElementById('trendsBtn').onclick = async () => {
  const cont = document.getElementById('trends');
  if (cont.style.display === 'block') {
    cont.style.display = 'none';
    cont.innerHTML = '';
    document.getElementById('chartContainer').style.display = 'none';
    return;
  }
  cont.style.display = 'block';
  cont.innerHTML = '<h3>Tendencias</h3>';
  await loadTrends();
};
document.getElementById('applyTrendFilters').onclick = () => loadTrends();
document.getElementById('metricSelect').onchange = e => {
  currentMetric = e.target.value;
  renderTrends();
};

async function loadTrends(){
  const cont = document.getElementById('trends');
  const start = document.getElementById('trendStart').value;
  const end = document.getElementById('trendEnd').value;
  let url = '/trends';
  const params=[];
  if(start) params.push('start='+encodeURIComponent(start));
  if(end) params.push('end='+encodeURIComponent(end));
  if(params.length) url += '?' + params.join('&');
  const data = await fetchJson(url);
  if(data.error){ cont.textContent = 'Error al cargar tendencias: '+data.error; return; }
  trendsData = data;
  trendingWords = (data.keywords || []).map(([w])=>w.toLowerCase());
  let html = '<h3>Tendencias</h3>';
  if(data.top_products && data.top_products.length){
    html += '<strong>Top productos por Winner Score:</strong><ol>';
      data.top_products.forEach(item=>{ html += `<li>${item.name} (Winner Score: ${item.winner_score_v2_pct.toFixed(2)})</li>`; });
    html += '</ol>';
  }
  cont.innerHTML = html;
  renderTrends();
}

function renderTrends(){
  if(!trendsData) return;
  const chartDiv = document.getElementById('chartContainer');
  chartDiv.style.display='block';
  const k = trendsData.kpis || {};
  document.getElementById('kpiPanel').innerHTML = `
    <div><strong>Ingresos totales:</strong> ${k.total_revenue ? k.total_revenue.toFixed(2) : 0}</div>
    <div><strong>Unidades totales:</strong> ${k.total_units || 0}</div>
    <div><strong>Precio medio:</strong> ${k.avg_price ? k.avg_price.toFixed(2) : 0}</div>
    <div><strong>Categoría top:</strong> ${k.top_category || '-'}</div>
    <div><strong>Producto top:</strong> ${k.top_product || '-'}</div>`;
  const tooltip = document.getElementById('chartTooltip');
  const drawHorizontal = (canvasId, entries, color, axisLabel) => {
    const canvas = document.getElementById(canvasId);
    const ctx = canvas.getContext('2d');
    const padL=120,padT=20,padB=40,barH=28,gap=12;
    const width = chartDiv.clientWidth - 40;
    canvas.width = width;
    canvas.height = padT + padB + entries.length*(barH+gap);
    ctx.fillStyle='#fafafa'; ctx.fillRect(0,0,canvas.width,canvas.height);
    const maxVal = Math.max(...entries.map(e=>e.value),0);
    ctx.font='14px sans-serif'; ctx.textBaseline='middle';
    const rects=[];
    entries.forEach((e,i)=>{
      const y=padT+i*(barH+gap);
      const len=maxVal?(e.value/maxVal)*(canvas.width-padL-40):0;
      ctx.fillStyle=color; ctx.fillRect(padL,y,len,barH);
      ctx.fillStyle='#000'; ctx.fillText(e.value,padL+len+5,y+barH/2);
      ctx.fillText(e.label,10,y+barH/2);
      rects.push({x:padL,y:y,w:len,h:barH,data:e});
    });
    ctx.strokeStyle='#666'; ctx.beginPath();
    ctx.moveTo(padL,padT-10); ctx.lineTo(padL,canvas.height-padB); ctx.lineTo(canvas.width-20,canvas.height-padB); ctx.stroke();
    ctx.font='16px sans-serif'; ctx.fillStyle='#000'; if(axisLabel) ctx.fillText(axisLabel,canvas.width/2,canvas.height-10);
    canvas.onmousemove=ev=>{
      const r=canvas.getBoundingClientRect(); const mx=ev.clientX-r.left,my=ev.clientY-r.top;
      const hit=rects.find(b=>mx>=b.x && mx<=b.x+b.w && my>=b.y && my<=b.y+b.h);
      if(hit){ tooltip.style.display='block'; tooltip.textContent=hit.data.tooltip||`${hit.data.label}: ${hit.data.value}`; tooltip.style.left=ev.pageX+10+'px'; tooltip.style.top=ev.pageY+10+'px'; }
      else tooltip.style.display='none'; };
    canvas.onmouseleave=()=>tooltip.style.display='none';
  };
  const drawScatter = (canvasId, points, color, xLabel, yLabel) => {
    const canvas=document.getElementById(canvasId); const ctx=canvas.getContext('2d');
    const padL=60,padB=40,padT=20,width=chartDiv.clientWidth-40,height=400;
    canvas.width=width; canvas.height=height;
    ctx.fillStyle='#fafafa'; ctx.fillRect(0,0,width,height);
    const maxX=Math.max(...points.map(p=>p.x),0), maxY=Math.max(...points.map(p=>p.y),0), maxR=Math.max(...points.map(p=>p.r||0),0);
    const pts=[];
    points.forEach(p=>{ const x=padL+(maxX?(p.x/maxX)*(width-padL-20):0); const y=height-padB-(maxY?(p.y/maxY)*(height-padT-padB):0); const r=p.r?Math.max(4,(p.r/maxR)*20):6; ctx.beginPath(); ctx.arc(x,y,r,0,Math.PI*2); ctx.fillStyle=color; ctx.fill(); pts.push({x,y,r,data:p});});
    ctx.strokeStyle='#666'; ctx.beginPath(); ctx.moveTo(padL,padT); ctx.lineTo(padL,height-padB); ctx.lineTo(width-20,height-padB); ctx.stroke();
    ctx.font='16px sans-serif'; ctx.fillStyle='#000'; ctx.fillText(xLabel,width/2,height-10); ctx.save(); ctx.translate(20,height/2); ctx.rotate(-Math.PI/2); ctx.fillText(yLabel,0,0); ctx.restore();
    canvas.onmousemove=ev=>{ const r=canvas.getBoundingClientRect(); const mx=ev.clientX-r.left,my=ev.clientY-r.top; const hit=pts.find(p=>Math.hypot(mx-p.x,my-p.y)<=p.r); if(hit){ const d=hit.data; tooltip.style.display='block'; tooltip.innerHTML=`${d.label||''}<br/>Ingresos: ${d.revenue?.toFixed?d.revenue.toFixed(2):d.y.toFixed(2)}<br/>Unidades: ${d.units||''}<br/>Rating: ${d.rating||''}`; tooltip.style.left=ev.pageX+10+'px'; tooltip.style.top=ev.pageY+10+'px'; } else tooltip.style.display='none'; };
    canvas.onmouseleave=()=>tooltip.style.display='none';
  };
  const metricLabel = currentMetric==='units'?'Unidades medias':currentMetric==='avg_price'?'Precio medio':'Ingresos medios';
  const catPts=(trendsData.category_compare||[]).map(c=>({x:c.products,y:currentMetric==='units'?c.avg_units:currentMetric==='avg_price'?c.avg_price:c.avg_revenue,label:c.category,revenue:c.total_revenue,units:c.total_units,rating:c.avg_rating}));
  drawScatter('catCompareCanvas',catPts,'#26a69a','Productos listados',metricLabel);
  renderCategorySummary();
  drawHorizontal('catRevenueGrowthCanvas',(trendsData.cat_revenue_growth||[]).map(e=>({label:e[0],value:e[1]})),'#42a5f5','Crecimiento ingresos');
  drawHorizontal('catUnitGrowthCanvas',(trendsData.cat_units_growth||[]).map(e=>({label:e[0],value:e[1]})),'#66bb6a','Crecimiento unidades');
  drawHorizontal('catRevPerUnitCanvas',(trendsData.cat_rev_per_unit||[]).map(e=>({label:e[0],value:e[1]})),'#ffca28','Ingresos/unidad');
  drawHorizontal('keywordTrendCanvas',(trendsData.keywords||[]).map(e=>({label:e[0],value:e[1]})),'#29b6f6','Frecuencia');
  drawHorizontal('brandTrendCanvas',(trendsData.brands||[]).map(e=>({label:e[0],value:e[1]})),'#ab47bc','Frecuencia');
  drawScatter('ratingRevenueCanvas',trendsData.scatter_rating_revenue||[],'#ef5350','Rating','Ingresos');
  drawScatter('priceRevenueCanvas',trendsData.scatter_price_revenue||[],'#7e57c2','Precio promedio','Ingresos');
  renderTable();
}

let catSort={key:'category',asc:true};
function renderCategorySummary(){
  const table=document.getElementById('categorySummaryTable');
  if(!table) return;
  let rows=[...(trendsData.category_summary||[])];
  rows.sort((a,b)=>{const k=catSort.key;const va=a[k],vb=b[k];if(typeof va==='string') return catSort.asc?va.localeCompare(vb):vb.localeCompare(va);return catSort.asc?va-vb:vb-va;});
  let head=`<thead><tr><th data-key="category">Categoría</th><th data-key="products">#Productos</th><th data-key="total_units">Unidades totales</th><th data-key="total_revenue">Ingresos totales</th><th data-key="avg_price">Precio promedio</th><th data-key="avg_rating">Rating promedio</th></tr></thead>`;
  let body='<tbody>';
  rows.forEach(r=>{body+=`<tr><td>${r.category}</td><td>${r.products}</td><td>${r.total_units.toFixed(0)}</td><td>${r.total_revenue.toFixed(2)}</td><td>${r.avg_price.toFixed(2)}</td><td>${r.avg_rating.toFixed(2)}</td></tr>`;});
  body+='</tbody>'; table.innerHTML=head+body;
  table.querySelectorAll('th').forEach(th=>{th.style.cursor='pointer';th.onclick=()=>{const key=th.dataset.key;if(catSort.key===key) catSort.asc=!catSort.asc; else {catSort.key=key;catSort.asc=true;} renderCategorySummary();};});
}

window.renderTable = renderTable;
window.startProgress = startProgress;
window.parseDate = parseDate;
</script>
<div id="chartTooltip" style="position:absolute; background:#fff; border:1px solid #333; padding:4px; font-size:12px; border-radius:4px; pointer-events:none; display:none; z-index:2000;"></div>
<script src="/static/js/filters.js"></script>
<script>
document.addEventListener('DOMContentLoaded', () => {
  function ensureBar(id) {
    let bar = document.getElementById(id);
    if (!bar) {
      bar = document.createElement('div');
      bar.id = id;
      bar.setAttribute('role', 'toolbar');
      bar.innerHTML = '<div class="left"></div><div class="right"></div>';
      document.body.insertBefore(bar, document.body.firstChild);
    }
    if (!bar.querySelector('.left')) {
      const left = document.createElement('div');
      left.className = 'left';
      bar.appendChild(left);
    }
    if (!bar.querySelector('.right')) {
      const right = document.createElement('div');
      right.className = 'right';
      bar.appendChild(right);
    }
    return bar;
  }
  const controlBar = ensureBar('controlBar');
  const zones = {
    left: controlBar.querySelector('.left'),
    right: controlBar.querySelector('.right')
  };
  const moves = [
    ['searchInput', zones.left],
    ['searchBtn', zones.left],
    ['btnFilters', zones.left],
    ['activeFilterChips', zones.left],
    ['listMeta', zones.left],
    ['legendBtn', zones.right],
<<<<<<< HEAD
=======
    ['selectAll', zones.right],
>>>>>>> 87f289c8
    ['selCount', zones.right],
    ['groupSelect', zones.right],
    ['btnAddToGroup', zones.right],
    ['sendPrompt', zones.right],
    ['btnColumns', zones.right],
    ['btnExport', zones.right],
    ['btnDelete', zones.right]
  ];
  moves.forEach(([id, target]) => {
    const el = document.getElementById(id);
    if (el && target) {
      target.appendChild(el);
    }
  });
  const bottomBar = document.getElementById('bottomBar');
<<<<<<< HEAD
  const master = document.getElementById('selectAll');
  if (master) {
    master.style.display = 'none';
    document.body.appendChild(master);
  }
=======
>>>>>>> 87f289c8
  bottomBar?.remove();
});
</script>
</body>
</html><|MERGE_RESOLUTION|>--- conflicted
+++ resolved
@@ -1144,10 +1144,6 @@
     ['activeFilterChips', zones.left],
     ['listMeta', zones.left],
     ['legendBtn', zones.right],
-<<<<<<< HEAD
-=======
-    ['selectAll', zones.right],
->>>>>>> 87f289c8
     ['selCount', zones.right],
     ['groupSelect', zones.right],
     ['btnAddToGroup', zones.right],
@@ -1163,14 +1159,11 @@
     }
   });
   const bottomBar = document.getElementById('bottomBar');
-<<<<<<< HEAD
   const master = document.getElementById('selectAll');
   if (master) {
     master.style.display = 'none';
     document.body.appendChild(master);
   }
-=======
->>>>>>> 87f289c8
   bottomBar?.remove();
 });
 </script>
