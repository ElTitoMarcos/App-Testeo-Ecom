--- conflicted
+++ resolved
@@ -89,17 +89,7 @@
     </div>
   </header>
 </div>
-<<<<<<< HEAD
 <div id="controlBar" role="toolbar" aria-label="Barra de controles" tabindex="0">
-=======
-<div id="pageBar" role="toolbar" aria-label="Controles de página" tabindex="0">
-  <div class="left"></div>
-  <div class="right">
-    <button id="sendPrompt" type="button" aria-haspopup="dialog" aria-controls="promptDrawer">Consulta a GPT</button>
-  </div>
-</div>
-<div id="tableToolbar" role="toolbar" aria-label="Herramientas de tabla" tabindex="0">
->>>>>>> 22f29824
   <div class="left"></div>
   <div class="right"></div>
 </div>
@@ -1135,7 +1125,6 @@
     }
     return bar;
   }
-<<<<<<< HEAD
   const controlBar = ensureBar('controlBar');
   const zones = {
     left: controlBar.querySelector('.left'),
@@ -1156,31 +1145,6 @@
     ['btnColumns', zones.right],
     ['btnExport', zones.right],
     ['btnDelete', zones.right]
-=======
-  const pageBar = ensureBar('pageBar');
-  const tableToolbar = ensureBar('tableToolbar');
-  const zones = {
-    pageLeft: pageBar.querySelector('.left'),
-    pageRight: pageBar.querySelector('.right'),
-    tableLeft: tableToolbar.querySelector('.left'),
-    tableRight: tableToolbar.querySelector('.right')
-  };
-  const moves = [
-    ['searchInput', zones.pageLeft],
-    ['searchBtn', zones.pageLeft],
-    ['btnFilters', zones.pageLeft],
-    ['activeFilterChips', zones.pageLeft],
-    ['listMeta', zones.pageLeft],
-    ['newListName', zones.pageRight],
-    ['createListBtn', zones.pageRight],
-    ['groupSelect', zones.pageRight],
-    ['sendPrompt', zones.pageRight],
-    ['selectAll', zones.tableLeft],
-    ['btnColumns', zones.tableRight],
-    ['btnAddToGroup', zones.tableRight],
-    ['btnExport', zones.tableRight],
-    ['btnDelete', zones.tableRight]
->>>>>>> 22f29824
   ];
   moves.forEach(([id, target]) => {
     const el = document.getElementById(id);
@@ -1188,11 +1152,8 @@
       target.appendChild(el);
     }
   });
-<<<<<<< HEAD
   const bottomBar = document.getElementById('bottomBar');
   bottomBar?.remove();
-=======
->>>>>>> 22f29824
 });
 </script>
 </body>
