--- conflicted
+++ resolved
@@ -89,7 +89,6 @@
     </div>
   </header>
 </div>
-<<<<<<< HEAD
 <div id="pageBar" role="toolbar" aria-label="Controles de página" tabindex="0">
   <div class="left"></div>
   <div class="right">
@@ -97,15 +96,6 @@
   </div>
 </div>
 <div id="tableToolbar" role="toolbar" aria-label="Herramientas de tabla" tabindex="0">
-=======
-<div id="pageBar" role="toolbar">
-  <div class="left"></div>
-  <div class="right">
-    <button id="sendPrompt">Consulta a GPT</button>
-  </div>
-</div>
-<div id="tableToolbar" role="toolbar">
->>>>>>> 7dfb2954
   <div class="left"></div>
   <div class="right"></div>
 </div>
@@ -131,11 +121,7 @@
   </div>
 </div>
 <!-- Drawer for custom GPT prompts -->
-<<<<<<< HEAD
 <div id="promptDrawer" class="drawer right hidden" role="dialog" aria-modal="true">
-=======
-<div id="promptDrawer" class="drawer right hidden">
->>>>>>> 7dfb2954
   <div style="display:flex; justify-content:space-between; align-items:center;">
     <h3>Consulta a GPT</h3>
     <button id="closePrompt">×</button>
@@ -715,18 +701,12 @@
 };
 const promptDrawer = document.getElementById('promptDrawer');
 const promptInput = document.getElementById('customPrompt');
-<<<<<<< HEAD
 const sendPromptBtn = document.getElementById('sendPrompt');
 sendPromptBtn.setAttribute('aria-expanded', 'false');
 sendPromptBtn.onclick = async () => {
   if (promptDrawer.classList.contains('hidden')) {
     promptDrawer.classList.remove('hidden');
     sendPromptBtn.setAttribute('aria-expanded', 'true');
-=======
-document.getElementById('sendPrompt').onclick = async () => {
-  if (promptDrawer.classList.contains('hidden')) {
-    promptDrawer.classList.remove('hidden');
->>>>>>> 7dfb2954
     promptInput.focus();
     return;
   }
@@ -747,10 +727,7 @@
 };
 document.getElementById('closePrompt').onclick = () => {
   promptDrawer.classList.add('hidden');
-<<<<<<< HEAD
   sendPromptBtn.setAttribute('aria-expanded', 'false');
-=======
->>>>>>> 7dfb2954
 };
 document.getElementById('darkToggle').onclick = () => {
   document.body.classList.toggle('dark');
