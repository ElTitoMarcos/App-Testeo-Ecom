<!DOCTYPE html>
<html lang="es">
<head>
<meta charset="UTF-8">
<title>Product Research Copilot</title>
<link rel="stylesheet" href="/static/css/app.css">
<link rel="stylesheet" href="/static/css/toast.css">
<link rel="stylesheet" href="/static/css/loading.css">
<script type="module" src="/static/js/config.js" defer></script>
<script type="module" src="/static/js/net.js" defer></script>
<script defer src="/static/js/legacy-progress-shim.js"></script>
<style>
/* Basic layout */
body { margin:0; padding:0; font-family: 'Segoe UI', Tahoma, sans-serif; color:#222; background: linear-gradient(to bottom, #f8fbff, #e9f0ff); }
body.dark { background: #1a1b2e; color:#eaeaea; }
#app-header .app-toolbar { padding:20px; text-align:center; background: linear-gradient(90deg, #0062ff, #00c8ff); color:#fff; box-shadow:0 2px 5px rgba(0,0,0,0.3); }
body.dark #app-header .app-toolbar { background: linear-gradient(90deg, #2e2e78, #6547a6); }
.container { max-width: 1200px; margin: 0 auto; padding: 10px; }
.card { background:#121426; border:1px solid #222642; border-radius:10px; padding:12px; margin-bottom:15px; }
body.dark .card { background:#121426; border-color:#222642; }
/* Controls */
#controls { display:flex; flex-wrap:wrap; gap:10px; align-items:center; }
button { padding:8px 14px; border:none; border-radius:4px; cursor:pointer; background: linear-gradient(90deg,#0062ff,#00c8ff); color:#fff; font-weight:600; box-shadow:0 3px 5px rgba(0,0,0,0.2); transition:opacity 0.2s; }
button:hover { opacity:0.85; }
body.dark button { background: linear-gradient(90deg,#3a3cad,#7a53d6); color:#fff; }
/* Chip style for filter toggle */
#btnFilters { background:#e0f0ff; border:1px solid #0077cc; color:#0077cc; padding:6px 10px; border-radius:16px; font-size:14px; }
body.dark #btnFilters { background:#2a2d5c; border-color:#7a53d6; color:#a9a9ff; }
select, input[type="text"], input[type="password"] { padding:6px; border-radius:4px; border:1px solid #ccc; }
body.dark select, body.dark input[type="text"], body.dark input[type="password"] { background:#1f2344; color:#eaeaea; border-color:#444; }
th, td { padding:8px; border:1px solid #ccc; }
body.dark th, body.dark td { border-color:#444; }
tbody tr:nth-child(even) { background:#f2f6ff; }
body.dark tbody tr:nth-child(even) { background:#2a2d5c; }
body.dark tbody tr:nth-child(odd) { background:#25285a; }
tbody tr:hover {
  box-shadow: 0 0 6px rgba(0,0,0,0.2);
  transform: translateY(-2px);
  transition: box-shadow 0.2s, transform 0.2s;
}
#importBanner { background:rgba(122,83,214,0.2); color:#7a53d6; border:1px solid rgba(122,83,214,0.3); }
body.dark #importBanner { background:rgba(122,83,214,0.2); color:#c9b9f3; border:1px solid rgba(122,83,214,0.4); }
/* History & Details */
#history details { margin-bottom:8px; }
details summary { cursor:pointer; font-weight:600; color:#0062ff; }
body.dark details summary { color:#80b3ff; }
pre { white-space:pre-wrap; background:#f5f7ff; padding:8px; border-radius:4px; }
body.dark pre { background:#2e315f; }
/* Weight slider styling */
.field-label { display:block; margin-top:10px; font-weight:600; }

#section-trends[hidden]{display:none;}
#trendHeader{display:flex;flex-wrap:wrap;gap:8px;align-items:flex-end;margin-bottom:16px;}
.kpi-grid{display:grid;grid-template-columns:repeat(3,1fr);gap:10px;margin-bottom:20px;}
@media (max-width:600px){.kpi-grid{grid-template-columns:repeat(2,1fr);}}
.kpi{text-align:center;padding:8px;}
.kpi-value{font-size:1.2rem;font-weight:600;}
.kpi-label{font-size:0.8rem;opacity:0.8;}
.kpi-delta{font-size:0.8rem;}
.sparklines-row{display:flex;gap:10px;margin-bottom:20px;}
.sparklines-row canvas{flex:1;height:140px;}
.trend-main{display:flex;gap:10px;flex-wrap:wrap;margin-bottom:20px;}
.trend-main .card{flex:1;min-width:280px;max-height:320px;overflow:auto;}
.chart-wrapper{position:relative;height:240px;}
.metric-selector{display:flex;gap:4px;margin-left:auto;}
.metric-btn{padding:4px 8px;font-size:12px;}
.metric-btn.active{opacity:0.7;}
.skeleton{background:#ddd;border-radius:4px;height:40px;animation:skeleton-pulse 1.2s infinite ease-in-out;}
body.dark .skeleton{background:#333;}
@keyframes skeleton-pulse{0%{opacity:0.7;}50%{opacity:0.4;}100%{opacity:0.7;}}

/* Oculta KPIs si aún existen en el DOM */
.kpi-grid, .kpi, .kpis { display: none !important; }

/* Fila de gráficos */
.trends-row {
  display: grid;
  grid-template-columns: 2fr 1.2fr;
  gap: 16px;
  margin-top: 8px;
}

/* Cards y lienzos */
#section-trends .card { background: var(--panel, #171a2b); border-radius: 10px; padding: 12px; }
#section-trends .card.lg { min-height: 380px; }
#section-trends .card.md { min-height: 380px; }
#section-trends .card-header { display:flex; align-items:center; justify-content:space-between; margin-bottom:8px; }
#topCategoriesChart, #priceIncomeScatter { width:100%; height:100%; }

/* Tabla compacta */
.table.compact th, .table.compact td { padding: 8px 10px; }
.table.compact th[role="button"] { cursor: pointer; user-select: none; }
.table.compact th.sort-asc::after  { content: " \25B2"; opacity: .7; }
.table.compact th.sort-desc::after { content: " \25BC"; opacity: .7; }

</style>
</head>
<body class="dark">
<header id="topBar" class="app-header topbar">
  <div id="app-header">
    <div class="app-toolbar" style="padding:8px 15px; display:flex; align-items:center; justify-content:space-between; position:relative;">
      <div style="display:flex; align-items:center; gap:8px;">
        <h1 style="margin:0; font-size:1.4rem;">Ecom Testing App</h1>
        <p style="margin:0;font-size:12px; opacity:0.8;">By El Tito 🤙</p>
      </div>
      <div style="flex:1; display:flex; justify-content:flex-end; gap:8px; align-items:center;">
        <input type="file" id="fileInput" style="display:none;" />
        <button id="uploadBtn" title="Subir archivo">📤</button>
        <button id="refreshBtn" title="Actualizar lista">🔄</button>
        <button id="btn-ver-tendencias" title="Ver tendencias" data-action="toggle-trends">📊</button>
        <button id="darkToggle" title="Modo oscuro">🌙</button>
        <button id="configBtn" title="Configuración avanzada">⚙️</button>
      </div>
    </div>
<<<<<<< HEAD
    <div id="global-progress" class="progress-host" role="status" aria-live="polite" hidden>
      <div class="progress-bar">
        <span class="progress-label">Importando catálogo…</span>
      </div>
      <button id="btn-cancel-import" class="btn-cancel" hidden>Cancelar</button>
=======
    <div id="global-progress" class="progress-host" hidden>
      <div class="progress-bar">
        <div id="progress-slot-global" class="progress-slot" aria-live="polite"></div>
        <span class="progress-label">Cargando…</span>
      </div>
      <button id="btn-cancel-import" class="btn-cancel" hidden title="Cancelar importación">✕</button>
>>>>>>> cb966406
    </div>
  </div>
  <!-- Search bar row with controls -->
  <div id="searchRow">
    <input type="text" id="searchInput" placeholder="Buscar producto o palabra clave..." aria-label="Buscar productos" />
    <button id="searchBtn">Buscar</button>
    <button id="btnFilters">Filtros</button>
    <div id="activeFilterChips"></div>
    <input type="text" id="newListName" placeholder="Nombre del grupo" style="padding:4px; min-width:120px;">
    <button id="createListBtn">Crear</button>
    <textarea id="gptPrompt" rows="1" maxlength="2000" placeholder="Escribe consulta para GPT..." aria-label="Escribe consulta para GPT..."></textarea>
    <div id="gptActions">
      <button id="sendPrompt">Enviar consulta a GPT</button>
      <button id="btnGenWinner" class="bar-btn" disabled title="Generar Winner Score" aria-label="Generar Winner Score">Generar Winner Score</button>
    </div>
    <div id="searchRowRight">
      <div id="listMeta">0 resultados</div>
    </div>
  </div>
</header>
<div id="importBanner" style="display:none; padding:8px; text-align:center;"></div>
<div id="config" style="display:none;">
  <div class="config-controls">
    <label for="modelSelect">Modelo</label>
    <select id="modelSelect">
      <option value="gpt-4o">GPT-4o</option>
      <option value="gpt-4">GPT-4</option>
      <option value="gpt-3.5-turbo">GPT-3.5 Turbo</option>
    </select>
    <button id="toggleApiKey" type="button" style="display:none;">Cambiar API Key</button>
  </div>
  <div class="api-row">
    <label for="apiKey">API Key</label>
    <div class="api-input-row">
      <input type="password" id="apiKey" />
      <button id="saveApiKey" disabled aria-label="Guardar API Key" title="Guardar API Key">Guardar API Key</button>
    </div>
  </div>
</div>
<div id="weightsCard" class="card" style="display:none;">
  <strong>Ponderaciones Winner Score</strong>
  <div class="legend">ℹ️ Arrastra para reordenar. Más arriba = mayor prioridad. El número (0–100) es el peso.</div>
  <ul id="weightsList" class="weights-list"></ul>
</div>
<div id="weightsFooter" class="config-footer" style="display:none;">
  <button id="btnReset" class="btn">Reset</button>
  <button id="btnAiWeights" class="btn primary">Ajustar pesos con IA</button>
</div>
<div id="custom" style="display:none;">
  <div id="history" style="margin-top:10px;"></div>
</div>
<section id="section-trends" hidden>
  <div id="trendHeader">
    <label>Desde: <input type="text" id="fecha-desde"></label>
    <label>Hasta: <input type="text" id="fecha-hasta"></label>
    <button id="btn-aplicar-tendencias" aria-label="Aplicar filtros">Aplicar</button>
  </div>
  <div id="trends-status"></div>
  <section id="trends" class="trends-grid" hidden>
    <div class="card" id="top-left">
      <div class="chart-header">
        <h4>Top categorías</h4>
        <button class="chart-help" aria-label="Ayuda gráfico top categorías"
                data-tip="Barras: valor de la métrica seleccionada para cada categoría (ordenadas de mayor a menor). Eje: escala lineal. Pasa el ratón para ver el detalle.">
          i
        </button>
      </div>
      <div class="chart-wrap chart-wrap--sm">
        <canvas id="topCategoriesChart"></canvas>
      </div>
    </div>

    <div class="card" id="top-right">
      <div class="chart-header">
        <h4>Pareto de ingresos (Top 15)</h4>
        <button class="chart-help" aria-label="Ayuda gráfico pareto"
                data-tip="Barras: ingresos por categoría (ordenadas desc). Línea: % acumulado (eje derecho) que muestra qué porcentaje del total se alcanza al sumar desde la categoría más alta. Eje izquierdo: € ingresos. Eje derecho: porcentaje.">
          i
        </button>
      </div>
      <div class="chart-wrap">
        <canvas id="paretoRevenueChart"></canvas>
      </div>
    </div>
  </section>

  <section id="trends-bottom" class="two-col" hidden>
    <div class="card">
      <table id="trendsTable" class="table table--compact">
        <thead>
          <tr>
            <th data-key="path" data-type="text">Categorías</th>
            <th data-key="products" data-type="num">Productos</th>
            <th data-key="units" data-type="num">Unidades</th>
            <th data-key="revenue" data-type="num">Ingresos</th>
            <th data-key="price" data-type="num">Precio</th>
            <th data-key="rating" data-type="num">Rating</th>
          </tr>
        </thead>
        <tbody></tbody>
      </table>
    </div>

    <aside class="card" id="trendsInsights">
      <div class="insights-toolbar">
        <button id="btnLocalInsights" class="btn btn--sm">Generar insights (local)</button>
      </div>
      <div id="insightsContent" class="insights-content">
        <p class="muted">Aquí aparecerán hallazgos relevantes sobre las categorías (tendencias, outliers, pareto…).</p>
      </div>
    </aside>
  </section>
</section>

<section id="section-products">
  <div class="table-wrap">
    <table id="productTable" class="products-table">
      <colgroup>
        <col class="sel">
        <col class="id">
        <col class="imagen">
        <col class="nombre">
        <col class="categoria">
        <col class="price">
        <col class="rating">
        <col class="unidades">
        <col class="ingresos">
        <col class="conv">
        <col class="fecha">
        <col class="rango">
        <col class="desire">
        <col class="magnet">
        <col class="aware">
        <col class="comp">
        <col class="wscore">
        <col class="actions">
      </colgroup>
      <thead>
        <tr id="headerRow"></tr>
      </thead>
      <tbody></tbody>
    </table>
  </div>
  <div id="bottomBar" class="bottombar hidden">
  <button id="legendBtn" class="legend-btn" title="Mostrar leyenda" aria-label="Mostrar leyenda">ℹ️</button>
  <span id="selCount"></span>
  <select id="groupSelect" aria-label="Filtrar por grupo"></select>
  <button id="btnAddToGroup" class="bar-btn" disabled title="Añadir seleccionados al grupo" aria-label="Añadir seleccionados al grupo">Añadir a grupo</button>
  <button id="btnManageGroups" class="bar-btn" title="Gestionar grupos" aria-label="Gestionar grupos">Gestionar grupos</button>
  <button id="btnDelete" class="bar-btn" disabled title="Eliminar seleccionados" aria-label="Eliminar seleccionados">Eliminar</button>
  <button id="btnExport" class="bar-btn" disabled title="Exportar seleccionados" aria-label="Exportar seleccionados">Exportar</button>
  <button id="btnColumns" class="bar-btn" title="Gestionar columnas" aria-label="Gestionar columnas">Columnas</button>
  </div>
  <div id="legendPop" class="popover hidden">
  <div>• Fila roja: duplicado</div>
  <div>• 🔥 x1–x5: tendencia en el nombre</div>
  </div>
  <div id="columnsPanel" class="popover hidden"></div>
</section>

<!-- Overlay for viewing images in larger size -->
<div id="imgOverlay" style="display:none; position:fixed; top:0; left:0; right:0; bottom:0; background: rgba(0,0,0,0.8); justify-content:center; align-items:center; z-index:1000;">
  <img id="overlayImg" src="" style="max-width:90%; max-height:90%; box-shadow:0 0 10px #000; border-radius:8px;" />
</div>
<div id="filtersDrawer" class="drawer right hidden">
  <div style="display:flex; justify-content:space-between; align-items:center;">
    <h3>Filtros</h3>
    <button id="closeFilters">×</button>
  </div>
  <div class="filters-grid">
    <!-- ID -->
    <label>ID</label>
    <input id="f-id" placeholder="e.g. 1,3-7">

    <!-- Categoría -->
    <label>Categoría</label>
    <input id="f-category" placeholder="contiene…">

    <!-- Price -->
    <label>Precio mín</label>
    <input id="f-price-min" inputmode="decimal" placeholder="€">
    <label>Precio máx</label>
    <input id="f-price-max" inputmode="decimal" placeholder="€">

    <!-- Rating -->
    <label>Rating mín</label>
    <input id="f-rating-min" inputmode="decimal" placeholder="0–5">
    <label>Rating máx</label>
    <input id="f-rating-max" inputmode="decimal" placeholder="0–5">

    <!-- Unidades vendidas -->
    <label>Unidades mín</label>
    <input id="f-units-min" inputmode="numeric" placeholder="K/M ok">
    <label>Unidades máx</label>
    <input id="f-units-max" inputmode="numeric" placeholder="K/M ok">

    <!-- Ingresos -->
    <label>Ingresos mín</label>
    <input id="f-revenue-min" inputmode="decimal" placeholder="€ K/M ok">
    <label>Ingresos máx</label>
    <input id="f-revenue-max" inputmode="decimal" placeholder="€ K/M ok">

    <!-- Tasa de conversión -->
    <label>Conv. mín</label>
    <input id="f-conv-min" inputmode="decimal" placeholder="%">
    <label>Conv. máx</label>
    <input id="f-conv-max" inputmode="decimal" placeholder="%">

    <!-- Fecha lanzamiento -->
    <label>Fecha desde</label>
    <input id="f-date-from" type="date">
    <label>Fecha hasta</label>
    <input id="f-date-to" type="date">

    <!-- Rango Fechas (columna texto) -->
    <label>Rango Fechas</label>
    <input id="f-range-text" placeholder="contiene…">

    <!-- Desire magnitude -->
    <label>Desire magnitude</label>
    <select id="f-desire-mag">
      <option value="">Cualquiera</option>
      <option>Low</option><option>Medium</option><option>High</option>
    </select>

    <!-- Awareness level -->
    <label>Awareness level</label>
    <select id="f-awareness">
      <option value="">Cualquiera</option>
      <option value="unaware">Unaware</option>
      <option value="problemaware">Problem-Aware</option>
      <option value="solutionaware">Solution-Aware</option>
      <option value="productaware">Product-Aware</option>
      <option value="mostaware">Most Aware</option>
    </select>

    <!-- Competition level -->
    <label>Competition level</label>
    <select id="f-competition">
      <option value="">Cualquiera</option>
      <option>Low</option><option>Medium</option><option>High</option>
    </select>

    <!-- Winner Score -->
    <label>Winner Score mín</label>
    <input id="f-score-min" inputmode="numeric" placeholder="0–100">
    <label>Winner Score máx</label>
    <input id="f-score-max" inputmode="numeric" placeholder="0–100">
  </div>
  <div style="display:flex; gap:8px; margin-top:12px;">
    <button id="applyFilters" style="flex:1;">Aplicar</button>
    <button id="clearFilters" style="flex:1;">Limpiar</button>
  </div>
</div>
<script type="module" src="/static/js/loading.js" defer></script>
<script src="/static/js/overlay.js" defer></script>
<script src="/static/js/toast.js" defer></script>
<script src="/static/js/table.js" defer></script>
<script src="/static/js/columns.js" defer></script>
<script type="module" src="/static/js/add-group.js" defer></script>
<script type="module" src="/static/js/manage-groups.js" defer></script>
<script src="/static/js/winner_score.js" defer></script>
<script src="https://cdn.jsdelivr.net/npm/sortablejs@1.15.0/Sortable.min.js" defer></script>
<script src="https://cdn.jsdelivr.net/npm/chart.js@4.4.0/dist/chart.umd.min.js" defer></script>
<script type="module" src="/static/js/trends-summary.js" defer></script>
<script type="module" src="/static/js/trends-insights.js" defer></script>
<script type="module" src="/static/js/table-sort.js" defer></script>
<script type="module" src="/static/js/help-tooltip.js" defer></script>
<script type="module" defer>
import { applyFilters, readFilters } from '/static/js/filters-panel.js';
import * as api from "/static/js/net.js";
import * as groupsService from "/static/js/groups-service.js";
import { LoadingHelpers } from '/static/js/loading.js';
const { fetchJson } = api;
const metricKeys = window.metricKeys;
const openConfigModal = window.openConfigModal;
const saveIfDirty = window.saveIfDirty;
window.fetchJson = fetchJson;
window.groupsService = groupsService;
const IMPORT_TASK_LS_KEY = 'last_import_task';
const IMPORT_UPLOAD_FRAC = 0.30;
const IMPORT_POLL_MAX_FRAC = 0.99;
const IMPORT_SERVER_SPAN = IMPORT_POLL_MAX_FRAC - IMPORT_UPLOAD_FRAC;
const IMPORT_STATUS_URL = '/_import_status';
const IMPORT_START_URL = '/upload';
let savedApiKeyHash = null;
let savedApiKeyLength = 0;

const ensureGlobalProgressHost = () => {
  const bar = document.querySelector('#global-progress .progress-bar');
  if (!bar) return null;
  let slot = bar.querySelector('#progress-slot-global') || bar.querySelector('.progress-slot');
  if (!slot) {
    slot = document.createElement('div');
    slot.id = 'progress-slot-global';
    slot.className = 'progress-slot';
    bar.insertBefore(slot, bar.firstChild || null);
  }
  return slot;
};

const getGlobalProgressHost = () => ensureGlobalProgressHost();
const getActionHost = () => document.querySelector('#bottomBar') || getGlobalProgressHost();

<<<<<<< HEAD
const cancelBtn = document.getElementById('btn-cancel-import');
const pbar = document.querySelector('#global-progress .progress-bar');
const plabel = document.querySelector('#global-progress .progress-label');
=======
const getProgressBar = () => document.querySelector('#global-progress .progress-bar');
const getProgressLabel = () => document.querySelector('#global-progress .progress-label');
const cancelBtn = document.getElementById('btn-cancel-import');
>>>>>>> cb966406

function showCancel(visible) {
  if (!cancelBtn) return;
  cancelBtn.hidden = !visible;
  if (!visible) {
    cancelBtn.disabled = false;
  }
}

<<<<<<< HEAD
function setStatusLabel(text) {
  if (plabel) plabel.textContent = text;
}

function markCancelled() {
  pbar?.classList.add('is-cancelled');
  setStatusLabel('Cancelado');
=======
function markCancelled() {
  const bar = getProgressBar();
  const label = getProgressLabel();
  bar?.classList.add('is-cancelled');
  if (label) label.textContent = 'Cancelado';
>>>>>>> cb966406
}

let importPollController = null;
let importPollingCancelled = false;

function stopImportPolling() {
  importPollingCancelled = true;
  if (importPollController) {
    try { importPollController.abort(); }
    catch (e) {}
  }
}

window.stopImportPolling = stopImportPolling;

async function cancelImport() {
  if (!cancelBtn || !window.currentTaskId) return;
  cancelBtn.disabled = true;
  try {
    await fetch('/_import_cancel', {
      method: 'POST',
      headers: { 'Content-Type': 'application/json' },
      body: JSON.stringify({ task_id: window.currentTaskId })
    });
  } catch (e) {}
  stopImportPolling();
  markCancelled();
  showCancel(false);
  cancelBtn.disabled = false;
}

cancelBtn?.addEventListener('click', cancelImport);

window.onImportStart = function(taskId) {
<<<<<<< HEAD
  pbar?.classList.remove('is-cancelled');
  setStatusLabel('Importando catálogo…');
=======
  const bar = getProgressBar();
  const label = getProgressLabel();
  bar?.classList.remove('is-cancelled');
  if (label) label.textContent = 'Importando…';
>>>>>>> cb966406
  window.currentTaskId = taskId ? String(taskId) : '';
  importPollingCancelled = false;
  showCancel(Boolean(taskId));
};

window.onImportEnd = function() {
  window.currentTaskId = '';
  showCancel(false);
<<<<<<< HEAD
=======
  const bar = getProgressBar();
  const label = getProgressLabel();
  bar?.classList.remove('is-cancelled');
  if (label) label.textContent = 'Listo';
>>>>>>> cb966406
  if (cancelBtn) cancelBtn.disabled = false;
};

(function stickyOffsets(){
  const root = document.documentElement;
  const px = (n) => `${n || 0}px`;
  function update(){
    const topbar = document.querySelector('.topbar');
    const progress = document.querySelector('#global-progress');
    root.style.setProperty('--topbar-h', px(topbar?.offsetHeight || 0));
    const progressVisible = progress && progress.offsetParent !== null && !progress.hidden;
    root.style.setProperty('--progress-h', px(progressVisible ? progress.offsetHeight : 0));
  }
  window.addEventListener('resize', update);
  new MutationObserver(update).observe(document.body, { subtree: true, attributes: true, attributeFilter: ['style','class','hidden'] });
  requestAnimationFrame(update);
})();

function formatPrice(n) {
  const num = Number(n);
  return new Intl.NumberFormat('en-US', { style: 'currency', currency: 'USD', maximumFractionDigits: 2 })
    .format(Number.isFinite(num) ? num : 0);
}

function showImportBanner(msg) {
  const b = document.getElementById('importBanner');
  if (!b) return;
  b.textContent = msg;
  b.style.display = 'block';
}

function hideImportBanner() {
  const b = document.getElementById('importBanner');
  if (b) b.style.display = 'none';
}

async function sha256(str) {
  const buf = new TextEncoder().encode(str);
  const hashBuf = await crypto.subtle.digest('SHA-256', buf);
  return Array.from(new Uint8Array(hashBuf))
    .map(b => b.toString(16).padStart(2, '0'))
    .join('');
}

const sleep = (ms) => new Promise(resolve => setTimeout(resolve, ms));

function mapServerFraction(serverPct) {
  const clamped = Math.max(0, Math.min(100, Number(serverPct) || 0));
  const frac = IMPORT_UPLOAD_FRAC + (clamped / 100) * IMPORT_SERVER_SPAN;
  return Math.min(IMPORT_POLL_MAX_FRAC, frac);
}

async function followImportTask(taskId, tracker, { statusUrl = IMPORT_STATUS_URL, host = getGlobalProgressHost() } = {}) {
  const id = typeof taskId === 'string' ? taskId : String(taskId || '');
  if (!id) return null;
  const controller = new AbortController();
  importPollController = controller;
  importPollingCancelled = false;

  const makeCancelledError = () => {
    const err = new Error('Importación cancelada');
    err.name = 'ImportCancelledError';
    err.isCancelled = true;
    return err;
  };

  try {
    while (true) {
      if (importPollingCancelled) {
        throw makeCancelledError();
      }
      let data;
      try {
        const resp = await fetch(`${statusUrl}?task_id=${encodeURIComponent(id)}&t=${Date.now()}`,
          { __skipLoadingHook: true, __hostEl: host, cache: 'no-store', signal: controller.signal }
        );
        if (!resp.ok) throw new Error('Estado no disponible');
        data = await resp.json();
      } catch (err) {
        if (controller.signal.aborted || importPollingCancelled) {
          throw makeCancelledError();
        }
        await sleep(900);
        continue;
      }
      if (data.ui_cost_message) showImportBanner(data.ui_cost_message);
      const raw = data.pct ?? data.percent ?? data.percentage ?? data.progress ?? (data.done ? 100 : undefined);
      let serverPct = Number(raw);
      if (!Number.isFinite(serverPct)) serverPct = 0;
      serverPct = Math.max(0, Math.min(100, serverPct));
      const stage = (data.message || data.stage || data.state || '').toString() || 'Procesando…';
      tracker?.step(mapServerFraction(serverPct), stage);

      const statusVal = String(data.state || data.status || '').toLowerCase();
      if (statusVal === 'error' || data.error) {
        throw new Error(data.error || 'Error en importación');
      }
      if (statusVal === 'unknown' || !statusVal) {
        throw new Error('Estado de importación desconocido');
      }
      if (statusVal === 'cancelled' || statusVal === 'canceled' || data.cancelled) {
        markCancelled();
        showCancel(false);
        throw makeCancelledError();
      }
      if (serverPct >= 100 || statusVal === 'done' || statusVal === 'completed' || statusVal === 'finished') {
        await reloadTable({ skipProgress: true });
        hideImportBanner();
        return data;
      }
      await sleep(450);
    }
  } finally {
    if (importPollController === controller) {
      importPollController = null;
    }
    importPollingCancelled = false;
    if (!controller.signal.aborted) {
      try { controller.abort(); }
      catch (e) {}
    }
  }
}

async function importCatalog(file, { startUrl = IMPORT_START_URL, statusUrl = IMPORT_STATUS_URL } = {}) {
  if (!file) throw new Error('Archivo no válido');
  const host = getGlobalProgressHost();
  const tracker = LoadingHelpers.start('Importando catálogo', { host });
  tracker.setStage('Subiendo archivo…');
  let lastResult = null;
  try {
    const fd = new FormData();
    fd.append('file', file);
    const xhr = new XMLHttpRequest();
    xhr.responseType = 'json';
    xhr.__skipLoadingHook = true;
    xhr.__hostEl = host;
    const startResult = await new Promise((resolve, reject) => {
      xhr.open('POST', startUrl, true);
      xhr.upload.onprogress = (event) => {
        if (!event.lengthComputable) return;
        const frac = Math.min(IMPORT_UPLOAD_FRAC, (event.loaded / event.total) * IMPORT_UPLOAD_FRAC);
        tracker.step(frac, 'Subiendo archivo…');
      };
      xhr.onerror = () => reject(new Error('Error de red subiendo archivo'));
      xhr.onload = () => {
        let payload = xhr.response;
        if (!payload && xhr.responseText) {
          try { payload = JSON.parse(xhr.responseText); }
          catch (e) { payload = null; }
        }
        const ok = xhr.status >= 200 && xhr.status < 300;
        if (!ok || !payload) {
          const message = payload?.error || payload?.message || 'Respuesta inválida al iniciar importación';
          reject(new Error(message));
          return;
        }
        if (payload.task_id) {
          resolve({ kind: 'async', taskId: payload.task_id, data: payload });
          return;
        }
        resolve({ kind: 'sync', data: payload });
      };
      xhr.send(fd);
    });

    if (startResult.kind === 'sync') {
      tracker.step(1, 'Completado');
      await reloadTable({ skipProgress: true });
      const importedCount = startResult.data?.imported ?? startResult.data?.rows_imported;
      if (Number.isFinite(importedCount) && importedCount > 0) {
        toast.success(`Importados ${importedCount}`);
      }
      return startResult.data;
    }

    const taskId = startResult.taskId;
    const idStr = typeof taskId === 'string' ? taskId : String(taskId);
    window.onImportStart?.(idStr);
    tracker.step(IMPORT_UPLOAD_FRAC, 'Archivo subido');
    localStorage.setItem(IMPORT_TASK_LS_KEY, idStr);

    lastResult = await followImportTask(idStr, tracker, { statusUrl, host });

    const importedCount = lastResult?.imported ?? lastResult?.rows_imported;
    if (Number.isFinite(importedCount) && importedCount > 0) {
      toast.success(`Importados ${importedCount}`);
    }
    tracker.step(1, 'Completado');
    return lastResult;
  } catch (err) {
    if (err?.name === 'ImportCancelledError' || err?.isCancelled) {
      tracker.step(1, 'Cancelado');
      markCancelled();
      return null;
    }
    tracker.step(1, 'Error');
    toast.error(err?.message || 'Error al importar catálogo');
    throw err;
  } finally {
    tracker.done();
    localStorage.removeItem(IMPORT_TASK_LS_KEY);
    hideImportBanner();
    window.onImportEnd?.();
  }
}

// Ensure the server shuts down cleanly when the tab or window is closed.
// Using fetch with `keepalive` guarantees the request completes even during unload.
window.addEventListener('beforeunload', () => {
  try {
    // Use fetch() instead of sendBeacon() because some browsers
    // drop beacon requests when no payload is provided. The `keepalive`
    // option allows the request to continue in the background while
    // the page is unloading.
    fetch('/shutdown', { method: 'POST', keepalive: true });
  } catch (err) {
    // As a fallback, attempt a minimal beacon with an empty payload.
    try { navigator.sendBeacon('/shutdown', ''); } catch (e) {}
  }
});
// Global arrays to hold all products and the current filtered list
let allProducts = [];
let products = [];
let sortField = null;
let sortDir = 1;
let sortType = 'string';

function ensureAppState(){
  window.appState = window.appState || {};
  return window.appState;
}

function getActiveFilters(){
  const state = ensureAppState();
  if (state.filters) return state.filters;
  const filters = readFilters();
  state.filters = filters;
  return filters;
}
function updateResultsBadge(total) {
  const meta = document.getElementById('listMeta');
  if (!meta) return;
  const count = typeof total === 'number' ? total : (Array.isArray(products) ? products.length : 0);
  meta.textContent = `${count} resultados`;
}

window.updateResultsBadge = updateResultsBadge;
window.allProducts = allProducts;
window.products = products;
const gridRoot = document.getElementById('productTable');

document.addEventListener('filters-changed', (e) => {
  if (e && e.detail) ensureAppState().filters = e.detail;
  selection.clear();
  renderTable();
});

function ecMakeMeasurer() {
  const el = document.createElement('span');
  el.id = 'ec-measure';
  el.style.position = 'absolute';
  el.style.visibility = 'hidden';
  el.style.height = 'auto';
  el.style.width = 'auto';
  el.style.whiteSpace = 'pre';
  el.style.font = 'inherit';
  el.style.letterSpacing = 'inherit';
  document.body.appendChild(el);
  return el;
}
const __ecMeasure = ecMakeMeasurer();

function ecTextPxWidth(text, sampleEl) {
  __ecMeasure.style.font = getComputedStyle(sampleEl).font;
  __ecMeasure.textContent = text || '';
  return __ecMeasure.offsetWidth;
}

const EC_LIMITS = {
  desire:         { min: 120, max: 320, pad: 24 },
  desire_mag:     { min:  90, max: 160, pad: 20 },
  awareness:      { min: 140, max: 220, pad: 20 },
  competition:    { min: 100, max: 160, pad: 20 },
};

function ecClamp(n, a, b){ return Math.max(a, Math.min(b, n)); }

function ecAutoFitColumns(gridRoot) {
  const desired = { desire: EC_LIMITS.desire.min, desire_mag: EC_LIMITS.desire_mag.min,
                    awareness: EC_LIMITS.awareness.min, competition: EC_LIMITS.competition.min };

  const rows = gridRoot.querySelectorAll('tr');
  rows.forEach(tr => {
    const tdDesire   = tr.querySelector('td.ec-col-desire input');
    const tdMag      = tr.querySelector('td.ec-col-desire-mag select');
    const tdAware    = tr.querySelector('td.ec-col-awareness select');
    const tdComp     = tr.querySelector('td.ec-col-competition select');

    if (tdDesire) {
      const txt = tdDesire.value || tdDesire.placeholder || '';
      const w = ecTextPxWidth(txt, tdDesire) + EC_LIMITS.desire.pad;
      desired.desire = Math.max(desired.desire, w);
    }
    if (tdMag) {
      const lbl = tdMag.options[tdMag.selectedIndex]?.text || '—';
      const w = ecTextPxWidth(lbl, tdMag) + EC_LIMITS.desire_mag.pad;
      desired.desire_mag = Math.max(desired.desire_mag, w);
    }
    if (tdAware) {
      const lbl = tdAware.options[tdAware.selectedIndex]?.text || '—';
      const w = ecTextPxWidth(lbl, tdAware) + EC_LIMITS.awareness.pad;
      desired.awareness = Math.max(desired.awareness, w);
    }
    if (tdComp) {
      const lbl = tdComp.options[tdComp.selectedIndex]?.text || '—';
      const w = ecTextPxWidth(lbl, tdComp) + EC_LIMITS.competition.pad;
      desired.competition = Math.max(desired.competition, w);
    }
  });

  const d  = ecClamp(desired.desire,       EC_LIMITS.desire.min,      EC_LIMITS.desire.max);
  const dm = ecClamp(desired.desire_mag,   EC_LIMITS.desire_mag.min,  EC_LIMITS.desire_mag.max);
  const aw = ecClamp(desired.awareness,    EC_LIMITS.awareness.min,   EC_LIMITS.awareness.max);
  const co = ecClamp(desired.competition,  EC_LIMITS.competition.min, EC_LIMITS.competition.max);

  gridRoot.style.setProperty('--ec-w-desire',        d  + 'px');
  gridRoot.style.setProperty('--ec-w-desire-mag',    dm + 'px');
  gridRoot.style.setProperty('--ec-w-awareness',     aw + 'px');
  gridRoot.style.setProperty('--ec-w-competition',   co + 'px');

  gridRoot.querySelectorAll('td.ec-col-desire-mag select').forEach(el => el.style.width = (dm - EC_LIMITS.desire_mag.pad) + 'px');
  gridRoot.querySelectorAll('td.ec-col-awareness select').forEach(el => el.style.width = (aw - EC_LIMITS.awareness.pad) + 'px');
  gridRoot.querySelectorAll('td.ec-col-competition select').forEach(el => el.style.width = (co - EC_LIMITS.competition.pad) + 'px');
}
const columns = [
  { key: 'id', label: 'ID', type: 'number', align: 'center' },
  { key: 'image_url', label: 'Imagen', type: 'image', align: 'center' },
  { key: 'name', label: 'Nombre', type: 'string' },
  { key: 'category', label: 'Categoría', type: 'string' },
  { key: 'price', label: 'Price', type: 'number', align: 'right', editable: false,
    headerClass:'price-col', cellClass:'price-col',
    render: row => new Intl.NumberFormat('en-US', { style:'currency', currency:'USD', maximumFractionDigits: 2 }).format(row.price ?? 0) },
  { key: 'Product Rating', label: 'Rating', type: 'number', align: 'center' },
  { key: 'Item Sold', label: 'Unidades Vendidas', type: 'number', align: 'right' },
  { key: 'Revenue($)', label: 'Ingresos', type: 'number', align: 'right' },
  { key: 'Creator Conversion Ratio', label: 'Tasa Conversión', type: 'string', align: 'right' },
  { key: 'Launch Date', label: 'Fecha Lanzamiento', type: 'string' },
  { key: 'date_range', label: 'Rango Fechas', type: 'string', headerClass: 'cell-date-range', cellClass: 'cell-date-range' },
  { key: 'desire', label: 'Desire', type: 'string', headerClass: 'ec-col ec-col-desire col-desire', cellClass: 'ec-col ec-col-desire col-desire', dataEcCol: 'desire' },
  { key: 'desire_magnitude', label: 'Desire magnetitude', type: 'string', headerClass: 'ec-col ec-col-desire-mag', cellClass: 'ec-col ec-col-desire-mag', dataEcCol: 'desire_magnitude' },
  { key: 'awareness_level', label: 'Awerness Level', type: 'string', headerClass: 'ec-col ec-col-awareness', cellClass: 'ec-col ec-col-awareness', dataEcCol: 'awareness_level' },
  { key: 'competition_level', label: 'Competition level', type: 'string', headerClass: 'ec-col ec-col-competition', cellClass: 'ec-col ec-col-competition', dataEcCol: 'competition_level' },
  { key: 'winner_score', label: 'Winner Score', type: 'number', align: 'right' },
];

const rightAlignedKeys = new Set(['price', 'Item Sold', 'Revenue($)', 'Creator Conversion Ratio', 'winner_score']);
const centerAlignedKeys = new Set(['id', 'image_url', 'Product Rating']);

let trendingWords = [];

function mapTrendingScore(raw){
  const n = Number(raw);
  if (isNaN(n)) return 0;
  if (n <= 5) return Math.max(0, Math.round(n));
  if (n <= 9) return 0;
  if (n <= 19) return 1;
  if (n <= 34) return 2;
  if (n <= 54) return 3;
  if (n <= 79) return 4;
  return 5;
}

function normalizeDupKey(item){
  const norm = (str) => (str || '')
    .toLowerCase()
    .normalize('NFD')
    .replace(/[\u0300-\u036f]/g, '')
    .replace(/[^a-z0-9]+/g, ' ')
    .trim()
    .replace(/\s+/g, ' ');
  return norm(item.name) + '|' + norm(item.image_url);
}

function preprocessProducts(list){
  const dupMap = new Map();
  list.forEach(item => {
    item.trending = mapTrendingScore(item.trendingScore);
    const desireSources = [
      item.desire,
      item.extras && item.extras.desire,
      item.ai_desire,
      item.ai_desire_label,
      item.desire_magnitude
    ];
    let desireVal = '';
    for (const src of desireSources) {
      if (src !== undefined && src !== null && String(src).trim() !== '') {
        desireVal = String(src);
        break;
      }
    }
    item.desire = desireVal;
    if (item.extras && item.extras['duplicate_of']) {
      item.isDuplicate = true;
      return;
    }
    const key = normalizeDupKey(item);
    item._dupKey = key;
    const arr = dupMap.get(key);
    if (arr) arr.push(item); else dupMap.set(key, [item]);
  });
  dupMap.forEach(arr => { if (arr.length > 1) arr.forEach(it => it.isDuplicate = true); });
}

function computeOldnessDays(p){
  const dr = p.date_range || p['Date Range'];
  let start=null;
  if(typeof dr==='string'){
    const m=dr.match(/(\d{4}-\d{2}-\d{2})\s*~\s*(\d{4}-\d{2}-\d{2})/);
    if(m) start=new Date(m[1]);
  }
  if(!start){
    const keys=['first_seen','created_at','createdAt'];
    for(const k of keys){
      const v=p[k];
      if(v){ try{ start=new Date(String(v).slice(0,10)); break; }catch(e){} }
    }
  }
  if(!start) return 0;
  const today=new Date();
  const diff=Math.floor((today-start)/(1000*60*60*24));
  return diff>0?diff:0;
}

async function loadConfig() {
  let cfg = {};
  try {
    cfg = await fetchJson('/config');
  } catch (err) {
    console.error('Error loading config', err);
  }
  if (cfg.model) {
    document.getElementById('modelSelect').value = cfg.model;
  }
  const input = document.getElementById('apiKey');
  const saveBtn = document.getElementById('saveApiKey');
  if (cfg.has_api_key) {
    savedApiKeyHash = cfg.api_key_hash || null;
    savedApiKeyLength = cfg.api_key_length || 0;
    const masked = '•'.repeat(Math.max(savedApiKeyLength - 4, 0)) + (cfg.api_key_last4 || '');
    if (input) input.value = masked;
    if (saveBtn) saveBtn.disabled = true;
    const row = document.querySelector('#config .api-row');
    if (row) row.style.display = 'none';
    document.getElementById('toggleApiKey').style.display = 'inline-flex';
  } else {
    savedApiKeyHash = null;
    savedApiKeyLength = 0;
    if (input) input.value = '';
    if (saveBtn) saveBtn.disabled = true;
  }
}

// helper to highlight trending keywords
function isTrending(name) {
  if (!name) return false;
  const words = name.toLowerCase().split(/[^a-z0-9áéíóúüñ]+/);
  return words.some(w => trendingWords.includes(w));
}

async function fetchProducts(options = {}) {
  const prevSel = new Set(selection);
  const fetchOpts = options && options.skipProgress ? { __skipLoadingHook: true } : undefined;
  const data = await fetchJson('/products', fetchOpts);
  if(data.length && data[0].desire !== undefined && window.ensureColumnVisible){
    ensureColumnVisible('desire');
  }
  allProducts = data;
  preprocessProducts(allProducts);
  allProducts.sort((a,b)=> (Number(a.id)||0) - (Number(b.id)||0));
  sortField = 'id';
  sortDir = 1;
  sortType = 'number';
  window.allProducts = allProducts;
  renderTable();
  const visibleIds = new Set(products.map(p => String(p.id)));
  selection.clear();
  for (const id of prevSel) {
    if (visibleIds.has(id)) selection.add(id);
  }
  updateMasterState();
  renderTable();
}

window.fetchProducts = fetchProducts;
async function reloadTable(options){ await fetchProducts(options); }
async function reloadRows(ids, options){ await fetchProducts(options); }

function renderTable() {
  const headerRow = document.getElementById('headerRow');
  const tbody = document.querySelector('#productTable tbody');
  const baseList = Array.isArray(allProducts) ? allProducts : [];
  const filters = getActiveFilters();
  const filtered = applyFilters(baseList, filters);
  products = Array.isArray(filtered) ? [...filtered] : [];
  sortProducts();
  window.products = products;
  // Build header if empty
  if (!headerRow.hasChildNodes()) {
    // Add select column header (no label)
    const thSel = document.createElement('th');
    const selectAll = document.createElement('input');
    selectAll.type = 'checkbox';
    selectAll.id = 'selectAll';
    thSel.appendChild(selectAll);
    thSel.classList.add('center');
    headerRow.appendChild(thSel);
    // Add dynamic columns
    columns.forEach(col => {
      const th = document.createElement('th');
      th.textContent = col.label;
      th.style.cursor = 'pointer';
      th.setAttribute('data-key', col.key);
      if (col.headerClass) {
        col.headerClass.split(/\s+/).forEach(cls => { if (cls) th.classList.add(cls); });
      }
      if (col.dataEcCol) th.setAttribute('data-ec-col', col.dataEcCol);
      if (col.width) th.style.width = col.width + 'px';
      if (col.minWidth) th.style.minWidth = col.minWidth + 'px';
      if (col.maxWidth) th.style.maxWidth = col.maxWidth + 'px';
      if (col.align) th.style.textAlign = col.align;
      if (rightAlignedKeys.has(col.key)) th.classList.add('num');
      if (centerAlignedKeys.has(col.key)) th.classList.add('center');
      if (col.key === 'winner_score') th.title = 'Suma ponderada de 10 métricas normalizadas';
      th.onclick = () => sortBy(col.key, col.type);
      headerRow.appendChild(th);
    });
    // Add delete column header
    const thDel = document.createElement('th');
    headerRow.appendChild(thDel);
  }
  // Clear body
  tbody.innerHTML = '';
  const visibleProducts = Array.isArray(products) ? [...products] : [];
  window.__visibleProducts = visibleProducts;
  window.__allProducts = baseList && baseList.length ? baseList : visibleProducts;
  document.dispatchEvent(new CustomEvent('visible-products-changed', {
    detail: { count: visibleProducts.length }
  }));
  // Render rows
  products.forEach(item => {
    const tr = document.createElement('tr');
    if (item.isDuplicate) {
      tr.classList.add('is-duplicate');
    }
    // Selection checkbox
    const tdSel = document.createElement('td');
    const cb = document.createElement('input');
    cb.type = 'checkbox';
    cb.classList.add('rowCheck');
    const rowId = String(item.id);
    cb.dataset.id = rowId;
    cb.checked = selection.has(rowId);
    tr.classList.toggle('selected', cb.checked);
    cb.addEventListener('change', () => {
      const id = cb.dataset.id;
      if (cb.checked) selection.add(id); else selection.delete(id);
      tr.classList.toggle('selected', cb.checked);
      updateMasterState();
    });
    tdSel.appendChild(cb);
    tdSel.classList.add('center');
    tr.appendChild(tdSel);
    columns.forEach(col => {
      const td = document.createElement('td');
      const key = col.key;
      td.setAttribute('data-key', key);
      if (col.cellClass) {
        col.cellClass.split(/\s+/).forEach(cls => { if (cls) td.classList.add(cls); });
      }
      if (col.dataEcCol) td.setAttribute('data-ec-col', col.dataEcCol);
      if (col.width) td.style.width = col.width + 'px';
      if (col.minWidth) td.style.minWidth = col.minWidth + 'px';
      if (col.maxWidth) td.style.maxWidth = col.maxWidth + 'px';
      if (col.align) td.style.textAlign = col.align;
      if (rightAlignedKeys.has(key)) td.classList.add('num');
      if (centerAlignedKeys.has(key)) td.classList.add('center');
      let value = '';
      if (key === 'desire') {
        // La columna textual "Desire" NUNCA debe tratarse como métrica
        value = typeof item.desire === 'string' ? item.desire.trim() : (item.desire ?? '');
      } else if (metricKeys.includes(key)) {
        value = item.winner_score_breakdown && item.winner_score_breakdown.scores ? item.winner_score_breakdown.scores[key] : '';
        if (item.winner_score_breakdown && item.winner_score_breakdown.justifications) {
          const j = item.winner_score_breakdown.justifications[key];
          if (j) td.title = 'Justificación: ' + j;
        }
      } else if (key === 'desire_magnitude') {
        value = item.desire_magnitude;
      } else if (['id','name','category','price','image_url','winner_score','awareness_level','competition_level','date_range'].includes(key)) {
        value = item[key];
      } else {
        value = item.extras ? item.extras[key] : '';
      }
      if (col.render) {
        try { td.textContent = col.render(item); } catch (e) { td.textContent = ''; }
      } else if (key === 'winner_score') {
        const sc = parseFloat(value);
        if (!isNaN(sc)) {
          const scInt = Math.round(sc);
          td.innerHTML = '<span class="' + winnerScoreClass(scInt) + '">' + scInt.toLocaleString(undefined,{maximumFractionDigits:0}) + '</span>';
          if (item.winner_score_breakdown && item.winner_score_breakdown.justifications) {
            const j = item.winner_score_breakdown.justifications;
            const tooltip = Object.entries(j).map(([k,v])=>`${k}: ${v}`).join('\n');
            td.title = tooltip;
          }
        }
      } else if (key === 'image_url' && value) {
        const img = document.createElement('img');
        img.src = value;
        img.loading = 'lazy';
        img.style.width = '84px';
        img.style.height = '84px';
        img.style.objectFit = 'cover';
        // Show larger image on click
        img.style.cursor = 'pointer';
        img.onclick = () => {
          showOverlay(value);
        };
        td.appendChild(img);
      } else if (key === 'name' && value) {
        const fireCount = item.trending || 0;
        const fireText = firesFor(fireCount);
        const nameSpan = document.createElement('span');
        nameSpan.textContent = value + (fireText ? ' ' : '');
        td.appendChild(nameSpan);
        if (fireCount > 0) {
          const fireSpan = document.createElement('span');
          fireSpan.className = 'fires';
          fireSpan.textContent = fireText;
          fireSpan.setAttribute('aria-label', `Tendencia: x${fireCount}`);
          fireSpan.title = `Tendencia: x${fireCount}`;
          td.appendChild(fireSpan);
        }
        // If Kalodata URL exists, add copy link button
        const kal = item.extras && item.extras['KalodataUrl'];
        if (kal) {
          const btnCopy = document.createElement('button');
          btnCopy.textContent = '📋';
          btnCopy.title = 'Copiar link Kalodata';
          btnCopy.style.marginLeft = '5px';
          btnCopy.style.padding = '2px 6px';
          btnCopy.style.fontSize = '12px';
          btnCopy.onclick = () => {
            navigator.clipboard.writeText(kal).then(() => {
              toast.success('Link copiado al portapapeles');
            });
          };
          td.appendChild(btnCopy);
        }
      } else if (key === 'desire') {
        let current = value || '';
        td.title = current;
        const render = () => {
          td.innerHTML = '';
          const wrap = document.createElement('div');
          wrap.className = 'desire-wrap';
          wrap.textContent = current;
          td.appendChild(wrap);
          wrap.addEventListener('click', () => {
            if (td.querySelector('textarea')) return;
            const ta = document.createElement('textarea');
            ta.className = 'desire-editor';
            ta.rows = 4;
            ta.value = current;
            td.innerHTML = '';
            td.appendChild(ta);
            ta.focus();
            ta.addEventListener('blur', async () => {
              const val = ta.value.trim() || null;
              try {
                await fetch(`/api/products/${item.id}`, {
                  method: 'PATCH',
                  headers: { 'Content-Type': 'application/json' },
                  body: JSON.stringify({ desire: val })
                });
              } catch (e) {}
              item.desire = val;
              current = val || '';
              render();
              ecAutoFitColumns(gridRoot);
            });
          });
        };
        render();
      } else if (key === 'desire_magnitude') {
        const select = document.createElement('select');
        ['', 'Low', 'Medium', 'High'].forEach(opt => {
          const o = document.createElement('option');
          o.value = opt;
          o.textContent = opt || '—';
          if (value === opt) o.selected = true;
          select.appendChild(o);
        });
        select.addEventListener('change', async () => {
          const val = select.value || null;
          try { await api.updateProductField(item.id, { desire_magnitude: val }); } catch(e) {}
          item.desire_magnitude = val;
        });
        td.appendChild(select);
      } else if (key === 'awareness_level') {
        const select = document.createElement('select');
        ['', 'Unaware', 'Problem-Aware', 'Solution-Aware', 'Product-Aware', 'Most Aware'].forEach(opt => {
          const o = document.createElement('option');
          o.value = opt;
          o.textContent = opt || '—';
          if (value === opt) o.selected = true;
          select.appendChild(o);
        });
        select.addEventListener('change', async () => {
          const val = select.value || null;
          try { await api.updateProductField(item.id, { awareness_level: val }); } catch(e) {}
          item.awareness_level = val;
        });
        td.appendChild(select);
      } else if (key === 'competition_level') {
        const select = document.createElement('select');
        ['', 'Low', 'Medium', 'High'].forEach(opt => {
          const o = document.createElement('option');
          o.value = opt;
          o.textContent = opt || '—';
          if (value === opt) o.selected = true;
          select.appendChild(o);
        });
        select.addEventListener('change', async () => {
          const val = select.value || null;
          try { await api.updateProductField(item.id, { competition_level: val }); } catch(e) {}
          item.competition_level = val;
        });
        td.appendChild(select);
      } else if (col.type === 'number' && value !== null && value !== undefined && value !== '') {
        let num = parseFloat(String(value).replace(/[^0-9.-]+/g, ''));
        if (isNaN(num)) {
          td.textContent = '';
        } else {
          if (key === 'Item Sold' || key === 'Revenue($)' || key === 'Creator Number') {
            td.textContent = abbr(num);
          } else {
            td.textContent = num.toLocaleString();
          }
        }
      } else {
        td.textContent = value || '';
      }
      tr.appendChild(td);
    });
    // Delete button
    const tdDel = document.createElement('td');
    const btn = document.createElement('button');
    btn.textContent = '✖';
    btn.title = 'Eliminar producto';
    btn.style.background = 'transparent';
    btn.style.border = 'none';
    btn.style.cursor = 'pointer';
    btn.style.color = 'red';
    btn.dataset.id = item.id;
    btn.onclick = () => {
      toast.info('¿Eliminar producto?', {actionText:'Eliminar', onAction: () => deleteProduct(item.id)});
    };
    tdDel.appendChild(btn);
    tr.appendChild(tdDel);
    tbody.appendChild(tr);
  });
  currentPageIds = products.map(p => String(p.id));
  updateResultsBadge(currentPageIds.length);
  if (window.refreshColumns) window.refreshColumns();
  if (window.applyColumnVisibility) window.applyColumnVisibility();
  updateMasterState();
  ecAutoFitColumns(gridRoot);
}

gridRoot.addEventListener('input',  e => { if (e.target.closest('td.ec-col-desire')) ecAutoFitColumns(gridRoot); });
gridRoot.addEventListener('change', e => { if (e.target.closest('td.ec-col-desire-mag, td.ec-col-awareness, td.ec-col-competition')) ecAutoFitColumns(gridRoot); });
window.addEventListener('resize', (() => { let t; return () => { clearTimeout(t); t = setTimeout(() => ecAutoFitColumns(gridRoot), 150); }; })());

function sortProducts(){
  if(!sortField) return;
  const field = sortField;
  const type = sortType;
  products.sort((a,b)=>{
    let va; let vb;
    if (field === 'id' || field === 'name' || field === 'category' || field === 'price' || field === 'image_url' || field === 'winner_score' || field === 'desire' || field === 'desire_magnitude' || field === 'awareness_level' || field === 'competition_level') {
      va = a[field];
      vb = b[field];
    } else if (metricKeys.includes(field)) {
      va = a.winner_score_breakdown && a.winner_score_breakdown.scores ? a.winner_score_breakdown.scores[field] : undefined;
      vb = b.winner_score_breakdown && b.winner_score_breakdown.scores ? b.winner_score_breakdown.scores[field] : undefined;
    } else {
      va = a.extras ? a.extras[field] : undefined;
      vb = b.extras ? b.extras[field] : undefined;
    }
    if (type === 'number') {
      const na = parseFloat(String(va).replace(/[^0-9.-]+/g, ''));
      const nb = parseFloat(String(vb).replace(/[^0-9.-]+/g, ''));
      if (isNaN(na) && isNaN(nb)) return 0;
      if (isNaN(na)) return sortDir * 1;
      if (isNaN(nb)) return sortDir * -1;
      return (na - nb) * sortDir;
    }
    const sa = (va || '').toString().toLowerCase();
    const sb = (vb || '').toString().toLowerCase();
    if (sa < sb) return -1 * sortDir;
    if (sa > sb) return 1 * sortDir;
    return 0;
  });
}

function sortBy(field, type) {
  if (sortField === field) {
    sortDir = -sortDir;
  } else {
    sortField = field;
    sortDir = 1;
    sortType = type;
  }
  sortProducts();
  renderTable();
}

document.getElementById('refreshBtn').onclick = fetchProducts;
window.onload = async () => {
  await ensureApiKey();
  await loadConfig();
  await fetchProducts();
  const tid = localStorage.getItem(IMPORT_TASK_LS_KEY);
  if (tid) {
    toast.info('Reanudando importación previa…');
    const host = getGlobalProgressHost();
    const tracker = LoadingHelpers.start('Importando catálogo', { host });
    tracker.step(IMPORT_UPLOAD_FRAC, 'Reanudando…');
    window.onImportStart?.(tid);
    try {
      const result = await followImportTask(tid, tracker, { host });
      const importedCount = result?.imported ?? result?.rows_imported;
      if (Number.isFinite(importedCount) && importedCount > 0) {
        toast.success(`Importados ${importedCount}`);
      }
      tracker.step(1, 'Completado');
    } catch (err) {
      if (err?.name === 'ImportCancelledError' || err?.isCancelled) {
        tracker.step(1, 'Cancelado');
        markCancelled();
      } else {
        tracker.step(1, 'Error');
        toast.error(err?.message || 'Error en importación');
      }
    } finally {
      localStorage.removeItem(IMPORT_TASK_LS_KEY);
      tracker.done();
      hideImportBanner();
      window.onImportEnd?.();
    }
  }
};
// Toggle config panel
document.getElementById('configBtn').onclick = async () => {
  await openConfigModal();
  const cfg = document.getElementById('config');
  const wcard = document.getElementById('weightsCard');
  const footer = document.getElementById('weightsFooter');
  if(!cfg || !wcard || !footer || !window.modalManager) return;
  const btn = document.getElementById('configBtn');
  const modal = document.createElement('div');
  modal.id = 'configModal';
  modal.className = 'modal config-modal';
  modal.setAttribute('role','dialog');
  modal.setAttribute('aria-modal','true');
  modal.setAttribute('aria-labelledby','configModalTitle');
  modal.innerHTML = `
    <header class="modal-header">
      <h3 id="configModalTitle">Configuración</h3>
      <div class="modal-progress-slot progress-slot" aria-live="polite"></div>
      <button type="button" class="modal-close" aria-label="Cerrar">✕</button>
    </header>
    <div class="modal-body"></div>
  `;
  const body = modal.querySelector('.modal-body');
  const cfgParent = cfg.parentElement;
  const wParent = wcard.parentElement;
  const fParent = footer.parentElement;
  const cfgNext = cfg.nextSibling;
  const wNext = wcard.nextSibling;
  const fNext = footer.nextSibling;
  body.appendChild(cfg);
  body.appendChild(wcard);
  modal.appendChild(footer);
  cfg.style.display = 'block';
  wcard.style.display = 'block';
  footer.style.display = 'flex';
  const handle = modalManager.open(modal, {returnFocus: btn, closeOnBackdrop:true, onClose: () => {
    cfg.style.display = 'none';
    wcard.style.display = 'none';
    footer.style.display = 'none';
    cfgParent.insertBefore(cfg, cfgNext);
    wParent.insertBefore(wcard, wNext);
    fParent.insertBefore(footer, fNext);
    saveIfDirty();
  }});
  modal.querySelector('.modal-close').addEventListener('click', () => handle.close());
  modal.addEventListener('close', saveIfDirty);
  const first = modal.querySelector('input,select,textarea,button');
  if(first) first.focus();
};


// Handle file upload: clicking the upload button opens file chooser
const fileInputEl = document.getElementById('fileInput');
document.getElementById('uploadBtn').onclick = () => {
  fileInputEl.click();
};
// When a file is selected, automatically upload it
fileInputEl.onchange = async (ev) => {
  ev.preventDefault();
  const file = fileInputEl.files[0];
  if (!file) return;
  try {
    await importCatalog(file, { startUrl: IMPORT_START_URL, statusUrl: IMPORT_STATUS_URL });
  } catch (err) {
    console.error(err);
  } finally {
    fileInputEl.value = '';
  }
};
// search feature
document.getElementById('searchBtn').onclick = () => {
  const term = document.getElementById('searchInput').value.trim().toLowerCase();
  const tbody = document.querySelector('#productTable tbody');
  let visible = 0;
  Array.from(tbody.rows).forEach(row => {
    if (!term) {
      row.style.display = '';
      visible++;
      return;
    }
    const cells = Array.from(row.cells).map(td => td.textContent.toLowerCase());
    const match = cells.some(text => text.includes(term));
    row.style.display = match ? '' : 'none';
    if (match) visible++;
  });
  updateResultsBadge(visible);
};
const gptField = document.getElementById('gptPrompt');
const sendPromptBtn = document.getElementById('sendPrompt');

function autoGrow(el){
  el.style.height = 'auto';
  el.style.height = el.scrollHeight + 'px';
}

if(gptField){
  const saved = localStorage.getItem('lastGptPrompt');
  if(saved){
    gptField.value = saved;
    autoGrow(gptField);
  }
  gptField.addEventListener('input', () => {
    autoGrow(gptField);
    localStorage.setItem('lastGptPrompt', gptField.value);
  });
  gptField.addEventListener('keydown', e => {
    if(e.key === 'Enter' && (e.ctrlKey || e.metaKey)){
      e.preventDefault();
      sendPromptHandler();
    }
  });
}

async function sendPromptHandler(){
  const prompt = gptField.value.trim();
  if(!prompt){ toast.info('Escribe una consulta'); return; }
  sendPromptBtn.disabled = true;
  try {
    const data = await fetchJson('/custom_gpt', {method:'POST', body: JSON.stringify({prompt})});
    const history = document.getElementById('history');
    if(history){
      const details = document.createElement('details');
      const summary = document.createElement('summary');
      const shortPrompt = prompt.length > 40 ? prompt.substring(0,37) + '...' : prompt;
      summary.textContent = shortPrompt;
      const pre = document.createElement('pre');
      pre.textContent = data.response || data.error;
      details.appendChild(summary);
      details.appendChild(pre);
      history.prepend(details);
    }
    toast.success('Consulta enviada');
    gptField.value = '';
    localStorage.removeItem('lastGptPrompt');
    autoGrow(gptField);
  } catch(err) {
    toast.error(err.message || 'Error al enviar');
  } finally {
    sendPromptBtn.disabled = false;
  }
}

sendPromptBtn.onclick = sendPromptHandler;
document.getElementById('darkToggle').onclick = () => {
  document.body.classList.toggle('dark');
};

// Helper to parse dates from various formats (YYYY-MM-DD or other)
function parseDate(value) {
  if (!value) return null;
  // Try direct Date parse
  const d = new Date(value);
  if (!isNaN(d)) return d;
  // Try splitting by non-digit
  const parts = String(value).match(/(\d{4})[\/-]?(\d{2})[\/-]?(\d{2})/);
  if (parts) {
    const y = parseInt(parts[1]);
    const m = parseInt(parts[2]) - 1;
    const day = parseInt(parts[3]);
    return new Date(y, m, day);
  }
  return null;
}


async function postApiKey(value){
  const resp = await fetch('/api/auth/set-key', {
    method:'POST',
    headers:{'Content-Type':'application/json'},
    body: JSON.stringify({api_key:value})
  });
  let data = {};
  try{ data = await resp.json(); } catch{}
  if(resp.ok && data.ok){
    savedApiKeyHash = await sha256(value);
    savedApiKeyLength = value.length;
    return {ok:true};
  }
  return {ok:false, error:data.error||'Error'};
}

async function showApiKeyModal(){
  return new Promise(res=>{
    const modal=document.createElement('div');
    modal.className='modal';
    modal.setAttribute('role','dialog');
    modal.setAttribute('aria-modal','true');
    modal.innerHTML='<header class="modal-header"><h3>API Key requerida</h3></header><div class="modal-body"><input type="password" id="modalApiKey" placeholder="API Key"><div class="api-error" style="color:red"></div><button id="modalSaveApiKey">Guardar y Verificar</button></div>';
    const handle=modalManager.open(modal,{closeOnBackdrop:false});
    const input=modal.querySelector('#modalApiKey');
    const errEl=modal.querySelector('.api-error');
    modal.querySelector('#modalSaveApiKey').onclick=async()=>{
      const val=input.value.trim();
      if(!val){ toast.error('La API Key no puede estar vacía'); return; }
      const r=await postApiKey(val);
      if(r.ok){ handle.close(); res(true); }
      else{ errEl.textContent=r.error||'Error'; }
    };
    input.focus();
  });
}

async function ensureApiKey(){
  try{
    let resp=await fetch('/api/auth/has-key');
    let data=await resp.json();
    while(!data.has_key){
      await showApiKeyModal();
      resp=await fetch('/api/auth/has-key');
      data=await resp.json();
    }
  }catch(err){ console.error('Error checking API key',err); }
}

document.getElementById('toggleApiKey').onclick = () => {
  showApiKeyModal();
};

const apiKeyInput = document.getElementById('apiKey');
const saveApiKeyBtn = document.getElementById('saveApiKey');

apiKeyInput.addEventListener('input', async () => {
  const val = apiKeyInput.value.trim();
  let same = false;
  if (savedApiKeyHash && val) {
    const hash = await sha256(val);
    same = hash === savedApiKeyHash;
  }
  saveApiKeyBtn.disabled = !val || same;
});

saveApiKeyBtn.addEventListener('click', async () => {
  const value = apiKeyInput.value.trim();
  if (!value) { toast.error('La API Key no puede estar vacía'); return; }
  const r = await postApiKey(value);
  if(!r.ok){ toast.error('No se pudo guardar la API Key'); return; }
  toast.success('API Key guardada');
  const masked = '•'.repeat(Math.max(savedApiKeyLength - 4, 0)) + value.slice(-4);
  apiKeyInput.value = masked;
  saveApiKeyBtn.disabled = true;
});

// Show overlay with larger image
function showOverlay(src){
  const overlay = document.getElementById('imgOverlay');
  const img = document.getElementById('overlayImg');
  img.src = src;
  overlay.style.display = 'flex';
}
// Hide overlay only when clicking outside the image
document.getElementById('imgOverlay').onclick = (e) => {
  if (e.target.id === 'imgOverlay') {
    document.getElementById('imgOverlay').style.display = 'none';
  }
};

  // Delete a single product by ID
  async function deleteProduct(id){
    const host = getActionHost();
    const tracker = LoadingHelpers.start('Eliminando productos', { host });
    try {
      if (typeof currentGroupFilter !== 'undefined' && currentGroupFilter > 0) {
        const data = await fetchJson('/remove_from_list', {
          method:'POST',
          body: JSON.stringify({list_id: currentGroupFilter, ids: [id]}),
          __hostEl: host,
          __skipLoadingHook: true
        });
        if(data.error){ toast.error('Error al eliminar del grupo: '+data.error); }
        await applyGroupFilter(currentGroupFilter, { skipProgress: true, host });
      } else {
        const data = await fetchJson('/delete', {
          method:'POST',
          body: JSON.stringify({ids: [id]}),
          __hostEl: host,
          __skipLoadingHook: true
        });
        if(data.error){ toast.error('Error al eliminar: '+data.error); }
        await fetchProducts();
      }
    } catch(err){
      console.error(err);
      toast.error('Error al eliminar');
    } finally {
      tracker.done();
    }
  }

// Delete selected products
document.getElementById('btnDelete').onclick = () => {
  const ids = Array.from(selection, Number);
  if(!ids.length){ toast.info('Selecciona al menos un producto para eliminar'); return; }
  toast.info('¿Eliminar los productos seleccionados?', {actionText:'Eliminar', onAction: async () => {
    const host = getActionHost();
    const tracker = LoadingHelpers.start('Eliminando productos', { host });
    try{
      if (typeof currentGroupFilter !== 'undefined' && currentGroupFilter > 0) {
        const data = await fetchJson('/remove_from_list', {
          method:'POST',
          body: JSON.stringify({list_id: currentGroupFilter, ids: ids}),
          __hostEl: host,
          __skipLoadingHook: true
        });
        if(data.error){ toast.error('Error al eliminar del grupo: '+data.error); } else { toast.success('Eliminados del grupo: '+data.removed); }
        await applyGroupFilter(currentGroupFilter, { skipProgress: true, host });
      } else {
        const data = await fetchJson('/delete', {
          method:'POST',
          body: JSON.stringify({ids: ids}),
          __hostEl: host,
          __skipLoadingHook: true
        });
        if(data.error){ toast.error('Error al eliminar: '+data.error); } else { toast.success('Productos eliminados: '+data.deleted); }
        await fetchProducts();
      }
    }catch(err){
      console.error(err);
      toast.error('Error al eliminar');
    } finally {
      tracker.done();
    }
  }});
};

// Export selected products as CSV
document.getElementById('btnExport').onclick = async () => {
  const ids = Array.from(selection, Number);
  if(!ids.length){ toast.info('Selecciona productos para exportar'); return; }
  const host = getActionHost();
  const tracker = LoadingHelpers.start('Exportando productos', { host });
  try{
    tracker.setStage('Preparando archivo…');
<<<<<<< HEAD
    const headerCells = Array.from(document.querySelectorAll('.products-table thead th[data-key]'));
    const cols = headerCells
      .filter(th => !th.classList.contains('is-hidden'))
      .map(th => {
        const key = th.dataset.key || th.getAttribute('data-key') || th.textContent.trim();
        const title = th.textContent.trim() || key;
        return { key, title };
      });
    const hasWinner = cols.some(col => ['winner_score','winnerScore','Winner Score'].includes(col.key));
    if(!hasWinner){
      const winnerTh = headerCells.find(th => /winner\s*score/i.test(th.textContent));
      if (winnerTh) {
        const key = winnerTh.dataset.key || winnerTh.getAttribute('data-key') || 'winner_score';
        const title = winnerTh.textContent.trim() || 'Winner Score';
        cols.push({ key, title });
      } else {
        cols.push({ key: 'winner_score', title: 'Winner Score' });
      }
    }
    const payload = { ids, columns: cols, format: 'xlsx' };
    let response = await fetch('/api/export', {
      method:'POST',
      headers:{'Content-Type':'application/json'},
      body: JSON.stringify(payload),
      __hostEl: host,
      __skipLoadingHook: true
    });
    let usedFallback = false;
    if (!response.ok) {
      tracker.setStage('Generando fallback…');
      const params = new URLSearchParams();
      params.set('ids', ids.join(','));
=======
    params.set('format', 'xlsx');
    let response = await fetch('/api/export?' + params.toString(), { method:'GET', __hostEl: host, __skipLoadingHook: true });
    let usedFallback = false;
    if (!response.ok) {
      tracker.setStage('Generando fallback…');
>>>>>>> cb966406
      params.set('format', 'html');
      const fallbackRes = await fetch('/api/export?' + params.toString(), { method:'GET', __hostEl: host, __skipLoadingHook: true });
      if (!fallbackRes.ok) {
        toast.error('Error al exportar');
        return;
      }
      response = fallbackRes;
      usedFallback = true;
    }
    const blob = await response.blob();
<<<<<<< HEAD
=======
    // determine filename from header or default
>>>>>>> cb966406
    const disposition = response.headers.get('Content-Disposition');
    let filename = usedFallback ? 'export.html' : 'export.xlsx';
    if(disposition){
      const match = disposition.match(/filename="?([^\"]+)"?/);
      if(match) filename = match[1];
    }
    tracker.step(0.7, 'Descargando…');
    const url = URL.createObjectURL(blob);
    const a = document.createElement('a');
    a.href = url;
    a.download = filename;
    document.body.appendChild(a);
    a.click();
    document.body.removeChild(a);
    URL.revokeObjectURL(url);
    tracker.step(1, 'Completado');
  } catch(err){
    console.error(err);
    toast.error('Error al exportar');
    tracker.step(1, 'Error');
  } finally {
    tracker.done();
  }
};

function getSelectedProductIds(){ return Array.from(selection, Number); }

// Generate Winner Score for selected or all products
document.getElementById('btnGenWinner').onclick = async () => {
  const host = getGlobalProgressHost();
  const tracker = LoadingHelpers.start('Generando Winner Score', { host });
  try {
    const ids = getSelectedProductIds();
    const rows = ids.length ? allProducts.filter(p=>ids.includes(Number(p.id))) : products;
    const payloadProducts = rows.map(p=>{
      const metrics={};
      metricKeys.forEach(k=>{ if(p[k]!==undefined) metrics[k]=p[k]; });
      return {id:p.id, metrics};
    });
    if(payloadProducts.some(p=>Object.keys(p.metrics).length<metricKeys.length)){
      toast.info('Algunos productos tienen métricas faltantes');
    }
    tracker.step(0.15);
    const body = ids.length ? {product_ids: ids} : {};
    body.products = payloadProducts;
    tracker.step(0.35);
    const res = await fetch('/api/winner-score/generate?debug=1', {
      method:'POST',
      headers:{'Content-Type':'application/json'},
      body: JSON.stringify(body),
      __hostEl: host,
      __skipLoadingHook: true
    });
    let payload = {};
    try { payload = await res.json(); }
    catch (_) { payload = {}; }
    if (!res.ok) {
      throw new Error(payload?.error || res.statusText || 'Error al recalcular');
    }
    const { processed = 0, updated = 0, diag } = payload;
    if(!processed) {
      toast.info('Nada que recalcular (0 seleccionados)');
    } else if(updated>0) {
      toast.success(`Winner Score recalculado: ${updated}/${processed} cambiaron`);
    } else {
      if(diag && diag.sum_filtered===0){
        toast.info(`Recalculado ${processed}. No afectó: los pesos de métricas presentes suman 0 → fallback uniforme.`);
      } else {
        toast.info(`Recalculado ${processed}. El entero 0–100 no varió (redondeo).`);
      }
    }
    tracker.step(0.7);
    if(ids.length) await reloadRows(ids, { skipProgress: true });
    else await reloadTable({ skipProgress: true });
    tracker.step(1);
  } catch(err){
    console.error(err);
    toast.error('No se pudo actualizar el Winner Score');
    tracker.step(1);
  } finally {
    tracker.done();
  }
};

// -------- Group management --------
let currentGroupFilter = -1; // -1 indicates all products

async function loadLists() {
  try {
    const select = document.getElementById('groupSelect');
    if (!select) return;
    const lists = await groupsService.listGroups();
    select.innerHTML = '';

    const allOpt = document.createElement('option');
    allOpt.value = -1;
    allOpt.textContent = 'Todos';
    select.appendChild(allOpt);

    (lists || []).forEach(lst => {
      const opt = document.createElement('option');
      opt.value = lst.id;
      opt.textContent = lst.name;
      select.appendChild(opt);
    });

    select.value = currentGroupFilter.toString();
    select.onchange = (e) => {
      const id = parseInt(e.target.value);
      applyGroupFilter(id);
    };
  } catch(err) {
    console.error(err);
  }
}

window.loadLists = loadLists;
document.addEventListener('groups-updated', () => loadLists());

async function applyGroupFilter(id, { skipProgress = false, host = null } = {}){
  if(id === -1){
    // load all products
    currentGroupFilter = -1;
    fetchProducts();
    // refresh lists to update active styling
    loadLists();
    return;
  }
  try{
    currentGroupFilter = id;
    const fetchOpts = skipProgress ? { __skipLoadingHook: true, __hostEl: host } : (host ? { __hostEl: host } : undefined);
    const data = await fetchJson('/list/' + id, fetchOpts);
    allProducts = data;
    window.allProducts = allProducts;
    selection.clear();
    renderTable();
    // refresh lists to highlight active group
    loadLists();
  } catch(err){ console.error(err); toast.error('Error al cargar lista'); }
}

// create list button
document.getElementById('createListBtn').onclick = async () => {
  const name = document.getElementById('newListName').value.trim();
  if(!name){ toast.info('Ingresa un nombre para el grupo'); return; }
  try{
    await groupsService.createGroup(name);
    document.getElementById('newListName').value = '';
    loadLists();
  }catch(err){ console.error(err); toast.error('Error al crear grupo'); }
};

// load lists on page load
window.addEventListener('DOMContentLoaded', () => {
  loadLists();
});
window.renderTable = renderTable;
window.parseDate = parseDate;
</script>
<script type="module" src="/static/js/completar-ia.js" defer></script>
<script type="module" src="/static/js/filters-panel.js" defer></script>
</body>
</html><|MERGE_RESOLUTION|>--- conflicted
+++ resolved
@@ -112,20 +112,11 @@
         <button id="configBtn" title="Configuración avanzada">⚙️</button>
       </div>
     </div>
-<<<<<<< HEAD
     <div id="global-progress" class="progress-host" role="status" aria-live="polite" hidden>
       <div class="progress-bar">
         <span class="progress-label">Importando catálogo…</span>
       </div>
       <button id="btn-cancel-import" class="btn-cancel" hidden>Cancelar</button>
-=======
-    <div id="global-progress" class="progress-host" hidden>
-      <div class="progress-bar">
-        <div id="progress-slot-global" class="progress-slot" aria-live="polite"></div>
-        <span class="progress-label">Cargando…</span>
-      </div>
-      <button id="btn-cancel-import" class="btn-cancel" hidden title="Cancelar importación">✕</button>
->>>>>>> cb966406
     </div>
   </div>
   <!-- Search bar row with controls -->
@@ -429,16 +420,9 @@
 
 const getGlobalProgressHost = () => ensureGlobalProgressHost();
 const getActionHost = () => document.querySelector('#bottomBar') || getGlobalProgressHost();
-
-<<<<<<< HEAD
 const cancelBtn = document.getElementById('btn-cancel-import');
 const pbar = document.querySelector('#global-progress .progress-bar');
 const plabel = document.querySelector('#global-progress .progress-label');
-=======
-const getProgressBar = () => document.querySelector('#global-progress .progress-bar');
-const getProgressLabel = () => document.querySelector('#global-progress .progress-label');
-const cancelBtn = document.getElementById('btn-cancel-import');
->>>>>>> cb966406
 
 function showCancel(visible) {
   if (!cancelBtn) return;
@@ -448,7 +432,6 @@
   }
 }
 
-<<<<<<< HEAD
 function setStatusLabel(text) {
   if (plabel) plabel.textContent = text;
 }
@@ -456,13 +439,6 @@
 function markCancelled() {
   pbar?.classList.add('is-cancelled');
   setStatusLabel('Cancelado');
-=======
-function markCancelled() {
-  const bar = getProgressBar();
-  const label = getProgressLabel();
-  bar?.classList.add('is-cancelled');
-  if (label) label.textContent = 'Cancelado';
->>>>>>> cb966406
 }
 
 let importPollController = null;
@@ -497,15 +473,8 @@
 cancelBtn?.addEventListener('click', cancelImport);
 
 window.onImportStart = function(taskId) {
-<<<<<<< HEAD
   pbar?.classList.remove('is-cancelled');
   setStatusLabel('Importando catálogo…');
-=======
-  const bar = getProgressBar();
-  const label = getProgressLabel();
-  bar?.classList.remove('is-cancelled');
-  if (label) label.textContent = 'Importando…';
->>>>>>> cb966406
   window.currentTaskId = taskId ? String(taskId) : '';
   importPollingCancelled = false;
   showCancel(Boolean(taskId));
@@ -514,13 +483,6 @@
 window.onImportEnd = function() {
   window.currentTaskId = '';
   showCancel(false);
-<<<<<<< HEAD
-=======
-  const bar = getProgressBar();
-  const label = getProgressLabel();
-  bar?.classList.remove('is-cancelled');
-  if (label) label.textContent = 'Listo';
->>>>>>> cb966406
   if (cancelBtn) cancelBtn.disabled = false;
 };
 
@@ -1718,7 +1680,6 @@
   const tracker = LoadingHelpers.start('Exportando productos', { host });
   try{
     tracker.setStage('Preparando archivo…');
-<<<<<<< HEAD
     const headerCells = Array.from(document.querySelectorAll('.products-table thead th[data-key]'));
     const cols = headerCells
       .filter(th => !th.classList.contains('is-hidden'))
@@ -1751,13 +1712,6 @@
       tracker.setStage('Generando fallback…');
       const params = new URLSearchParams();
       params.set('ids', ids.join(','));
-=======
-    params.set('format', 'xlsx');
-    let response = await fetch('/api/export?' + params.toString(), { method:'GET', __hostEl: host, __skipLoadingHook: true });
-    let usedFallback = false;
-    if (!response.ok) {
-      tracker.setStage('Generando fallback…');
->>>>>>> cb966406
       params.set('format', 'html');
       const fallbackRes = await fetch('/api/export?' + params.toString(), { method:'GET', __hostEl: host, __skipLoadingHook: true });
       if (!fallbackRes.ok) {
@@ -1768,10 +1722,6 @@
       usedFallback = true;
     }
     const blob = await response.blob();
-<<<<<<< HEAD
-=======
-    // determine filename from header or default
->>>>>>> cb966406
     const disposition = response.headers.get('Content-Disposition');
     let filename = usedFallback ? 'export.html' : 'export.xlsx';
     if(disposition){
