--- conflicted
+++ resolved
@@ -88,11 +88,7 @@
   </header>
 </div>
 <!-- Unified control bar replacing page and table toolbars -->
-<<<<<<< HEAD
 <div id="controlBar" role="toolbar" aria-label="Barra de controles">
-=======
-<div id="controlBar" role="toolbar" aria-label="Barra de controles" tabindex="0">
->>>>>>> cb26ed9b
   <div class="left">
     <input type="text" id="searchInput" placeholder="Buscar producto o palabra clave..." />
     <button id="searchBtn">Buscar</button>
