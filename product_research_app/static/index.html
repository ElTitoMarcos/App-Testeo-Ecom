--- conflicted
+++ resolved
@@ -90,7 +90,6 @@
   </header>
 </div>
 <div id="controlBar" role="toolbar" aria-label="Barra de controles" tabindex="0">
-<<<<<<< HEAD
   <div class="left">
     <input type="text" id="searchInput" placeholder="Buscar producto o palabra clave..." style="flex:1; min-width:200px; padding:8px; border-radius:20px; border:1px solid #ccc; font-size:14px;" />
     <button id="searchBtn">Buscar</button>
@@ -110,11 +109,6 @@
   </div>
 </div>
 <input type="checkbox" id="selectAll" aria-label="Seleccionar todo" style="display:none;">
-=======
-  <div class="left"></div>
-  <div class="right"></div>
-</div>
->>>>>>> 9b75e295
 <div id="config" style="display:none;">
   <label>API Key: <input type="password" id="apiKey" /></label>
   <button id="toggleApiKey" style="display:none;">Cambiar API Key</button>
@@ -199,29 +193,6 @@
   </div>
 </div>
 
-<<<<<<< HEAD
-=======
-<div id="bottomBar" class="bottombar">
-  <div class="controls">
-    <button id="legendBtn" class="legend-btn">ℹ️</button>
-    <input type="checkbox" id="selectAll" aria-label="Seleccionar todo">
-    <input type="text" id="searchInput" placeholder="Buscar producto o palabra clave..." style="flex:1; min-width:200px; padding:8px; border-radius:20px; border:1px solid #ccc; font-size:14px;" />
-    <button id="searchBtn">Buscar</button>
-    <button id="btnFilters">Filtros</button>
-    <div id="activeFilterChips" style="display:flex; flex-wrap:wrap;"></div>
-    <select id="groupSelect"></select>
-    <span id="selCount"></span>
-    <div id="listMeta">0 resultados</div>
-  </div>
-  <div class="actions">
-    <button id="btnAddToGroup" disabled>Añadir a grupo</button>
-    <button id="sendPrompt" type="button" aria-haspopup="dialog" aria-controls="promptDrawer">Consulta a GPT</button>
-    <button id="btnColumns">Columnas</button>
-    <button id="btnExport" disabled>Exportar</button>
-    <button id="btnDelete" disabled>Eliminar</button>
-  </div>
-</div>
->>>>>>> 9b75e295
 <table id="productTable">
   <thead class="sticky-thead">
     <tr id="headerRow"></tr>
