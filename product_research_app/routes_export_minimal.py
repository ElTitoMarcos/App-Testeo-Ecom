"""Utilities to expose the Kalodata minimal XLSX export endpoint."""

from __future__ import annotations

import bisect
import io
import json
import logging
import math
import re
import time
from datetime import date, datetime, timedelta, timezone
from typing import Any, Callable, Dict, Iterable, List, Mapping, MutableMapping, Optional, Sequence, Tuple

import pandas as pd
import requests
from PIL import Image as PILImage
from openpyxl.drawing.image import Image as XLImage
from openpyxl.styles import Alignment, Font, PatternFill
from openpyxl.utils import get_column_letter
from openpyxl.worksheet.datavalidation import DataValidation
from openpyxl.worksheet.table import Table, TableStyleInfo
from openpyxl.formatting.rule import DataBarRule

from . import database
from .utils.db import row_to_dict

logger = logging.getLogger(__name__)

ResponseHandler = Any
EnsureDbFn = Callable[[], Any]

BASE_COLUMNS: Sequence[str] = (
    "Product Name",
    "TikTokUrl",
    "KalodataUrl",
    "Img_url",
    "Image Preview",
    "Category",
    "Price($)",
    "Product Rating",
    "Item Sold",
    "Total Revenue($)",
    "Launch Date",
    "Desire",
    "Desire Magnitude",
    "Awareness Level",
    "Competition Level",
)

COLUMNS: Sequence[str] = (
<<<<<<< HEAD
    "image preview",
    "name",
    "category",
    "launch date",
=======
    "image",
    "name",
    "category",
>>>>>>> e35403c8
    "price",
    "rating",
    "revenue",
    "items sold",
    "desire",
    "desire magnitude",
    "awareness level",
    "competition level",
    "TikTokUrl",
    "KalodataUrl",
<<<<<<< HEAD
    "Img_url",
=======
    "Image Preview",
    "Launch Date",
>>>>>>> e35403c8
)


def reorder_columns(df: pd.DataFrame) -> pd.DataFrame:
    desired_labels = [
<<<<<<< HEAD
        "image preview",
        "name",
        "category",
        "launch date",
=======
        "image",
        "name",
        "category",
>>>>>>> e35403c8
        "price",
        "rating",
        "revenue",
        "items sold",
        "desire",
        "desire magnitude",
        "awareness level",
        "competition level",
    ]
<<<<<<< HEAD

    lower_map = {c.lower(): c for c in df.columns}

    synonyms = {
        "image preview": [
            "image preview",
            "image_preview",
            "preview image",
=======
    lower_map = {c.lower(): c for c in df.columns}

    synonyms = {
        "items sold": ["items sold", "units_sold", "units sold", "item sold"],
        "awareness level": ["awareness level", "awareness"],
        "competition level": ["competition level", "competition"],
        "desire magnitude": [
            "desire magnitude",
            "desire_magnitude",
            "desire mag",
            "desire_mag",
        ],
        "image": [
            "image",
>>>>>>> e35403c8
            "thumbnail",
            "miniatura",
            "img",
            "product image",
<<<<<<< HEAD
            "image url",
            "image_url",
            "img_url",
            "imagen",
            "image",
        ],
        "name": ["name", "title", "product name", "nombre", "producto"],
        "category": ["category", "categories", "categoria", "categoría"],
        "launch date": [
            "launch date",
            "launch_date",
            "launched at",
            "launched_at",
            "release date",
            "release_date",
            "first seen",
            "first_seen",
            "fecha de lanzamiento",
            "fecha lanzamiento",
            "date launched",
            "launchdate",
        ],
        "price": ["price", "precio", "price($)", "price usd", "price$"],
        "rating": ["rating", "rate", "stars", "product rating", "valoración", "valoracion"],
        "revenue": [
            "revenue",
            "total revenue",
            "total revenue($)",
            "income",
            "ingresos",
        ],
        "items sold": [
            "items sold",
            "units_sold",
            "units sold",
            "item sold",
            "sold",
            "unidades vendidas",
        ],
        "desire": ["desire", "desires"],
        "desire magnitude": [
            "desire magnitude",
            "desire_magnitude",
            "desire mag",
            "desire_mag",
            "magnitud del deseo",
        ],
        "awareness level": [
            "awareness level",
            "awareness",
            "nivel de awareness",
            "nivel awareness",
        ],
        "competition level": [
            "competition level",
            "competition",
            "nivel de competencia",
        ],
=======
            "img_url",
            "image url",
        ],
        "name": ["name", "title", "product name"],
        "category": ["category", "categories", "categoria", "categoría"],
        "price": ["price", "precio", "price($)", "price usd", "price$"],
        "rating": ["rating", "rate", "stars", "product rating"],
        "revenue": [
            "revenue",
            "total revenue",
            "income",
            "total revenue($)",
        ],
        "desire": ["desire", "desires"],
>>>>>>> e35403c8
    }

    resolved: List[str] = []
    rename_map: Dict[str, str] = {}
<<<<<<< HEAD

=======
>>>>>>> e35403c8
    for canonical in desired_labels:
        found = None
        for variant in synonyms.get(canonical, [canonical]):
            key = variant.lower()
            if key in lower_map:
                found = lower_map[key]
                break
        if found and found not in resolved:
            resolved.append(found)
            if found != canonical:
                rename_map[found] = canonical

    remaining = [c for c in df.columns if c not in resolved]

    ordered_cols = resolved + remaining
    df_out = df.reindex(columns=ordered_cols)

    if rename_map:
        df_out = df_out.rename(columns=rename_map)

<<<<<<< HEAD
    cols_lower = {c.lower(): c for c in df_out.columns}
    if "image preview" in cols_lower and "image" in cols_lower:
        df_out = df_out.drop(columns=[cols_lower["image"]])

=======
>>>>>>> e35403c8
    return df_out

TEXT_FIELD_KEYS: Dict[str, Sequence[str]] = {
    "Product Name": ("name", "product_name", "title"),
    "TikTokUrl": (
        "tiktok_url",
        "TikTokUrl",
        "tiktokurl",
        "tiktok",
        "tiktok link",
        "TikTok URL",
        "TikTok Url",
    ),
    "KalodataUrl": ("kalodata_url", "KalodataUrl", "kalodataurl", "Kalodata URL"),
    "Img_url": (
        "image_url",
        "image",
        "img_url",
        "img",
        "imageurl",
        "imagelink",
        "Img_url",
        "Img Url",
    ),
    "Category": ("category", "category_path", "Category"),
    "Launch Date": ("launch_date", "Launch Date", "launchdate"),
}

NUMERIC_FIELD_KEYS: Dict[str, Sequence[str]] = {
    "Price($)": ("price", "Price($)", "price$", "price_usd"),
    "Product Rating": ("rating", "Product Rating", "productrating"),
    "Item Sold": ("units_sold", "items_sold", "Item Sold", "sold"),
    "Revenue($)": ("revenue", "Revenue($)", "total_revenue"),
    "Live Revenue($)": ("live_revenue", "Live Revenue($)", "live revenue"),
    "Video Revenue($)": ("video_revenue", "Video Revenue($)", "video revenue"),
    "Shopping Mall Revenue($)": (
        "shopping_mall_revenue",
        "Shopping Mall Revenue($)",
        "shopping mall revenue",
    ),
}

DESIRE_TEXT_KEYS: Sequence[str] = (
    "desire",
    "desires",
    "customer_desire",
    "desire_text",
    "ai_desire_label",
)
DESIRE_MAGNITUDE_KEYS: Sequence[str] = (
    "desire_magnitude",
    "desiremag",
    "desire_mag",
)

DESIRE_SCORE_KEYS: Sequence[str] = (
    "desire_score",
    "_desire_score",
    "ai_desire_score",
)

AWARENESS_KEYS: Sequence[str] = (
    "awareness_level_label",
    "awareness_level",
    "awareness",
    "awareness_score",
)

COMPETITION_KEYS: Sequence[str] = (
    "competition_level_label",
    "competition_level",
    "competition",
    "competition_score",
)

_NUMERIC_STRIP_RE = re.compile(r"[\s\$,€£%]")

_AWARENESS_LABELS = {
    0: "Unaware",
    1: "Problem-aware",
    2: "Solution-aware",
    3: "Product-aware",
    4: "Most aware",
}

_IMG_MAX_WIDTH = 240
_IMG_MAX_HEIGHT = 160
_IMG_ROW_HEIGHT = 150

_IMAGE_SESSION = requests.Session()
_IMAGE_SESSION.headers.update({"User-Agent": "product-research-exporter/1.0"})
_IMG_CACHE: Dict[str, Optional[bytes]] = {}


def _build_header_index_map(ws) -> Dict[str, int]:
    mapping: Dict[str, int] = {}
    for cell in ws[1]:
        value = cell.value
        if isinstance(value, str):
            mapping[value.strip().lower()] = cell.col_idx
    return mapping


def _resolve_column_index(mapping: Mapping[str, int], *names: str) -> Optional[int]:
    for name in names:
        key = name.strip().lower()
        if key in mapping:
            return mapping[key]
    return None


def export_kalodata_minimal(handler: ResponseHandler, ensure_db: EnsureDbFn) -> None:
    start = time.perf_counter()
    length = _read_length(handler.headers)
    raw_body = handler.rfile.read(length) if length else b""
    try:
        payload = json.loads(raw_body.decode("utf-8") or "{}")
    except Exception:
        handler.send_json({"error": "invalid_json"}, 400)
        return

    ids = payload.get("ids")
    if not isinstance(ids, list) or not ids:
        handler.send_json({"error": "ids_required"}, 400)
        return

    try:
        id_list = [int(x) for x in ids]
    except Exception:
        handler.send_json({"error": "invalid_ids"}, 400)
        return

    conn = ensure_db()
    rows: List[Dict[str, Any]] = []
    for pid in id_list:
        product = database.get_product(conn, pid)
        if product is not None:
            rows.append(row_to_dict(product))

    if not rows:
        handler.send_json({"error": "products_not_found"}, 404)
        return

    wb_data = _build_workbook(rows)
    timestamp = datetime.now(timezone.utc)
    filename = f"kalodata_for_analysis_{timestamp:%Y%m%d_%H%M}.xlsx"

    handler.send_response(200)
    handler.send_header(
        "Content-Type",
        "application/vnd.openxmlformats-officedocument.spreadsheetml.sheet",
    )
    handler.send_header("Content-Disposition", f"attachment; filename={filename}")
    handler.send_header("Content-Length", str(len(wb_data)))
    handler.end_headers()
    handler.wfile.write(wb_data)

    duration = time.perf_counter() - start
    logger.info("kalodata minimal export ok products=%d duration=%.3fs", len(rows), duration)


def _build_workbook(rows: Sequence[Mapping[str, Any]]) -> bytes:
    records: List[Dict[str, Any]] = []
    metadata: List[Dict[str, Any]] = []

    for row in rows:
        record, meta = _convert_row(row)
        records.append(record)
        metadata.append(meta)

    _apply_desire_fallback(records, metadata)

    generated_fields = ("Desire", "Desire Magnitude", "Awareness Level", "Competition Level")
    for record, meta in zip(records, metadata):
        missing: List[str] = []
        for field in generated_fields:
            value = record.get(field)
            if field == "Desire Magnitude":
                if value is None or (isinstance(value, float) and math.isnan(value)):
                    missing.append(field)
            else:
                if not value:
                    missing.append(field)
        if missing:
            logger.warning(
                "Missing generated fields for product %s: %s",
                meta.get("id"),
                ", ".join(missing),
            )

    df = pd.DataFrame(records, columns=BASE_COLUMNS)
    df = reorder_columns(df)

    buffer = io.BytesIO()
    with pd.ExcelWriter(buffer, engine="openpyxl") as writer:
        df.to_excel(writer, sheet_name="products", index=False)
        ws = writer.sheets["products"]
        _apply_sheet_format(ws)
        _embed_images(ws)

    return buffer.getvalue()


def _apply_sheet_format(ws) -> None:
    ws.freeze_panes = "A2"
    ws.auto_filter.ref = ws.dimensions

    header_fill = PatternFill("solid", fgColor="1F497D")
    header_font = Font(color="FFFFFF", bold=True)
    for cell in ws[1]:
        cell.fill = header_fill
        cell.font = header_font
        cell.alignment = Alignment(vertical="center", wrap_text=True)

    header_map = _build_header_index_map(ws)

    width_preferences = {
        ("image", "img_url", "image url"): 40,
        ("name", "product name"): 40,
        ("category",): 18,
        ("price", "price($)", "price usd", "price$"): 12,
        ("rating", "product rating"): 14,
        ("revenue", "total revenue($)", "total revenue"): 16,
        ("items sold", "item sold", "units sold"): 12,
        ("desire",): 45,
        ("desire magnitude", "desire_mag"): 18,
        ("awareness level",): 18,
        ("competition level",): 18,
        ("tiktokurl", "tiktok url"): 35,
        ("kalodataurl", "kalodata url"): 35,
        ("image preview",): 38,
        ("launch date",): 14,
    }
    for headers, width in width_preferences.items():
        idx = _resolve_column_index(header_map, *headers)
        if idx is not None:
            ws.column_dimensions[get_column_letter(idx)].width = width

    text_column_candidates = [
        ("image", "img_url", "image url"),
        ("name", "product name"),
        ("category",),
        ("desire",),
        ("awareness level",),
        ("competition level",),
    ]
    if ws.max_row >= 2:
        for headers in text_column_candidates:
            col_idx = _resolve_column_index(header_map, *headers)
            if col_idx is None:
                continue
            for row in ws.iter_rows(
                min_row=2,
                max_row=ws.max_row,
                min_col=col_idx,
                max_col=col_idx,
            ):
                cell = row[0]
                cell.alignment = Alignment(vertical="top", wrap_text=True)

        num_fmt_int = "#,##0"
        num_fmt_money = "$#,##0.00"
        num_fmt_rating = "0.0"
        num_fmt_date = "yyyy-mm-dd"
        num_fmt_desire = "0"

        items_col = _resolve_column_index(header_map, "items sold", "item sold", "units sold")
        if items_col is not None:
            for column in ws.iter_cols(items_col, items_col, 2, ws.max_row):
                for cell in column:
                    cell.number_format = num_fmt_int

        price_col = _resolve_column_index(header_map, "price", "price($)", "price usd", "price$")
        if price_col is not None:
            for column in ws.iter_cols(price_col, price_col, 2, ws.max_row):
                for cell in column:
                    cell.number_format = num_fmt_money

        rating_col = _resolve_column_index(header_map, "rating", "product rating")
        if rating_col is not None:
            for column in ws.iter_cols(rating_col, rating_col, 2, ws.max_row):
                for cell in column:
                    cell.number_format = num_fmt_rating

        revenue_col = _resolve_column_index(
            header_map, "revenue", "total revenue($)", "total revenue"
        )
        if revenue_col is not None:
            for column in ws.iter_cols(revenue_col, revenue_col, 2, ws.max_row):
                for cell in column:
                    cell.number_format = num_fmt_money

        launch_col = _resolve_column_index(header_map, "launch date")
        if launch_col is not None:
            for column in ws.iter_cols(launch_col, launch_col, 2, ws.max_row):
                for cell in column:
                    cell.number_format = num_fmt_date

        desire_mag_col = _resolve_column_index(
            header_map, "desire magnitude", "desire_mag"
        )
        if desire_mag_col is not None:
            for column in ws.iter_cols(desire_mag_col, desire_mag_col, 2, ws.max_row):
                for cell in column:
                    cell.number_format = num_fmt_desire

            dv = DataValidation(
                type="whole",
                operator="between",
                formula1="0",
                formula2="100",
                allow_blank=True,
            )
            ws.add_data_validation(dv)
            dv_range = (
                f"{get_column_letter(desire_mag_col)}2:"
                f"{get_column_letter(desire_mag_col)}{ws.max_row}"
            )
            dv.add(dv_range)
            bar_rule = DataBarRule(
                start_type="num",
                start_value=0,
                end_type="num",
                end_value=100,
                color="1F497D",
                showValue=None,
            )
            ws.conditional_formatting.add(dv_range, bar_rule)

    table_ref = f"A1:{get_column_letter(ws.max_column)}{ws.max_row}"
    table = Table(displayName="tbl_products", ref=table_ref)
    table.tableStyleInfo = TableStyleInfo(
        name="TableStyleMedium9",
        showFirstColumn=False,
        showLastColumn=False,
        showRowStripes=True,
        showColumnStripes=False,
    )
    ws.add_table(table)

def _convert_row(row: Mapping[str, Any]) -> Tuple[Dict[str, Any], Dict[str, Any]]:
    extras = _ensure_dict(row.get("extra"))
    sources = _prepare_sources(row, extras)

    product_name = _coerce_text(_value_from_sources(sources, TEXT_FIELD_KEYS["Product Name"]))
    tiktok_url = _coerce_text(_value_from_sources(sources, TEXT_FIELD_KEYS["TikTokUrl"]))
    kalodata_url = _coerce_text(_value_from_sources(sources, TEXT_FIELD_KEYS["KalodataUrl"]))
    image_url = _coerce_text(_value_from_sources(sources, TEXT_FIELD_KEYS["Img_url"]))
    category = _coerce_text(_value_from_sources(sources, TEXT_FIELD_KEYS["Category"]))

    price_val = _parse_number(_value_from_sources(sources, NUMERIC_FIELD_KEYS["Price($)"]))
    price = round(price_val, 2) if price_val is not None else None

    rating_val = _parse_number(_value_from_sources(sources, NUMERIC_FIELD_KEYS["Product Rating"]))
    rating = round(rating_val, 2) if rating_val is not None else None

    units_val = _parse_number(_value_from_sources(sources, NUMERIC_FIELD_KEYS["Item Sold"]))
    units = int(round(units_val)) if units_val is not None else None

    total_revenue = _compute_total_revenue(sources)

    launch_date = _normalize_launch_date(
        _value_from_sources(sources, TEXT_FIELD_KEYS["Launch Date"])
    )

    desire_text_raw = _value_from_sources(sources, DESIRE_TEXT_KEYS)
    desire_text = _coerce_text(desire_text_raw)

    desire_mag_raw = _value_from_sources(sources, DESIRE_MAGNITUDE_KEYS)
    desire_score: Optional[int]
    if desire_mag_raw is not None:
        desire_score = _normalize_desire_score(desire_mag_raw)
    else:
        desire_score_raw = _value_from_sources(sources, DESIRE_SCORE_KEYS)
        if desire_score_raw is not None:
            desire_score = _normalize_desire_score(desire_score_raw)
        elif _looks_numeric(desire_text_raw):
            desire_score = _normalize_desire_score(desire_text_raw)
        else:
            desire_score = None

    awareness_raw = _value_from_sources(sources, AWARENESS_KEYS)
    awareness = _normalize_awareness(awareness_raw)

    competition_raw = _value_from_sources(sources, COMPETITION_KEYS)
    competition = _normalize_competition(competition_raw)

    record: Dict[str, Any] = {
        "Product Name": product_name,
        "TikTokUrl": tiktok_url,
        "KalodataUrl": kalodata_url,
        "Img_url": image_url,
        "Image Preview": None,
        "Category": category,
        "Price($)": price,
        "Product Rating": rating,
        "Item Sold": units,
        "Total Revenue($)": total_revenue,
        "Launch Date": launch_date,
        "Desire": desire_text,
        "Desire Magnitude": desire_score,
        "Awareness Level": awareness,
        "Competition Level": competition,
    }

    meta: Dict[str, Any] = {
        "id": row.get("id"),
        "item_sold": units,
        "rating": rating,
    }

    return record, meta


def _apply_desire_fallback(records: Sequence[Dict[str, Any]], metadata: Sequence[Dict[str, Any]]) -> None:
    items = sorted(v for v in (meta.get("item_sold") for meta in metadata) if v is not None)
    ratings = sorted(v for v in (meta.get("rating") for meta in metadata) if v is not None)

    for record, meta in zip(records, metadata):
        magnitude = record.get("Desire Magnitude")
        if magnitude is None or (isinstance(magnitude, float) and math.isnan(magnitude)):
            item_pct = _rank_percentile(meta.get("item_sold"), items)
            rating_pct = _rank_percentile(meta.get("rating"), ratings)
            fallback = int(round(((item_pct + rating_pct) / 2.0) * 100))
            record["Desire Magnitude"] = max(0, min(100, fallback))
        else:
            record["Desire Magnitude"] = int(round(float(magnitude)))


def _rank_percentile(value: Any, sorted_values: Sequence[float]) -> float:
    if value is None or not sorted_values:
        return 0.5
    n = len(sorted_values)
    if n == 1:
        return 1.0
    insert = bisect.bisect_left(sorted_values, value)
    if insert >= n:
        return 1.0
    hi = bisect.bisect_right(sorted_values, value) - 1
    if hi >= insert:
        avg_rank = (insert + hi) / 2.0
    else:
        if insert == 0:
            return 0.0
        lower_index = insert - 1
        upper_index = insert
        lower_val = sorted_values[lower_index]
        upper_val = sorted_values[upper_index]
        if upper_val == lower_val:
            avg_rank = float(lower_index)
        else:
            fraction = (float(value) - lower_val) / (upper_val - lower_val)
            avg_rank = lower_index + fraction
    percentile = avg_rank / (n - 1)
    return max(0.0, min(1.0, float(percentile)))


def _embed_images(ws) -> None:
    header_map = _build_header_index_map(ws)
    image_col = _resolve_column_index(header_map, "image", "img_url", "image url")
    preview_col = _resolve_column_index(header_map, "image preview")

    if image_col is None or preview_col is None:
        logger.warning("Unable to locate image columns for embedding")
        return

    column_letter = get_column_letter(preview_col)
    ws.column_dimensions[column_letter].width = 38
    for row_idx in range(2, ws.max_row + 1):
        url = ws.cell(row=row_idx, column=image_col).value
        bio = _fetch_and_resize(url)
        target_cell = ws.cell(row=row_idx, column=preview_col)
        if bio is not None:
            pic = XLImage(bio)
            anchor = f"{column_letter}{row_idx}"
            ws.add_image(pic, anchor)
            ws.row_dimensions[row_idx].height = _IMG_ROW_HEIGHT
            target_cell.value = None
            target_cell.alignment = Alignment(horizontal="center", vertical="center")
        else:
            target_cell.value = "(no image)"
            target_cell.font = Font(color="FF888888", italic=True)
            target_cell.alignment = Alignment(horizontal="center", vertical="center", wrap_text=True)
            ws.row_dimensions[row_idx].height = 45


def _fetch_and_resize(url: Any) -> Optional[io.BytesIO]:
    if not url:
        return None
    url_str = str(url)
    if url_str in _IMG_CACHE:
        cached = _IMG_CACHE[url_str]
        return io.BytesIO(cached) if cached is not None else None
    try:
        with _IMAGE_SESSION.get(url_str, timeout=5, stream=True) as response:
            response.raise_for_status()
            raw_bytes = response.content
        img = PILImage.open(io.BytesIO(raw_bytes)).convert("RGBA")
        img.thumbnail((_IMG_MAX_WIDTH, _IMG_MAX_HEIGHT))
        output = io.BytesIO()
        img.save(output, format="PNG")
        data = output.getvalue()
        _IMG_CACHE[url_str] = data
        return io.BytesIO(data)
    except Exception:
        _IMG_CACHE[url_str] = None
        return None


def _looks_numeric(value: Any) -> bool:
    if value is None:
        return False
    if isinstance(value, (int, float)):
        return True
    if isinstance(value, str):
        text = value.strip()
        if not text:
            return False
        return _parse_number(text) is not None
    return False

def _prepare_sources(*dicts: Mapping[str, Any]) -> List[Dict[str, Any]]:
    sources: List[Dict[str, Any]] = []
    for data in dicts:
        mapping = _ensure_dict(data)
        if not mapping:
            continue
        direct: Dict[str, Any] = {}
        lower: Dict[str, Any] = {}
        sanitized: Dict[str, Any] = {}
        for key, value in mapping.items():
            if not isinstance(key, str):
                continue
            direct[key] = value
            lower[key.lower()] = value
            sanitized[_sanitize_key(key)] = value
        sources.extend([direct, lower, sanitized])
    return sources


def _value_from_sources(sources: Sequence[Mapping[str, Any]], keys: Iterable[str]) -> Any:
    for key in keys:
        for variant in _key_variants(key):
            for source in sources:
                if variant in source:
                    value = source[variant]
                    if not _is_missing(value):
                        return value
    return None


def _normalize_desire_score(raw: Any) -> Optional[int]:
    num = _parse_number(raw)
    if num is None:
        return None
    if num <= 1.0:
        num *= 100.0
    num = max(0.0, min(100.0, num))
    return int(round(num))


def _normalize_awareness(raw: Any) -> str:
    if raw is None:
        return ""
    if isinstance(raw, str):
        stripped = raw.strip()
        if not stripped:
            return ""
        parsed = _parse_number(stripped)
        if parsed is not None and not math.isnan(parsed):
            return _awareness_from_numeric(parsed)
        return stripped
    num = _parse_number(raw)
    if num is None or math.isnan(num):
        return ""
    return _awareness_from_numeric(num)


def _awareness_from_numeric(value: float) -> str:
    if value <= 1.0:
        scaled = int(round(value * 4))
    else:
        scaled = int(round(value))
    scaled = max(0, min(4, scaled))
    return _AWARENESS_LABELS.get(scaled, "")


def _normalize_competition(raw: Any) -> str:
    if raw is None:
        return ""
    if isinstance(raw, str):
        stripped = raw.strip()
        if not stripped:
            return ""
        parsed = _parse_number(stripped)
        if parsed is None or math.isnan(parsed):
            return stripped
        return _map_competition(parsed)
    num = _parse_number(raw)
    if num is None or math.isnan(num):
        return ""
    return _map_competition(num)


def _map_competition(value: float) -> str:
    if value <= 1.0:
        score = value
    elif value <= 100.0:
        score = value / 100.0
    else:
        score = value / 100.0
    if score < 0.35:
        return "Low"
    if score < 0.7:
        return "Medium"
    return "High"


def _compute_total_revenue(sources: Sequence[Mapping[str, Any]]) -> float:
    total = 0.0
    for key in (
        "Revenue($)",
        "Live Revenue($)",
        "Video Revenue($)",
        "Shopping Mall Revenue($)",
    ):
        raw = _value_from_sources(sources, NUMERIC_FIELD_KEYS[key])
        total += _parse_money(raw)
    return round(total, 2)


def _normalize_launch_date(raw: Any) -> Any:
    if raw is None:
        return ""
    if isinstance(raw, datetime):
        return raw.date()
    if isinstance(raw, date):
        return raw
    if isinstance(raw, (int, float)):
        if isinstance(raw, float) and math.isnan(raw):
            return ""
        try:
            base = datetime(1899, 12, 30)
            return (base + timedelta(days=float(raw))).date()
        except Exception:
            return str(raw)
    text = str(raw).strip()
    if not text:
        return ""
    try:
        return datetime.fromisoformat(text).date()
    except Exception:
        pass
    candidate = text.split()[0]
    for fmt in ("%Y-%m-%d", "%Y/%m/%d", "%d/%m/%Y", "%m/%d/%Y"):
        try:
            return datetime.strptime(candidate, fmt).date()
        except Exception:
            continue
    return text


def _parse_money(value: Any) -> float:
    num = _parse_number(value)
    if num is None:
        return 0.0
    return float(num)

def _parse_number(value: Any) -> Optional[float]:
    if value is None:
        return None
    if isinstance(value, (int, float)):
        if isinstance(value, float) and math.isnan(value):
            return None
        return float(value)
    text = str(value).strip()
    if not text:
        return None
    multiplier = 1.0
    last = text[-1]
    if last in {"k", "K", "m", "M"}:
        multiplier = 1_000.0 if last in {"k", "K"} else 1_000_000.0
        text = text[:-1]
    text = _NUMERIC_STRIP_RE.sub("", text)
    if not text:
        return None
    try:
        return float(text) * multiplier
    except Exception:
        return None


def _coerce_text(value: Any) -> str:
    if value is None:
        return ""
    if isinstance(value, str):
        return value.strip()
    return str(value)


def _key_variants(key: str) -> List[str]:
    variants = [key]
    lower = key.lower()
    if lower not in variants:
        variants.append(lower)
    sanitized = _sanitize_key(key)
    if sanitized not in variants:
        variants.append(sanitized)
    compact = key.replace(" ", "")
    if compact not in variants:
        variants.append(compact)
    compact_lower = compact.lower()
    if compact_lower not in variants:
        variants.append(compact_lower)
    return variants


def _sanitize_key(name: str) -> str:
    return "".join(ch.lower() for ch in name if ch.isalnum())


def _ensure_dict(value: Any) -> Dict[str, Any]:
    if isinstance(value, dict):
        return value
    if isinstance(value, str):
        try:
            parsed = json.loads(value)
        except Exception:
            return {}
        return parsed if isinstance(parsed, dict) else {}
    if isinstance(value, Mapping):
        return dict(value)
    return {}


def _is_missing(value: Any) -> bool:
    if value is None:
        return True
    if isinstance(value, str):
        stripped = value.strip()
        if not stripped:
            return True
        return stripped.lower() in {"na", "n/a", "none", "null"}
    return False


def _read_length(headers: MutableMapping[str, str]) -> int:
    try:
        return int(headers.get("Content-Length", "0"))
    except Exception:
        return 0<|MERGE_RESOLUTION|>--- conflicted
+++ resolved
@@ -49,16 +49,10 @@
 )
 
 COLUMNS: Sequence[str] = (
-<<<<<<< HEAD
     "image preview",
     "name",
     "category",
     "launch date",
-=======
-    "image",
-    "name",
-    "category",
->>>>>>> e35403c8
     "price",
     "rating",
     "revenue",
@@ -69,27 +63,16 @@
     "competition level",
     "TikTokUrl",
     "KalodataUrl",
-<<<<<<< HEAD
     "Img_url",
-=======
-    "Image Preview",
-    "Launch Date",
->>>>>>> e35403c8
 )
 
 
 def reorder_columns(df: pd.DataFrame) -> pd.DataFrame:
     desired_labels = [
-<<<<<<< HEAD
         "image preview",
         "name",
         "category",
         "launch date",
-=======
-        "image",
-        "name",
-        "category",
->>>>>>> e35403c8
         "price",
         "rating",
         "revenue",
@@ -99,7 +82,6 @@
         "awareness level",
         "competition level",
     ]
-<<<<<<< HEAD
 
     lower_map = {c.lower(): c for c in df.columns}
 
@@ -108,27 +90,10 @@
             "image preview",
             "image_preview",
             "preview image",
-=======
-    lower_map = {c.lower(): c for c in df.columns}
-
-    synonyms = {
-        "items sold": ["items sold", "units_sold", "units sold", "item sold"],
-        "awareness level": ["awareness level", "awareness"],
-        "competition level": ["competition level", "competition"],
-        "desire magnitude": [
-            "desire magnitude",
-            "desire_magnitude",
-            "desire mag",
-            "desire_mag",
-        ],
-        "image": [
-            "image",
->>>>>>> e35403c8
             "thumbnail",
             "miniatura",
             "img",
             "product image",
-<<<<<<< HEAD
             "image url",
             "image_url",
             "img_url",
@@ -187,30 +152,10 @@
             "competition",
             "nivel de competencia",
         ],
-=======
-            "img_url",
-            "image url",
-        ],
-        "name": ["name", "title", "product name"],
-        "category": ["category", "categories", "categoria", "categoría"],
-        "price": ["price", "precio", "price($)", "price usd", "price$"],
-        "rating": ["rating", "rate", "stars", "product rating"],
-        "revenue": [
-            "revenue",
-            "total revenue",
-            "income",
-            "total revenue($)",
-        ],
-        "desire": ["desire", "desires"],
->>>>>>> e35403c8
     }
 
     resolved: List[str] = []
     rename_map: Dict[str, str] = {}
-<<<<<<< HEAD
-
-=======
->>>>>>> e35403c8
     for canonical in desired_labels:
         found = None
         for variant in synonyms.get(canonical, [canonical]):
@@ -231,13 +176,10 @@
     if rename_map:
         df_out = df_out.rename(columns=rename_map)
 
-<<<<<<< HEAD
     cols_lower = {c.lower(): c for c in df_out.columns}
     if "image preview" in cols_lower and "image" in cols_lower:
         df_out = df_out.drop(columns=[cols_lower["image"]])
 
-=======
->>>>>>> e35403c8
     return df_out
 
 TEXT_FIELD_KEYS: Dict[str, Sequence[str]] = {
