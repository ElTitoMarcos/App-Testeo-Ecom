--- conflicted
+++ resolved
@@ -219,10 +219,6 @@
 
     resolved: List[str] = []
     rename_map: Dict[str, str] = {}
-<<<<<<< HEAD
-
-=======
->>>>>>> 22e2f859
     for canonical in desired_labels:
         found = None
         for variant in synonyms.get(canonical, [canonical]):
@@ -579,18 +575,6 @@
                 f"{get_column_letter(desire_mag_col)}{ws.max_row}"
             )
             dv.add(dv_range)
-<<<<<<< HEAD
-=======
-            bar_rule = DataBarRule(
-                start_type="num",
-                start_value=0,
-                end_type="num",
-                end_value=100,
-                color="1F497D",
-                showValue=None,
-            )
-            ws.conditional_formatting.add(dv_range, bar_rule)
->>>>>>> 22e2f859
 
     table_ref = f"A1:{get_column_letter(ws.max_column)}{ws.max_row}"
     table = Table(displayName="tbl_products", ref=table_ref)
