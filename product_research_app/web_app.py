--- conflicted
+++ resolved
@@ -381,7 +381,6 @@
                     extras = json.loads(p["extra"]) if p["extra"] else {}
                 except Exception:
                     extras = {}
-<<<<<<< HEAD
 
                 launch_val = extras.get("Launch Date")
                 launch_dt = parse_date_str(str(launch_val)) if launch_val else None
@@ -389,9 +388,6 @@
                     continue
                 if end_dt and (launch_dt is None or launch_dt > end_dt):
                     continue
-
-=======
->>>>>>> 161ff078
                 cat = (p["category"] or "").strip().lower()
                 if cat:
                     cat_product_count[cat] += 1
@@ -439,7 +435,6 @@
                 rating = parse_float(extras.get("Product Rating"))
                 if rating is not None:
                     if revenue is not None and item_sold is not None:
-<<<<<<< HEAD
                         scatter_rating_revenue.append({
                             "x": rating,
                             "y": revenue,
@@ -449,9 +444,6 @@
                             "rating": rating,
                             "revenue": revenue,
                         })
-=======
-                        scatter_rating_revenue.append({"x": rating, "y": revenue, "r": item_sold})
->>>>>>> 161ff078
                     if cat:
                         cat_rating_total[cat] += rating
                         cat_rating_count[cat] += 1
@@ -468,7 +460,6 @@
                         cat_price_total[cat] += avg_price
                         cat_price_count[cat] += 1
                     if revenue is not None:
-<<<<<<< HEAD
                         scatter_price_revenue.append({
                             "x": avg_price,
                             "y": revenue,
@@ -477,9 +468,6 @@
                             "rating": rating,
                             "revenue": revenue,
                         })
-=======
-                        scatter_price_revenue.append({"x": avg_price, "y": revenue})
->>>>>>> 161ff078
 
             cat_rev_per_unit = []
             for cat, rev in cat_rev.items():
@@ -497,7 +485,6 @@
             if cat_rev:
                 top_cat = max(cat_rev.items(), key=lambda x: x[1])[0]
             category_compare = []
-<<<<<<< HEAD
             category_summary = []
             for cat, count in cat_product_count.items():
                 total_r = cat_rev.get(cat, 0.0)
@@ -506,30 +493,17 @@
                 avg_units = total_u / count if count else 0.0
                 avg_p = cat_price_total[cat] / cat_price_count[cat] if cat_price_count[cat] else 0.0
                 avg_r = cat_rating_total[cat] / cat_rating_count[cat] if cat_rating_count[cat] else 0.0
-=======
-            for cat, count in cat_product_count.items():
-                avg_rev = cat_rev[cat] / count if count else 0.0
->>>>>>> 161ff078
                 category_compare.append({
                     "category": cat.title(),
                     "products": count,
                     "avg_revenue": avg_rev,
-<<<<<<< HEAD
                     "avg_units": avg_units,
                     "avg_price": avg_p,
                     "total_revenue": total_r,
                     "total_units": total_u,
                     "avg_rating": avg_r,
                 })
-=======
-                })
-            category_summary = []
-            for cat, count in cat_product_count.items():
-                total_u = cat_units.get(cat, 0.0)
-                total_r = cat_rev.get(cat, 0.0)
-                avg_p = cat_price_total[cat] / cat_price_count[cat] if cat_price_count[cat] else 0.0
-                avg_r = cat_rating_total[cat] / cat_rating_count[cat] if cat_rating_count[cat] else 0.0
->>>>>>> 161ff078
+                
                 category_summary.append({
                     "category": cat.title(),
                     "products": count,
