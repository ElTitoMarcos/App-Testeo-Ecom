"""
Simple web interface for the Product Research Copilot.

This module starts an HTTP server that serves a minimal single‑page application
allowing the user to upload CSV/JSON files, configure OpenAI settings, trigger
batch evaluations, and make custom GPT queries.  The UI is written in
plain HTML/JavaScript and features a dark mode.  It is intended to be
platform‑agnostic and requires only the Python standard library.

Limitations:
    - OCR on image uploads is not implemented; when uploading images the user
      will need to input product details manually in the app.
    - For large datasets the evaluation may block the server; consider running
      the batch importer beforehand.

Usage:
    python -m product_research_app.web_app [--host 127.0.0.1] [--port 8000]
Then open http://host:port in a browser.
"""

from __future__ import annotations

import json
import os
import io
from http.server import HTTPServer, BaseHTTPRequestHandler
from urllib.parse import urlparse, parse_qs
from pathlib import Path
import cgi
import threading
import sqlite3
import math
from typing import Dict, Any

from . import database
from . import config
from . import gpt
from . import title_analyzer

WINNER_V2_FIELDS = [
    "magnitud_deseo",
    "nivel_consciencia",
    "saturacion_mercado",
    "facilidad_anuncio",
    "facilidad_logistica",
    "escalabilidad",
    "engagement_shareability",
    "durabilidad_recurrencia",
]

APP_DIR = Path(__file__).resolve().parent
DB_PATH = APP_DIR / "data.sqlite3"
STATIC_DIR = APP_DIR / "static"

# Heuristic scoring for offline evaluation.
def offline_evaluate(product: dict) -> dict:
    """
    Compute heuristic scores for a product based on available fields when GPT evaluation
    is not available.  Returns a dict with keys: momentum, saturation,
    differentiation, social_proof, margin, logistics, summary, explanations.

    The heuristics use simple rules:
    - Momentum: based on revenue growth rate (extras['Revenue Growth Rate']), scaled around 5.
    - Saturation: based on creator count (extras['Creator Number']): more creators implies higher saturation, thus lower score.
    - Differentiation: fixed base score of 5, as we lack information.
    - Social proof: based on conversion ratio (extras['Creator Conversion Ratio']). Higher ratio yields higher score.
    - Margin: based on price: higher price suggests more margin but saturates.
    - Logistics: based on price: lower priced items are easier to ship, thus higher score.

    All scores are constrained between 1 and 9 to avoid extremes.
    """
    def clamp(val, lo=1.0, hi=9.0):
        return max(lo, min(hi, val))
    extras = {}
    try:
        if isinstance(product.get("extra"), str):
            extras = json.loads(product["extra"]) if product.get("extra") else {}
        elif isinstance(product.get("extra"), dict):
            extras = product["extra"]
    except Exception:
        extras = {}
    # Momentum based on Revenue Growth Rate
    growth_rate = None
    if extras:
        gr_key = None
        for key in extras.keys():
            if 'growth' in key.lower():
                gr_key = key
                break
        if gr_key:
            try:
                gr_str = str(extras[gr_key]).strip().replace('%','').replace(',','.')
                growth_rate = float(gr_str)
            except Exception:
                growth_rate = None
    if growth_rate is None:
        momentum = 5.0
    else:
        # Map growth percent into score; positive growth increases score
        momentum = clamp(5.0 + (growth_rate / 20.0))
    # Saturation based on Creator Number
    creator_num = None
    if extras and 'Creator Number' in extras:
        try:
            creator_num = float(str(extras['Creator Number']).replace(',','').replace('k','000'))
        except Exception:
            creator_num = None
    if creator_num is None:
        saturation = 5.0
    else:
        # More creators indicates higher competition (lower score). Scale: <=500 => 8, >=5000 => 2.
        if creator_num <= 500:
            saturation = 8.0
        elif creator_num >= 5000:
            saturation = 2.0
        else:
            # linear interpolation
            saturation = 8.0 - 6.0 * ((creator_num - 500) / 4500)
        saturation = clamp(saturation)
    # Differentiation: assume medium (5)
    differentiation = 5.0
    # Social proof based on Creator Conversion Ratio
    conv_ratio = None
    if extras and 'Creator Conversion Ratio' in extras:
        try:
            conv_ratio = float(str(extras['Creator Conversion Ratio']).replace('%','').replace(',','.'))
        except Exception:
            conv_ratio = None
    if conv_ratio is None:
        social = 5.0
    else:
        # Higher conversion ratio increases score; typical ratio 20% => 7
        social = clamp(3.0 + conv_ratio / 10.0)
    # Margin based on price or avg unit price
    price = product.get('price')
    if price is None and extras and 'Avg. Unit Price($)' in extras:
        try:
            price = float(str(extras['Avg. Unit Price($)']).replace(',','').replace('$',''))
        except Exception:
            price = None
    if price is None:
        margin = 5.0
    else:
        # Use logarithm to map price to score: cheaper items yield lower margin but easier to sell; mid priced goods moderate; expensive goods moderate.
        # Score between 3 and 8
        import math
        margin = clamp(3.0 + math.log(price + 1, 10) * 5.0)
    # Logistics based on price (proxy for size/weight)
    if price is None:
        logistics = 5.0
    else:
        # Cheaper items likely light and easy to ship (score 7); expensive heavy items score lower.
        if price <= 30:
            logistics = 7.0
        elif price <= 100:
            logistics = 5.0
        else:
            logistics = 3.0
    logistics = clamp(logistics)
    summary = "Evaluación heurística basada en métricas disponibles"
    explanations = {
        "momentum": f"Basado en la tasa de crecimiento de ingresos {growth_rate}% => {momentum:.1f}",
        "saturation": f"Basado en número de creadores {creator_num} => {saturation:.1f}",
        "differentiation": "Valor fijo por falta de datos", 
        "social_proof": f"Basado en ratio de conversión {conv_ratio}% => {social:.1f}",
        "margin": f"Basado en precio {price} => {margin:.1f}",
        "logistics": f"Basado en precio {price} => {logistics:.1f}",
    }
    return {
        'momentum': float(f"{momentum:.2f}"),
        'saturation': float(f"{saturation:.2f}"),
        'differentiation': float(f"{differentiation:.2f}"),
        'social_proof': float(f"{social:.2f}"),
        'margin': float(f"{margin:.2f}"),
        'logistics': float(f"{logistics:.2f}"),
        'summary': summary,
        'explanations': explanations,
    }


def ensure_db():
    conn = database.get_connection(DB_PATH)
    database.initialize_database(conn)
    # Remove any legacy dummy products (IDs 1, 2, 3 or names that suggest test rows)
    try:
        cur = conn.cursor()
        # Remove known dummy/test products by name or id
        cur.execute(
            "DELETE FROM products WHERE id IN (1,2,3) OR lower(name) LIKE '%test%' OR lower(name) LIKE '%prueba%'"
        )
        conn.commit()
    except Exception:
        pass
    return conn


class RequestHandler(BaseHTTPRequestHandler):
    server_version = "ProductResearchCopilot/1.0"

    def _set_json(self, status=200):
        self.send_response(status)
        self.send_header("Content-Type", "application/json; charset=utf-8")
        self.end_headers()

    def _set_html(self, status=200):
        self.send_response(status)
        self.send_header("Content-Type", "text/html; charset=utf-8")
        self.end_headers()

    def _serve_static(self, rel_path: str):
        file_path = STATIC_DIR / rel_path
        if not file_path.exists():
            self.send_error(404)
            return
        if file_path.suffix == ".js":
            ctype = "application/javascript"
        elif file_path.suffix == ".css":
            ctype = "text/css"
        elif file_path.suffix == ".html":
            ctype = "text/html"
        else:
            ctype = "application/octet-stream"
        self.send_response(200)
        self.send_header("Content-Type", f"{ctype}; charset=utf-8")
        self.end_headers()
        with open(file_path, "rb") as f:
            self.wfile.write(f.read())

    def do_GET(self):
        parsed = urlparse(self.path)
        path = parsed.path
        if path == "/" or path == "/index.html":
            self._serve_static("index.html")
            return
        if path.startswith("/static/"):
            rel = path[len("/static/") :]
            self._serve_static(rel)
            return
        if path == "/products":
            # Return a list of products including extra metadata for UI display
            conn = ensure_db()
            rows = []
            for p in database.list_products(conn):
                scores = database.get_scores_for_product(conn, p["id"])
                score = scores[0] if scores else None
                extra = p["extra"] if "extra" in p.keys() else {}
                try:
                    extra_dict = json.loads(extra) if isinstance(extra, str) else (extra or {})
                except Exception:
                    extra_dict = {}
                score_value = None
                if score:
                    key = (
                        "winner_score_v2_pct"
                        if config.is_scoring_v2_enabled()
                        else "total_score"
                    )
                    score_value = score.get(key)
                    breakdown_data = {}
                    if config.is_scoring_v2_enabled():
                        try:
                            breakdown_data = json.loads(
                                score.get("winner_score_v2_breakdown") or "{}"
                            )
                        except Exception:
                            breakdown_data = {}
                row = {
                    "id": p["id"],
                    "name": p["name"],
                    "category": p["category"],
                    "price": p["price"],
                    "image_url": p["image_url"],
                    "extras": extra_dict,
                }
                if config.is_scoring_v2_enabled():
                    row["winner_score_v2_pct"] = score_value
                    if score:
                        row["winner_score_v2_breakdown"] = breakdown_data
                else:
                    row["score"] = score_value
                rows.append(row)
            self._set_json()
            self.wfile.write(json.dumps(rows).encode("utf-8"))
            return
        if path == "/config":
            # return stored configuration (without exposing the API key)
            cfg = config.load_config()
            data = {
                "model": cfg.get("model", "gpt-4o"),
                "weights": cfg.get("weights", {}),
                "scoring_v2_weights": cfg.get("scoring_v2_weights", {}),
                "has_api_key": bool(cfg.get("api_key")),
                # do not include the API key for security
            }
            self._set_json()
            self.wfile.write(json.dumps(data).encode("utf-8"))
            return
        if path.startswith("/score/"):
            try:
                pid = int(path.split("/")[-1])
            except ValueError:
                self.send_error(400, "Invalid product ID")
                return
            conn = ensure_db()
            scores = database.get_scores_for_product(conn, pid)
            if not scores:
                self._set_json(404)
                self.wfile.write(json.dumps({"error": "No score"}).encode("utf-8"))
                return
            score = scores[0]
            self._set_json()
            self.wfile.write(json.dumps({key: score[key] for key in score.keys()}).encode("utf-8"))
            return
        if path == "/lists":
            # return all saved groups/lists
            conn = ensure_db()
            lsts = database.get_lists(conn)
            data = []
            for l in lsts:
                data.append({"id": l["id"], "name": l["name"]})
            self._set_json()
            self.wfile.write(json.dumps(data).encode("utf-8"))
            return
        if path.startswith("/list/"):
            # return products belonging to a list
            parts = path.strip("/").split("/")
            if len(parts) == 2 and parts[0] == "list":
                try:
                    lid = int(parts[1])
                except Exception:
                    self.send_error(400, "Invalid list ID")
                    return
                conn = ensure_db()
                prods = database.get_products_in_list(conn, lid)
                rows = []
                for p in prods:
                    scores = database.get_scores_for_product(conn, p["id"])
                    score = scores[0] if scores else None
                    extra = p["extra"] if "extra" in p.keys() else {}
                    try:
                        extra_dict = json.loads(extra) if isinstance(extra, str) else (extra or {})
                    except Exception:
                        extra_dict = {}
                    score_value = None
                    if score:
                        key = (
                            "winner_score_v2_pct"
                            if config.is_scoring_v2_enabled()
                            else "total_score"
                        )
                        score_value = score.get(key)
                        breakdown_data = {}
                        if config.is_scoring_v2_enabled():
                            try:
                                breakdown_data = json.loads(
                                    score.get("winner_score_v2_breakdown") or "{}"
                                )
                            except Exception:
                                breakdown_data = {}
                    row = {
                        "id": p["id"],
                        "name": p["name"],
                        "category": p["category"],
                        "price": p["price"],
                        "image_url": p["image_url"],
                        "extras": extra_dict,
                    }
                    if config.is_scoring_v2_enabled():
                        row["winner_score_v2_pct"] = score_value
                        if score:
                            row["winner_score_v2_breakdown"] = breakdown_data
                    else:
                        row["score"] = score_value
                    rows.append(row)
                self._set_json()
                self.wfile.write(json.dumps(rows).encode("utf-8"))
                return
        # trends endpoint: compute analytics for categories, keywords and scatter plots
        if path == "/trends":
            qs = parse_qs(parsed.query)
            start_str = qs.get("start", [None])[0]
            end_str = qs.get("end", [None])[0]
            from datetime import datetime

            def parse_date_str(val: str | None):
                if not val:
                    return None
                for fmt in ("%Y-%m-%d", "%Y/%m/%d", "%d/%m/%Y"):
                    try:
                        return datetime.strptime(val, fmt)
                    except Exception:
                        continue
                return None

            start_dt = parse_date_str(start_str)
            end_dt = parse_date_str(end_str)

            conn = ensure_db()
            prods = database.list_products(conn)
            from collections import Counter, defaultdict

            cat_rev_growth: Dict[str, float] = defaultdict(float)
            cat_unit_growth: Dict[str, float] = defaultdict(float)
            cat_rev: Dict[str, float] = defaultdict(float)
            cat_units: Dict[str, float] = defaultdict(float)
            cat_product_count: Dict[str, int] = defaultdict(int)
            cat_price_total: Dict[str, float] = defaultdict(float)
            cat_price_count: Dict[str, int] = defaultdict(int)
            cat_rating_total: Dict[str, float] = defaultdict(float)
            cat_rating_count: Dict[str, int] = defaultdict(int)
            word_counter = Counter()
            brand_counter = Counter()
            scatter_rating_revenue = []
            scatter_price_revenue = []
            total_revenue = 0.0
            total_units = 0.0
            price_sum = 0.0
            price_count = 0
            top_product_name = None
            top_product_rev = 0.0

            stopwords = set([
                "the", "and", "for", "with", "a", "an", "de", "la", "el", "para", "y", "con", "un", "una", "los", "las", "en", "por", "to", "of",
            ])

            def parse_float(val):
                try:
                    return float(str(val).replace("%", "").replace("$", "").replace(",", "").strip())
                except Exception:
                    return None
            import re

            for p in prods:
                try:
                    extras = json.loads(p["extra"]) if p["extra"] else {}
                except Exception:
                    extras = {}

                launch_val = extras.get("Launch Date")
                launch_dt = parse_date_str(str(launch_val)) if launch_val else None
                if start_dt and (launch_dt is None or launch_dt < start_dt):
                    continue
                if end_dt and (launch_dt is None or launch_dt > end_dt):
                    continue
                cat = (p["category"] or "").strip().lower()
                if cat:
                    cat_product_count[cat] += 1
                rev_growth = None
                unit_growth = None
                for k, v in extras.items():
                    lk = k.lower()
                    if rev_growth is None and "revenue" in lk and "growth" in lk:
                        rev_growth = parse_float(v)
                    if unit_growth is None and ("item" in lk or "unit" in lk) and "growth" in lk:
                        unit_growth = parse_float(v)
                if rev_growth is not None and cat:
                    cat_rev_growth[cat] += rev_growth
                if unit_growth is not None and cat:
                    cat_unit_growth[cat] += unit_growth
                revenue = None
                for key in ["Revenue($)", "Revenue"]:
                    if key in extras:
                        revenue = parse_float(extras[key])
                        if revenue is not None:
                            break
                item_sold = parse_float(extras.get("Item Sold"))
                if revenue is not None:
                    total_revenue += revenue
                    if cat:
                        cat_rev[cat] += revenue
                    if revenue > top_product_rev:
                        top_product_rev = revenue
                        top_product_name = p["name"]
                if item_sold is not None:
                    total_units += item_sold
                    if cat:
                        cat_units[cat] += item_sold
                name = (p["name"] or "").lower()
                words = re.split(r"[^a-záéíóúüñ0-9]+", name)
                for w in words:
                    if not w or w in stopwords or len(w) < 3:
                        continue
                    word_counter[w] += 1
                tokens = re.split(r"[^A-Za-z0-9]+", p["name"] or "")
                if tokens:
                    brand = tokens[0].lower()
                    if brand and brand not in stopwords and len(brand) >= 3:
                        brand_counter[brand] += 1
                rating = parse_float(extras.get("Product Rating"))
                if rating is not None:
                    if revenue is not None and item_sold is not None:
                        scatter_rating_revenue.append({
                            "x": rating,
                            "y": revenue,
                            "r": item_sold,
                            "label": p["name"],
                            "units": item_sold,
                            "rating": rating,
                            "revenue": revenue,
                        })
                    if cat:
                        cat_rating_total[cat] += rating
                        cat_rating_count[cat] += 1
                avg_price = None
                for key in ["Avg. Unit Price($)", "Avg Unit Price($)", "Avg. Unit Price"]:
                    if key in extras:
                        avg_price = parse_float(extras[key])
                        if avg_price is not None:
                            break
                if avg_price is not None:
                    price_sum += avg_price
                    price_count += 1
                    if cat:
                        cat_price_total[cat] += avg_price
                        cat_price_count[cat] += 1
                    if revenue is not None:
                        scatter_price_revenue.append({
                            "x": avg_price,
                            "y": revenue,
                            "label": p["name"],
                            "units": item_sold,
                            "rating": rating,
                            "revenue": revenue,
                        })

            cat_rev_per_unit = []
            for cat, rev in cat_rev.items():
                units = cat_units.get(cat, 0)
                if units:
                    cat_rev_per_unit.append((cat, rev / units))

            top_rev_growth = sorted(cat_rev_growth.items(), key=lambda x: x[1], reverse=True)[:10]
            top_unit_growth = sorted(cat_unit_growth.items(), key=lambda x: x[1], reverse=True)[:10]
            cat_rev_per_unit.sort(key=lambda x: x[1], reverse=True)
            top_words = word_counter.most_common(10)
            top_brands = [(b.title(), c) for b, c in brand_counter.most_common(10)]
            avg_price = price_sum / price_count if price_count else 0.0
            top_cat = None
            if cat_rev:
                top_cat = max(cat_rev.items(), key=lambda x: x[1])[0]
            category_compare = []
            category_summary = []
            for cat, count in cat_product_count.items():
                total_r = cat_rev.get(cat, 0.0)
                total_u = cat_units.get(cat, 0.0)
                avg_rev = total_r / count if count else 0.0
                avg_units = total_u / count if count else 0.0
                avg_p = cat_price_total[cat] / cat_price_count[cat] if cat_price_count[cat] else 0.0
                avg_r = cat_rating_total[cat] / cat_rating_count[cat] if cat_rating_count[cat] else 0.0
                category_compare.append({
                    "category": cat.title(),
                    "products": count,
                    "avg_revenue": avg_rev,
                    "avg_units": avg_units,
                    "avg_price": avg_p,
                    "total_revenue": total_r,
                    "total_units": total_u,
                    "avg_rating": avg_r,
                })
                
                category_summary.append({
                    "category": cat.title(),
                    "products": count,
                    "total_units": total_u,
                    "total_revenue": total_r,
                    "avg_price": avg_p,
                    "avg_rating": avg_r,
                })

            rows = []
            for p in prods:
                scores = database.get_scores_for_product(conn, p["id"])
                score_val = None
                if scores:
                    key = (
                        "winner_score_v2_pct"
                        if config.is_scoring_v2_enabled()
                        else "total_score"
                    )
                    try:
                        score_val = scores[0][key]
                    except Exception:
                        score_val = None
                if score_val is not None:
                    rows.append((p["id"], p["name"], score_val))
            rows.sort(key=lambda x: x[2], reverse=True)
            key_name = "winner_score_v2_pct" if config.is_scoring_v2_enabled() else "score"
            top_products = [{"id": r[0], "name": r[1], key_name: r[2]} for r in rows[:10]]

            self._set_json()
            self.wfile.write(json.dumps({
                "kpis": {
                    "total_revenue": total_revenue,
                    "total_units": total_units,
                    "avg_price": avg_price,
                    "top_category": top_cat.title() if top_cat else None,
                    "top_product": top_product_name,
                },
                "category_compare": category_compare,
                "category_summary": category_summary,
                "cat_revenue_growth": top_rev_growth,
                "cat_units_growth": top_unit_growth,
                "cat_rev_per_unit": cat_rev_per_unit[:10],
                "keywords": top_words,
                "brands": top_brands,
                "top_products": top_products,
                "scatter_rating_revenue": scatter_rating_revenue,
                "scatter_price_revenue": scatter_price_revenue,
            }).encode("utf-8"))
            return
# export selected or all products
        if path == "/export":
            # Export selected products as CSV; ids provided via query params (?ids=1,2,3)
            qs = parse_qs(parsed.query)
            id_str = qs.get('ids', [None])[0]
            conn = ensure_db()
            items: list[sqlite3.Row] = []
            if id_str:
                try:
                    ids = [int(x) for x in id_str.split(',') if x]
                except Exception:
                    ids = []
                for pid in ids:
                    p = database.get_product(conn, pid)
                    if p:
                        items.append(p)
            else:
                items = database.list_products(conn)
            # gather all extra keys
            fieldnames = ['id','name','category','price']
            extra_keys = set()
            for p in items:
                try:
                    extra_dict = json.loads(p['extra']) if p['extra'] else {}
                except Exception:
                    extra_dict = {}
                extra_keys.update(extra_dict.keys())
            fieldnames.extend(sorted(extra_keys))
            import csv
            from io import StringIO
            output = StringIO()
            writer = csv.writer(output)
            writer.writerow(fieldnames)
            for p in items:
                row = []
                row.append(p['id'])
                row.append(p['name'])
                row.append(p['category'])
                row.append(p['price'])
                try:
                    extra_dict = json.loads(p['extra']) if p['extra'] else {}
                except Exception:
                    extra_dict = {}
                for key in sorted(extra_keys):
                    row.append(extra_dict.get(key, ''))
                writer.writerow(row)
            csv_data = output.getvalue().encode('utf-8')
            self.send_response(200)
            self.send_header("Content-Type", "text/csv; charset=utf-8")
            self.send_header("Content-Disposition", "attachment; filename=export.csv")
            self.end_headers()
            self.wfile.write(csv_data)
            return
        # unknown
        self.send_error(404)
        # unknown
        self.send_error(404)

    def do_POST(self):
        parsed = urlparse(self.path)
        path = parsed.path
        if path == "/api/analyze/titles":
            self.handle_analyze_titles()
            return
        if path == "/upload":
            self.handle_upload()
            return
        if path == "/evaluate_all":
            self.handle_evaluate_all()
            return
        if path == "/setconfig":
            self.handle_setconfig()
            return
        if path == "/custom_gpt":
            self.handle_custom_gpt()
            return
        if path == "/auto_weights":
            self.handle_auto_weights()
            return
        if path == "/auto_weights_v2_gpt":
            self.handle_auto_weights_v2_gpt()
            return
        if path == "/auto_weights_v2_stat":
            self.handle_auto_weights_v2_stat()
            return
<<<<<<< HEAD
        if path == "/scoring/v2/gpt-evaluate":
            self.handle_scoring_v2_gpt_evaluate()
            return
=======
>>>>>>> 94441c4c
        if path == "/delete":
            self.handle_delete()
            return
        if path == "/remove_from_list":
            self.handle_remove_from_list()
            return
        if path == "/create_list":
            self.handle_create_list()
            return
        if path == "/delete_list":
            self.handle_delete_list()
            return
        if path == "/add_to_list":
            self.handle_add_to_list()
            return
        if path == "/shutdown":
            self.handle_shutdown()
            return
        self.send_error(404)

    def handle_analyze_titles(self):
        """Endpoint for Title Analyzer.

        Accepts either JSON array of objects or a CSV/XLSX file upload under
        multipart/form-data.  Each item must include a ``title`` field and may
        optionally include ``price`` and ``rating``.  Returns a JSON response
        with the normalized items and placeholder analysis results.
        """
        ctype = self.headers.get('Content-Type', '')
        items = []
        if ctype.startswith('application/json'):
            length = int(self.headers.get('Content-Length', 0))
            raw = self.rfile.read(length)
            try:
                data = json.loads(raw.decode('utf-8'))
                if isinstance(data, list):
                    for obj in data:
                        title = (obj.get('title') or obj.get('name') or '').strip()
                        if not title:
                            continue
                        item = {'title': title}
                        if obj.get('price') is not None:
                            item['price'] = obj.get('price')
                        if obj.get('rating') is not None:
                            item['rating'] = obj.get('rating')
                        items.append(item)
                else:
                    raise ValueError('Expected list')
            except Exception:
                self.send_error(400, 'Invalid JSON')
                return
        elif ctype.startswith('multipart/form-data'):
            form = cgi.FieldStorage(fp=self.rfile, headers=self.headers, environ={'REQUEST_METHOD': 'POST'})
            fileitem = form['file'] if 'file' in form else None
            if fileitem is None or not getattr(fileitem, 'filename', None):
                self.send_error(400, 'No file provided')
                return
            filename = Path(fileitem.filename).name
            data = fileitem.file.read()
            ext = Path(filename).suffix.lower()

            def find_key(keys, patterns):
                for k in keys:
                    sanitized = ''.join(ch.lower() for ch in k if ch.isalnum())
                    for p in patterns:
                        if p in sanitized:
                            return k
                return None

            if ext == '.csv':
                import csv
                text = data.decode('utf-8', errors='ignore')
                reader = csv.DictReader(text.splitlines())
                headers = reader.fieldnames or []
                title_col = find_key(headers, ['title', 'name', 'productname', 'product_name'])
                price_col = find_key(headers, ['price'])
                rating_col = find_key(headers, ['rating', 'stars'])
                for row in reader:
                    title = (row.get(title_col) or '').strip() if title_col else ''
                    if not title:
                        continue
                    item = {'title': title}
                    if price_col and row.get(price_col):
                        try:
                            item['price'] = float(str(row[price_col]).replace(',', '.'))
                        except Exception:
                            pass
                    if rating_col and row.get(rating_col):
                        try:
                            item['rating'] = float(str(row[rating_col]).replace(',', '.'))
                        except Exception:
                            pass
                    items.append(item)
            elif ext in ('.xlsx', '.xlsm', '.xltx', '.xltm'):
                try:
                    import openpyxl
                except Exception:
                    self.send_error(500, 'openpyxl is required for XLSX files')
                    return
                wb = openpyxl.load_workbook(io.BytesIO(data), read_only=True)
                ws = wb.active
                rows = ws.iter_rows(values_only=True)
                try:
                    headers = [str(h).strip() if h else '' for h in next(rows)]
                except StopIteration:
                    headers = []
                title_col = find_key(headers, ['title', 'name', 'productname', 'product_name'])
                price_col = find_key(headers, ['price'])
                rating_col = find_key(headers, ['rating', 'stars'])
                title_idx = headers.index(title_col) if title_col in headers else None
                price_idx = headers.index(price_col) if price_col in headers else None
                rating_idx = headers.index(rating_col) if rating_col in headers else None
                for row in rows:
                    if title_idx is None or title_idx >= len(row):
                        continue
                    title = (str(row[title_idx]).strip() if row[title_idx] else '')
                    if not title:
                        continue
                    item = {'title': title}
                    if price_idx is not None and price_idx < len(row) and row[price_idx] is not None:
                        try:
                            item['price'] = float(str(row[price_idx]).replace(',', '.'))
                        except Exception:
                            pass
                    if rating_idx is not None and rating_idx < len(row) and row[rating_idx] is not None:
                        try:
                            item['rating'] = float(str(row[rating_idx]).replace(',', '.'))
                        except Exception:
                            pass
                    items.append(item)
            else:
                self.send_error(400, 'Unsupported file type')
                return
        else:
            self.send_error(400, 'Unsupported Content-Type')
            return

        result = title_analyzer.analyze_titles(items)
        resp = json.dumps({'items': result}).encode('utf-8')
        self.send_response(200)
        self.send_header('Content-Type', 'application/json; charset=utf-8')
        self.end_headers()
        self.wfile.write(resp)

    def handle_upload(self):
        # handle multipart form data
        ctype, pdict = cgi.parse_header(self.headers.get('Content-Type'))
        if ctype != 'multipart/form-data':
            self.send_error(400, "Expected multipart/form-data")
            return
        form = cgi.FieldStorage(fp=self.rfile, headers=self.headers, environ={'REQUEST_METHOD':'POST'})
        # ``form" may contain multiple fields; we look up 'file' key safely
        fileitem = form['file'] if 'file' in form else None
        # ``fileitem" must not be evaluated in boolean context
        if fileitem is None or not getattr(fileitem, 'filename', None):
            self.send_error(400, "No file provided")
            return
        filename = Path(fileitem.filename).name
        data = fileitem.file.read()
        ext = Path(filename).suffix.lower()
        conn = ensure_db()
        inserted = 0
        inserted_ids = []
        try:
            # helper to find a column key ignoring spaces and punctuation
            def find_key(keys, patterns):
                for k in keys:
                    sanitized = ''.join(ch.lower() for ch in k if ch.isalnum())
                    for p in patterns:
                        if p in sanitized:
                            return k
                return None
            if ext == ".csv":
                import csv
                text = data.decode('utf-8', errors='ignore')
                reader = csv.DictReader(text.splitlines())
                headers = reader.fieldnames or []
                # find matching columns
                name_col = find_key(headers, ["name", "nombre", "productname", "product", "title"])
                desc_col = find_key(headers, ["description", "descripcion", "desc"])
                cat_col = find_key(headers, ["category", "categoria", "cat"])
                price_col = find_key(headers, ["price", "precio", "cost", "unitprice"])
                curr_col = find_key(headers, ["currency", "moneda"])
                img_col = find_key(headers, ["image", "imagen", "img", "picture", "imgurl"])
                # collect names for potential simplification
                rows_data = []
                names_list = []
                for row in reader:
                    name = (row.get(name_col) or '').strip() if name_col else None
                    if not name:
                        continue
                    names_list.append(name)
                    rows_data.append(row)
                # call OpenAI to simplify names once per file
                name_map = {}
                api_key = config.get_api_key() or os.environ.get('OPENAI_API_KEY')
                model = config.get_model()
                if api_key and model and names_list:
                    try:
                        name_map = gpt.simplify_product_names(api_key, model, names_list)
                    except Exception:
                        name_map = {}
                for row in rows_data:
                    original_name = (row.get(name_col) or '').strip() if name_col else None
                    if not original_name:
                        continue
                    simplified = name_map.get(original_name) or original_name
                    description = (row.get(desc_col) or '').strip() if desc_col else None
                    category = (row.get(cat_col) or '').strip() if cat_col else None
                    price = None
                    if price_col and row.get(price_col):
                        try:
                            price = float(str(row.get(price_col)).replace(',', '.'))
                        except ValueError:
                            price = None
                    currency = (row.get(curr_col) or '').strip() if curr_col else None
                    image_url = (row.get(img_col) or '').strip() if img_col else None
                    extra_cols = {k: v for k, v in row.items() if k not in {name_col, desc_col, cat_col, price_col, curr_col, img_col}}
                    # mark if duplicate
                    dupe = database.find_product_by_name(conn, simplified)
                    if simplified != original_name:
                        extra_cols['original_name'] = original_name
                    if dupe:
                        extra_cols['duplicate_of'] = dupe['id']
                    pid = database.insert_product(
                        conn,
                        name=simplified,
                        description=description,
                        category=category,
                        price=price,
                        currency=currency,
                        image_url=image_url,
                        source=filename,
                        extra=extra_cols,
                    )
                    inserted += 1
                    inserted_ids.append(pid)
            elif ext == ".json":
                items = json.loads(data.decode('utf-8', errors='ignore'))
                if isinstance(items, list):
                    # collect names for simplification
                    names_list = []
                    processed = []
                    for item in items:
                        if not isinstance(item, dict):
                            continue
                        keys = list(item.keys())
                        name_key = find_key(keys, ["name", "nombre", "productname", "product", "title"])
                        if not name_key:
                            continue
                        name = item.get(name_key)
                        if not name:
                            continue
                        names_list.append(str(name).strip())
                        processed.append((item, name_key))
                    # call GPT to simplify names once per file
                    name_map = {}
                    api_key = config.get_api_key() or os.environ.get('OPENAI_API_KEY')
                    model = config.get_model()
                    weights_map = (
                        config.get_scoring_v2_weights()
                        if config.is_scoring_v2_enabled()
                        else {}
                    )
                    if api_key and model and names_list:
                        try:
                            name_map = gpt.simplify_product_names(api_key, model, names_list)
                        except Exception:
                            name_map = {}
                    for item, name_key in processed:
                        original_name = str(item.get(name_key)).strip()
                        simplified = name_map.get(original_name) or original_name
                        keys = list(item.keys())
                        desc_key = find_key(keys, ["description", "descripcion", "desc"])
                        category_key = find_key(keys, ["category", "categoria", "cat"])
                        price_key = find_key(keys, ["price", "precio", "cost", "unitprice"])
                        currency_key = find_key(keys, ["currency", "moneda"])
                        image_key = find_key(keys, ["image", "imagen", "img", "picture", "imgurl"])
                        description = item.get(desc_key) if desc_key else None
                        category = item.get(category_key) if category_key else None
                        price = None
                        if price_key and item.get(price_key):
                            try:
                                price = float(str(item.get(price_key)).replace(',', '.'))
                            except Exception:
                                price = None
                        currency = item.get(currency_key) if currency_key else None
                        image_url = item.get(image_key) if image_key else None
                        extra = {k: v for k, v in item.items() if k not in {name_key, desc_key, category_key, price_key, currency_key, image_key}}
                        if simplified != original_name:
                            extra['original_name'] = original_name
                        dupe = database.find_product_by_name(conn, simplified)
                        if dupe:
                            extra['duplicate_of'] = dupe['id']
                        pid = database.insert_product(
                            conn,
                            name=simplified,
                            description=str(description).strip() if description else None,
                            category=str(category).strip() if category else None,
                            price=price,
                            currency=str(currency).strip() if currency else None,
                            image_url=str(image_url).strip() if image_url else None,
                            source=filename,
                            extra=extra,
                        )
                        inserted += 1
                        inserted_ids.append(pid)
            elif ext in (".xlsx", ".xls"):
                # parse basic xlsx into list of dicts (first sheet)
                try:
                    import zipfile
                    import xml.etree.ElementTree as ET
                    from io import BytesIO

                    def parse_xlsx(binary: bytes):
                        """Parse a minimal XLSX file into a list of dicts using the first worksheet.

                        Supports shared strings and inline strings.  Skips leading empty rows.
                        """
                        with zipfile.ZipFile(BytesIO(binary)) as z:
                            shared = []
                            if 'xl/sharedStrings.xml' in z.namelist():
                                ss_root = ET.fromstring(z.read('xl/sharedStrings.xml'))
                                for si in ss_root.findall('.//{*}si'):
                                    text = ''.join((t.text or '') for t in si.findall('.//{*}t'))
                                    shared.append(text)
                            sheet_name = None
                            for name in z.namelist():
                                if name.startswith('xl/worksheets/sheet') and name.endswith('.xml'):
                                    sheet_name = name
                                    break
                            if not sheet_name:
                                return []
                            root = ET.fromstring(z.read(sheet_name))
                            rows = []
                            for row in root.findall('.//{*}row'):
                                values = []
                                last_col_idx = 0
                                for c in row.findall('{*}c'):
                                    cell_ref = c.attrib.get('r', '')
                                    letters = ''.join(ch for ch in cell_ref if ch.isalpha())
                                    col_idx = 0
                                    for ch in letters:
                                        col_idx = col_idx * 26 + (ord(ch.upper()) - ord('A') + 1)
                                    while last_col_idx < col_idx - 1:
                                        values.append('')
                                        last_col_idx += 1
                                    val = ''
                                    cell_type = c.attrib.get('t')
                                    if cell_type == 's':
                                        v = c.find('{*}v')
                                        if v is not None:
                                            try:
                                                idx = int(v.text)
                                                val = shared[idx] if idx < len(shared) else ''
                                            except Exception:
                                                val = ''
                                    elif cell_type == 'inlineStr':
                                        tnode = c.find('{*}is/{*}t')
                                        val = tnode.text if tnode is not None else ''
                                    else:
                                        v = c.find('{*}v')
                                        val = v.text if v is not None else ''
                                    values.append(val)
                                    last_col_idx = col_idx
                                rows.append(values)
                            # drop leading empty rows
                            while rows and all(not cell for cell in rows[0]):
                                rows.pop(0)
                            if not rows:
                                return []
                            headers = rows[0]
                            records = []
                            for r in rows[1:]:
                                rec = {}
                                for i, h in enumerate(headers):
                                    rec[h] = r[i] if i < len(r) else ''
                                records.append(rec)
                            return records
                    records = parse_xlsx(data)
                    # collect names for simplification
                    items_list = []
                    names_list = []
                    for item in records:
                        if not isinstance(item, dict):
                            continue
                        keys = list(item.keys())
                        name_key = find_key(keys, ["name", "nombre", "productname", "product", "title"])
                        if not name_key:
                            continue
                        name = item.get(name_key)
                        if not name:
                            continue
                        names_list.append(str(name).strip())
                        items_list.append((item, name_key))
                    # call GPT to simplify names
                    name_map = {}
                    api_key = config.get_api_key() or os.environ.get('OPENAI_API_KEY')
                    model = config.get_model()
                    weights_map = (
                        config.get_scoring_v2_weights()
                        if config.is_scoring_v2_enabled()
                        else {}
                    )
                    if api_key and model and names_list:
                        try:
                            name_map = gpt.simplify_product_names(api_key, model, names_list)
                        except Exception:
                            name_map = {}
                    for item, name_key in items_list:
                        original_name = str(item.get(name_key)).strip()
                        simplified = name_map.get(original_name) or original_name
                        keys = list(item.keys())
                        desc_key = find_key(keys, ["description", "descripcion", "desc"])
                        category_key = find_key(keys, ["category", "categoria", "cat"])
                        price_key = find_key(keys, ["price", "precio", "cost", "unitprice"])
                        currency_key = find_key(keys, ["currency", "moneda"])
                        image_key = find_key(keys, ["image", "imagen", "img", "picture", "imgurl"])
                        description = item.get(desc_key) if desc_key else None
                        category = item.get(category_key) if category_key else None
                        price = None
                        if price_key and item.get(price_key):
                            try:
                                price = float(str(item.get(price_key)).replace(',', '.'))
                            except Exception:
                                price = None
                        currency = item.get(currency_key) if currency_key else None
                        image_url = item.get(image_key) if image_key else None
                        extra = {k: v for k, v in item.items() if k not in {name_key, desc_key, category_key, price_key, currency_key, image_key}}
                        if simplified != original_name:
                            extra['original_name'] = original_name
                        dupe = database.find_product_by_name(conn, simplified)
                        if dupe:
                            extra['duplicate_of'] = dupe['id']
                        pid = database.insert_product(
                            conn,
                            name=str(simplified).strip(),
                            description=str(description).strip() if description else None,
                            category=str(category).strip() if category else None,
                            price=price,
                            currency=str(currency).strip() if currency else None,
                            image_url=str(image_url).strip() if image_url else None,
                            source=filename,
                            extra=extra,
                        )
                        if (
                            config.is_scoring_v2_enabled()
                            and api_key
                            and model
                        ):
                            try:
                                resp = gpt.evaluate_winner_score(
                                    api_key,
                                    model,
                                    {
                                        "title": simplified,
                                        "description": description,
                                        "category": category,
<<<<<<< HEAD
                                        "metrics": extra,
                                    },
                                )
                                scores = resp.get("scores", {})
                                justifs = resp.get("justifications", {})
                                weighted = sum(
                                    scores.get(f, 3) * weights_map.get(f, 0.0)
=======
                                    },
                                )
                                scores: Dict[str, int] = {}
                                justifs: Dict[str, str] = {}
                                for field in WINNER_V2_FIELDS:
                                    item = resp.get(field) or {}
                                    try:
                                        val = int(item.get("score", 3))
                                    except Exception:
                                        val = 3
                                    if val < 1:
                                        val = 1
                                    if val > 5:
                                        val = 5
                                    scores[field] = val
                                    j = item.get("justificacion")
                                    if isinstance(j, str):
                                        justifs[field] = j.strip()
                                weighted = sum(
                                    scores[f] * weights_map.get(f, 0.0)
>>>>>>> 94441c4c
                                    for f in WINNER_V2_FIELDS
                                )
                                raw_score = weighted * 8.0
                                pct = ((raw_score - 8.0) / 32.0) * 100.0
                                breakdown = {
                                    "scores": scores,
                                    "justifications": justifs,
                                    "weights": weights_map,
                                }
                                database.insert_score(
                                    conn,
                                    product_id=pid,
                                    model=model,
                                    total_score=0,
                                    momentum=0,
                                    saturation=0,
                                    differentiation=0,
                                    social_proof=0,
                                    margin=0,
                                    logistics=0,
                                    summary="",
                                    explanations={},
                                    winner_score_v2_raw=raw_score,
                                    winner_score_v2_pct=pct,
                                    winner_score_v2_breakdown=breakdown,
                                )
                            except Exception:
                                pass
                        inserted += 1
                        inserted_ids.append(pid)
                except Exception as exc:
                    self._set_json(500)
                    self.wfile.write(json.dumps({"error": f"Error al procesar XLSX: {exc}"}).encode('utf-8'))
                    return
            else:
                # treat as image; save temporarily and attempt to extract products using GPT vision
                tmp_dir = APP_DIR / 'uploads'
                tmp_dir.mkdir(exist_ok=True)
                tmp_path = tmp_dir / filename
                with open(tmp_path, 'wb') as f:
                    f.write(data)
                inserted = 0
                # attempt automatic extraction if API key and vision model configured
                api_key = config.get_api_key() or os.environ.get('OPENAI_API_KEY')
                model = config.get_model()
                if api_key and model:
                    try:
                        # call vision extraction
                        products = gpt.extract_products_from_image(api_key, model, str(tmp_path))
                        for item in products:
                            name = item.get('name')
                            if not name:
                                continue
                            desc = item.get('description')
                            cat = item.get('category')
                            price = item.get('price')
                            price_val = None
                            if price:
                                try:
                                    price_val = float(str(price).replace(',', '.'))
                                except Exception:
                                    price_val = None
                            pid = database.insert_product(
                                conn,
                                name=name,
                                description=desc,
                                category=cat,
                                price=price_val,
                                currency=None,
                                image_url=str(tmp_path),
                                source=filename,
                                extra={},
                            )
                            inserted += 1
                            inserted_ids.append(pid)
                    except Exception:
                        # ignore extraction errors
                        inserted = 0
                # respond with info about image and inserted count
                self._set_json()
                self.wfile.write(json.dumps({"uploaded_image": f"/uploads/{filename}", "inserted": inserted}).encode('utf-8'))
                return
        except Exception as exc:
            self._set_json(500)
            self.wfile.write(json.dumps({"error": str(exc)}).encode('utf-8'))
            return
        # Automatically evaluate newly inserted products with offline heuristic if any
        if inserted_ids:
            conn_eval = ensure_db()
            weights_map = config.get_weights()
            sum_weights = sum(weights_map.values()) or 1.0
            for pid in inserted_ids:
                # skip if already has a score
                if database.get_scores_for_product(conn_eval, pid):
                    continue
                p_rec = database.get_product(conn_eval, pid)
                if not p_rec:
                    continue
                offline = offline_evaluate(dict(p_rec))
                metrics = {
                    'momentum': offline['momentum'],
                    'saturation': offline['saturation'],
                    'differentiation': offline['differentiation'],
                    'social_proof': offline['social_proof'],
                    'margin': offline['margin'],
                    'logistics': offline['logistics'],
                }
                weighted_total = (
                    metrics['momentum'] * weights_map.get('momentum', 1.0)
                    + metrics['saturation'] * weights_map.get('saturation', 1.0)
                    + metrics['differentiation'] * weights_map.get('differentiation', 1.0)
                    + metrics['social_proof'] * weights_map.get('social_proof', 1.0)
                    + metrics['margin'] * weights_map.get('margin', 1.0)
                    + metrics['logistics'] * weights_map.get('logistics', 1.0)
                ) / sum_weights
                # convert to score out of 100
                try:
                    score_int = int(round(((weighted_total - 1.0) / 8.0) * 100))
                    if score_int < 0:
                        score_int = 0
                    if score_int > 100:
                        score_int = 100
                except Exception:
                    score_int = int(round(weighted_total * 10))
                database.insert_score(
                    conn_eval,
                    product_id=pid,
                    model='heuristic',
                    total_score=score_int,
                    momentum=metrics['momentum'],
                    saturation=metrics['saturation'],
                    differentiation=metrics['differentiation'],
                    social_proof=metrics['social_proof'],
                    margin=metrics['margin'],
                    logistics=metrics['logistics'],
                    summary=offline['summary'],
                    explanations=offline['explanations'],
                )
        self._set_json()
        self.wfile.write(json.dumps({"inserted": inserted}).encode('utf-8'))

    def handle_evaluate_all(self):
        conn = ensure_db()
        api_key = config.get_api_key() or os.environ.get('OPENAI_API_KEY')
        model = config.get_model()
        evaluated = 0
        if config.is_scoring_v2_enabled():
            weights_map = config.get_scoring_v2_weights()
            for p in database.list_products(conn):
                if database.get_scores_for_product(conn, p['id']):
                    continue
                if not (api_key and model):
                    continue
                try:
<<<<<<< HEAD
                    try:
                        extra = json.loads(p.get("extra") or "{}")
                    except Exception:
                        extra = {}
                    resp = gpt.evaluate_winner_score(
                        api_key,
                        model,
                        {
                            "title": p.get("name"),
                            "description": p.get("description"),
                            "category": p.get("category"),
                            "metrics": extra,
                        },
                    )
                    scores = resp.get("scores", {})
                    justifs = resp.get("justifications", {})
                    weighted = sum(
                        scores.get(f, 3) * weights_map.get(f, 0.0)
                        for f in WINNER_V2_FIELDS
=======
                    resp = gpt.evaluate_winner_score(api_key, model, dict(p))
                    scores: Dict[str, int] = {}
                    justifs: Dict[str, str] = {}
                    for field in WINNER_V2_FIELDS:
                        item = resp.get(field) or {}
                        try:
                            val = int(item.get("score", 3))
                        except Exception:
                            val = 3
                        if val < 1:
                            val = 1
                        if val > 5:
                            val = 5
                        scores[field] = val
                        j = item.get("justificacion")
                        if isinstance(j, str):
                            justifs[field] = j.strip()
                    weighted = sum(
                        scores[f] * weights_map.get(f, 0.0) for f in WINNER_V2_FIELDS
>>>>>>> 94441c4c
                    )
                    raw_score = weighted * 8.0
                    pct = ((raw_score - 8.0) / 32.0) * 100.0
                    breakdown = {
                        "scores": scores,
                        "justifications": justifs,
                        "weights": weights_map,
                    }
                    database.insert_score(
                        conn,
                        product_id=p['id'],
                        model=model,
                        total_score=0,
                        momentum=0,
                        saturation=0,
                        differentiation=0,
                        social_proof=0,
                        margin=0,
                        logistics=0,
                        summary="",
                        explanations={},
                        winner_score_v2_raw=raw_score,
                        winner_score_v2_pct=pct,
                        winner_score_v2_breakdown=breakdown,
                    )
                    evaluated += 1
                except Exception:
                    continue
            self._set_json()
            self.wfile.write(json.dumps({"evaluated": evaluated}).encode('utf-8'))
            return
        # Fallback to legacy evaluation if v2 is disabled
        evaluated = 0
        weights_map = config.get_weights()
        sum_weights = sum(weights_map.values()) or 1.0
        for p in database.list_products(conn):
            if database.get_scores_for_product(conn, p['id']):
                continue
            metrics = None
            if api_key:
                try:
                    result = gpt.evaluate_product(api_key, model, dict(p))
                    metrics = {
                        'momentum': float(result.get('momentum_score', 5.0)),
                        'saturation': float(result.get('saturation_score', 5.0)),
                        'differentiation': float(result.get('differentiation_score', 5.0)),
                        'social_proof': float(result.get('social_proof_score', 5.0)),
                        'margin': float(result.get('margin_score', 5.0)),
                        'logistics': float(result.get('logistics_score', 5.0)),
                    }
                    summary = result.get('summary', '')
                    explanations = {
                        'momentum': result.get('momentum_explanation'),
                        'saturation': result.get('saturation_explanation'),
                        'differentiation': result.get('differentiation_explanation'),
                        'social_proof': result.get('social_proof_explanation'),
                        'margin': result.get('margin_explanation'),
                        'logistics': result.get('logistics_explanation'),
                    }
                except Exception:
                    metrics = None
            if metrics is None:
                offline = offline_evaluate(dict(p))
                metrics = {
                    'momentum': offline['momentum'],
                    'saturation': offline['saturation'],
                    'differentiation': offline['differentiation'],
                    'social_proof': offline['social_proof'],
                    'margin': offline['margin'],
                    'logistics': offline['logistics'],
                }
                summary = offline['summary']
                explanations = offline['explanations']
            weighted_total = (
                metrics['momentum'] * weights_map.get('momentum', 1.0)
                + metrics['saturation'] * weights_map.get('saturation', 1.0)
                + metrics['differentiation'] * weights_map.get('differentiation', 1.0)
                + metrics['social_proof'] * weights_map.get('social_proof', 1.0)
                + metrics['margin'] * weights_map.get('margin', 1.0)
                + metrics['logistics'] * weights_map.get('logistics', 1.0)
            ) / sum_weights
            try:
                score_int = int(round(((weighted_total - 1.0) / 8.0) * 100))
                if score_int < 0:
                    score_int = 0
                if score_int > 100:
                    score_int = 100
            except Exception:
                score_int = int(round(weighted_total * 10))
            database.insert_score(
                conn,
                product_id=p['id'],
                model=model or 'heuristic',
                total_score=score_int,
                momentum=metrics['momentum'],
                saturation=metrics['saturation'],
                differentiation=metrics['differentiation'],
                social_proof=metrics['social_proof'],
                margin=metrics['margin'],
                logistics=metrics['logistics'],
                summary=summary,
                explanations=explanations,
            )
            evaluated += 1
        self._set_json()
        self.wfile.write(json.dumps({"evaluated": evaluated}).encode('utf-8'))

    def handle_setconfig(self):
        length = int(self.headers.get('Content-Length', 0))
        body = self.rfile.read(length).decode('utf-8')
        try:
            data = json.loads(body)
        except Exception:
            self._set_json(400)
            self.wfile.write(json.dumps({"error": "Invalid JSON"}).encode('utf-8'))
            return
        cfg = config.load_config()
        if 'api_key' in data and data['api_key']:
            cfg['api_key'] = data['api_key']
        if 'model' in data and data['model']:
            cfg['model'] = data['model']
        if 'weights' in data and isinstance(data['weights'], dict):
            # update only known keys to avoid arbitrary injection
            weights = cfg.get('weights', {})
            for k, v in data['weights'].items():
                try:
                    weights[k] = float(v)
                except Exception:
                    continue
            cfg['weights'] = weights
        if 'scoring_v2_weights' in data and isinstance(data['scoring_v2_weights'], dict):
            weights_v2 = cfg.get('scoring_v2_weights', {})
            for k, v in data['scoring_v2_weights'].items():
                try:
                    weights_v2[k] = float(v)
                except Exception:
                    continue
            cfg['scoring_v2_weights'] = weights_v2
        config.save_config(cfg)
        self._set_json()
        self.wfile.write(json.dumps({"status": "ok"}).encode('utf-8'))

    def handle_custom_gpt(self):
        length = int(self.headers.get('Content-Length', 0))
        body = self.rfile.read(length).decode('utf-8')
        try:
            data = json.loads(body)
            prompt = data['prompt']
        except Exception:
            self._set_json(400)
            self.wfile.write(json.dumps({"error": "Invalid request"}).encode('utf-8'))
            return
        api_key = config.get_api_key() or os.environ.get('OPENAI_API_KEY')
        model = config.get_model()
        if not api_key:
            self._set_json(400)
            self.wfile.write(json.dumps({"error": "No API key configured"}).encode('utf-8'))
            return
        try:
            resp = gpt.call_openai_chat(api_key, model, [
                {"role": "system", "content": "Eres un asistente útil."},
                {"role": "user", "content": prompt},
            ])
            content = resp['choices'][0]['message']['content']
            self._set_json()
            self.wfile.write(json.dumps({"response": content}).encode('utf-8'))
        except Exception as exc:
            self._set_json(500)
            self.wfile.write(json.dumps({"error": str(exc)}).encode('utf-8'))

    def handle_auto_weights(self):
        """
        Compute recommended weights based on existing scores.
        The idea is to give higher weight to metrics that are on average low
        (indicating scarcity) and lower weight to metrics that are high on average.
        Returns a mapping of metric -> weight.  If no scores exist, returns
        default weights (1.0 for each).
        """
        conn = ensure_db()
        # gather all scores
        rows = database.list_products(conn)
        metrics = ["momentum", "saturation", "differentiation", "social_proof", "margin", "logistics"]
        sums = {m: 0.0 for m in metrics}
        count = 0
        for p in rows:
            scores = database.get_scores_for_product(conn, p["id"])
            if not scores:
                continue
            s = scores[0]
            count += 1
            for m in metrics:
                try:
                    val = float(s.get(m) or 0.0)
                except Exception:
                    val = 0.0
                sums[m] += val
        if count == 0:
            weights = {m: 1.0 for m in metrics}
        else:
            avg = {m: sums[m] / count for m in metrics}
            # attempt to call GPT to propose weights
            api_key = config.get_api_key() or os.environ.get('OPENAI_API_KEY')
            model = config.get_model()
            recommended = None
            if api_key and model:
                try:
                    prompt = (
                        f"Eres un asistente experto en análisis de productos. Dadas las medias actuales de las métricas "
                        f"(momentum={avg['momentum']:.2f}, saturación={avg['saturation']:.2f}, "
                        f"diferenciación={avg['differentiation']:.2f}, prueba social={avg['social_proof']:.2f}, "
                        f"margen={avg['margin']:.2f}, logística={avg['logistics']:.2f}), "
                        "propón pesos (de 0 a 2) para cada métrica en formato JSON con las claves exactas: "
                        "momentum, saturation, differentiation, social_proof, margin, logistics."
                    )
                    resp = gpt.call_openai_chat(api_key, model, [
                        {"role": "system", "content": "Eres un asistente experto en scoring de productos."},
                        {"role": "user", "content": prompt},
                    ])
                    content = resp['choices'][0]['message']['content']
                    # Attempt to parse JSON from content
                    try:
                        recommended = json.loads(content)
                    except Exception:
                        recommended = None
                except Exception:
                    recommended = None
            if recommended and all(k in recommended for k in metrics):
                # use recommended weights
                weights = {k: float(recommended.get(k, 1.0)) for k in metrics}
            else:
                # fallback: inverse of average (scarce factors get higher weight)
                weights = {m: (1.0 / (avg[m] + 1e-6)) for m in metrics}
            # normalise so sum of weights equals len(metrics)
            total = sum(weights.values()) or 1.0
            factor = float(len(metrics)) / total
            for k in weights:
                weights[k] *= factor
        self._set_json()
        self.wfile.write(json.dumps(weights).encode('utf-8'))

    def _collect_samples_for_weights(self):
        """Gather products with Winner Score v2 breakdown and success metric."""
        conn = ensure_db()
        rows = database.list_products(conn)
        samples = []
        metric_key = None
        for p in rows:
            try:
                extra = json.loads(p["extra"] or "{}")
            except Exception:
                extra = {}
            success = None
            if metric_key and metric_key in extra:
                try:
                    success = float(extra[metric_key])
                except Exception:
                    success = None
            if success is None:
                for key in ("orders", "revenue", "gmv", "sales", "units"):
                    if key in extra:
                        try:
                            success = float(extra[key])
                            metric_key = metric_key or key
                            break
                        except Exception:
                            continue
            if success is None:
                continue
            scores_rows = database.get_scores_for_product(conn, p["id"])
            if not scores_rows:
                continue
            srow = scores_rows[0]
            try:
                breakdown = json.loads(srow["winner_score_v2_breakdown"] or "{}")
                scores = breakdown.get("scores") or {}
            except Exception:
                continue
            if not scores or any(k not in scores for k in WINNER_V2_FIELDS):
                continue
            sample = {k: float(scores[k]) for k in WINNER_V2_FIELDS}
            sample[metric_key] = success
            samples.append(sample)
            if len(samples) >= 50:
                break
        return samples, metric_key

    def handle_auto_weights_v2_gpt(self):
        samples, metric_key = self._collect_samples_for_weights()
        if not samples or not metric_key:
            self._set_json(400)
            self.wfile.write(json.dumps({"error": "Datos insuficientes"}).encode('utf-8'))
            return
        api_key = config.get_api_key() or os.environ.get('OPENAI_API_KEY')
        model = config.get_model()
        if not api_key or not model:
            self._set_json(400)
            self.wfile.write(json.dumps({"error": "No API key configured"}).encode('utf-8'))
            return
        try:
            weights = gpt.recommend_winner_weights(api_key, model, samples, metric_key)
        except Exception as exc:
            self._set_json(500)
            self.wfile.write(json.dumps({"error": str(exc)}).encode('utf-8'))
            return
        config.set_scoring_v2_weights(weights)
        self._set_json()
        self.wfile.write(json.dumps(weights).encode('utf-8'))

    def handle_auto_weights_v2_stat(self):
        samples, metric_key = self._collect_samples_for_weights()
        if not samples or not metric_key or len(samples) < 2:
            self._set_json(400)
            self.wfile.write(json.dumps({"error": "Datos insuficientes"}).encode('utf-8'))
            return
        # compute Pearson correlation between each variable and success
        ys = [s[metric_key] for s in samples]
        mean_y = sum(ys) / len(ys)
        denom_y = math.sqrt(sum((y - mean_y) ** 2 for y in ys)) or 1.0
        weights = {}
        for field in WINNER_V2_FIELDS:
            xs = [s[field] for s in samples]
            mean_x = sum(xs) / len(xs)
            denom_x = math.sqrt(sum((x - mean_x) ** 2 for x in xs)) or 1.0
            num = sum((x - mean_x) * (y - mean_y) for x, y in zip(xs, ys))
            corr = abs(num / (denom_x * denom_y)) if denom_x and denom_y else 0.0
            weights[field] = corr
        total = sum(weights.values()) or 1.0
        weights = {k: v / total for k, v in weights.items()}
        config.set_scoring_v2_weights(weights)
        self._set_json()
        self.wfile.write(json.dumps(weights).encode('utf-8'))

<<<<<<< HEAD
    def handle_scoring_v2_gpt_evaluate(self):
        """Endpoint that evaluates Winner Score v2 variables via GPT."""

        if not config.is_scoring_v2_enabled():
            self._set_json(400)
            self.wfile.write(json.dumps({"error": "scoring v2 disabled"}).encode("utf-8"))
            return

        length = int(self.headers.get("Content-Length", 0))
        body = self.rfile.read(length).decode("utf-8") if length else ""
        try:
            data = json.loads(body) if body else {}
        except Exception:
            self._set_json(400)
            self.wfile.write(json.dumps({"error": "Invalid JSON"}).encode("utf-8"))
            return

        title = data.get("title") or data.get("name") or ""
        description = data.get("description") or ""
        category = data.get("category") or ""
        metrics = data.get("metrics") or {}

        api_key = config.get_api_key() or os.environ.get("OPENAI_API_KEY")
        model = config.get_model()
        if not api_key or not model:
            self._set_json(400)
            self.wfile.write(json.dumps({"error": "No API key configured"}).encode("utf-8"))
            return

        try:
            resp = gpt.evaluate_winner_score(
                api_key,
                model,
                {
                    "title": title,
                    "description": description,
                    "category": category,
                    "metrics": metrics,
                },
            )
        except Exception as exc:
            self._set_json(500)
            self.wfile.write(json.dumps({"error": str(exc)}).encode("utf-8"))
            return

        out = {**resp.get("scores", {}), "justificacion": resp.get("justifications", {})}
        self._set_json()
        self.wfile.write(json.dumps(out).encode("utf-8"))

=======
>>>>>>> 94441c4c
    def handle_create_list(self):
        """Create a new user defined list (group) of products."""
        length = int(self.headers.get('Content-Length', 0))
        body = self.rfile.read(length).decode('utf-8') if length else ''
        try:
            data = json.loads(body) if body else {}
        except Exception:
            self._set_json(400)
            self.wfile.write(json.dumps({"error": "Invalid JSON"}).encode('utf-8'))
            return
        name = (data.get('name') or '').strip()
        if not name:
            self._set_json(400)
            self.wfile.write(json.dumps({"error": "Nombre no proporcionado"}).encode('utf-8'))
            return
        conn = ensure_db()
        list_id = database.create_list(conn, name)
        self._set_json()
        self.wfile.write(json.dumps({"id": list_id, "name": name}).encode('utf-8'))

    def handle_delete_list(self):
        """Delete an existing list by ID."""
        length = int(self.headers.get('Content-Length', 0))
        body = self.rfile.read(length).decode('utf-8') if length else ''
        try:
            data = json.loads(body) if body else {}
        except Exception:
            self._set_json(400)
            self.wfile.write(json.dumps({"error": "Invalid JSON"}).encode('utf-8'))
            return
        try:
            lid = int(data.get('id'))
        except Exception:
            self._set_json(400)
            self.wfile.write(json.dumps({"error": "ID inválido"}).encode('utf-8'))
            return
        conn = ensure_db()
        database.delete_list(conn, lid)
        self._set_json()
        self.wfile.write(json.dumps({"status": "deleted"}).encode('utf-8'))

    def handle_add_to_list(self):
        """Add one or more products to a list."""
        length = int(self.headers.get('Content-Length', 0))
        body = self.rfile.read(length).decode('utf-8') if length else ''
        try:
            data = json.loads(body) if body else {}
        except Exception:
            self._set_json(400)
            self.wfile.write(json.dumps({"error": "Invalid JSON"}).encode('utf-8'))
            return
        try:
            lid = int(data.get('id'))
            ids = [int(x) for x in data.get('ids', [])]
        except Exception:
            self._set_json(400)
            self.wfile.write(json.dumps({"error": "Datos inválidos"}).encode('utf-8'))
            return
        conn = ensure_db()
        for pid in ids:
            database.add_product_to_list(conn, lid, pid)
        self._set_json()
        self.wfile.write(json.dumps({"added": len(ids)}).encode('utf-8'))

    def handle_shutdown(self):
        """Shutdown the HTTP server."""
        self._set_json()
        self.wfile.write(json.dumps({"ok": True}).encode('utf-8'))
        threading.Thread(target=self.server.shutdown, daemon=True).start()

    def handle_delete(self):
        """Delete one or more products specified in the request body.

        Expects a JSON payload with an "ids" array of product IDs to delete.
        Returns a JSON object with the number of deleted records.  If any
        ID is invalid, it will be skipped.
        """
        length = int(self.headers.get('Content-Length', 0))
        body = self.rfile.read(length).decode('utf-8') if length > 0 else '{}'
        try:
            data = json.loads(body or '{}')
        except Exception:
            self._set_json(400)
            self.wfile.write(json.dumps({"error": "Invalid JSON"}).encode('utf-8'))
            return
        ids = data.get('ids')
        if not isinstance(ids, list):
            self._set_json(400)
            self.wfile.write(json.dumps({"error": "Missing or invalid ids"}).encode('utf-8'))
            return
        conn = ensure_db()
        deleted = 0
        for pid in ids:
            try:
                pid_int = int(pid)
            except Exception:
                continue
            try:
                database.delete_product(conn, pid_int)
                deleted += 1
            except Exception:
                continue
        self._set_json()
        self.wfile.write(json.dumps({"deleted": deleted}).encode('utf-8'))

    def handle_remove_from_list(self):
        """Remove products from a specific list without deleting them globally.

        Expects JSON payload with ``list_id`` and ``ids`` array. Removes each product from the list.
        Returns number of associations removed.
        """
        length = int(self.headers.get('Content-Length', 0))
        body = self.rfile.read(length).decode('utf-8') if length > 0 else '{}'
        try:
            data = json.loads(body or '{}')
        except Exception:
            self._set_json(400)
            self.wfile.write(json.dumps({"error": "Invalid JSON"}).encode('utf-8'))
            return
        list_id = data.get('list_id')
        ids = data.get('ids')
        try:
            list_id_int = int(list_id)
        except Exception:
            self._set_json(400)
            self.wfile.write(json.dumps({"error": "Invalid list_id"}).encode('utf-8'))
            return
        if not isinstance(ids, list):
            self._set_json(400)
            self.wfile.write(json.dumps({"error": "Missing or invalid ids"}).encode('utf-8'))
            return
        conn = ensure_db()
        removed = 0
        for pid in ids:
            try:
                pid_int = int(pid)
            except Exception:
                continue
            try:
                database.remove_product_from_list(conn, list_id_int, pid_int)
                removed += 1
            except Exception:
                continue
        self._set_json()
        self.wfile.write(json.dumps({"removed": removed}).encode('utf-8'))


def run(host: str = '127.0.0.1', port: int = 8000):
    ensure_db()
    httpd = HTTPServer((host, port), RequestHandler)
    print(f"Servidor iniciado en http://{host}:{port}")
    try:
        httpd.serve_forever()
    except KeyboardInterrupt:
        print("Apagando servidor...")
    httpd.server_close()


if __name__ == '__main__':
    import argparse
    parser = argparse.ArgumentParser(description="Web UI for Product Research Copilot")
    parser.add_argument('--host', default='127.0.0.1', help='Host IP to bind')
    parser.add_argument('--port', default=8000, type=int, help='Port number')
    args = parser.parse_args()
    run(args.host, args.port)<|MERGE_RESOLUTION|>--- conflicted
+++ resolved
@@ -676,7 +676,7 @@
             self.handle_upload()
             return
         if path == "/evaluate_all":
-            self.handle_evaluate_all()
+            self.handle_evaluate_all()https://github.com/ElTitoMarcos/App-Testeo-Ecom/pull/64/conflict?name=product_research_app%252Fgpt.py&ancestor_oid=ca0e6e2a97fcb34b92632edc343e703ea04f9c64&base_oid=4d22af53d7d3a304a322450a65e1d167ac459b4f&head_oid=169b05c53655070eb97a8800d7f7c2f3952fa58b
             return
         if path == "/setconfig":
             self.handle_setconfig()
@@ -693,12 +693,9 @@
         if path == "/auto_weights_v2_stat":
             self.handle_auto_weights_v2_stat()
             return
-<<<<<<< HEAD
         if path == "/scoring/v2/gpt-evaluate":
             self.handle_scoring_v2_gpt_evaluate()
             return
-=======
->>>>>>> 94441c4c
         if path == "/delete":
             self.handle_delete()
             return
@@ -1157,7 +1154,6 @@
                                         "title": simplified,
                                         "description": description,
                                         "category": category,
-<<<<<<< HEAD
                                         "metrics": extra,
                                     },
                                 )
@@ -1165,28 +1161,6 @@
                                 justifs = resp.get("justifications", {})
                                 weighted = sum(
                                     scores.get(f, 3) * weights_map.get(f, 0.0)
-=======
-                                    },
-                                )
-                                scores: Dict[str, int] = {}
-                                justifs: Dict[str, str] = {}
-                                for field in WINNER_V2_FIELDS:
-                                    item = resp.get(field) or {}
-                                    try:
-                                        val = int(item.get("score", 3))
-                                    except Exception:
-                                        val = 3
-                                    if val < 1:
-                                        val = 1
-                                    if val > 5:
-                                        val = 5
-                                    scores[field] = val
-                                    j = item.get("justificacion")
-                                    if isinstance(j, str):
-                                        justifs[field] = j.strip()
-                                weighted = sum(
-                                    scores[f] * weights_map.get(f, 0.0)
->>>>>>> 94441c4c
                                     for f in WINNER_V2_FIELDS
                                 )
                                 raw_score = weighted * 8.0
@@ -1341,7 +1315,6 @@
                 if not (api_key and model):
                     continue
                 try:
-<<<<<<< HEAD
                     try:
                         extra = json.loads(p.get("extra") or "{}")
                     except Exception:
@@ -1361,27 +1334,6 @@
                     weighted = sum(
                         scores.get(f, 3) * weights_map.get(f, 0.0)
                         for f in WINNER_V2_FIELDS
-=======
-                    resp = gpt.evaluate_winner_score(api_key, model, dict(p))
-                    scores: Dict[str, int] = {}
-                    justifs: Dict[str, str] = {}
-                    for field in WINNER_V2_FIELDS:
-                        item = resp.get(field) or {}
-                        try:
-                            val = int(item.get("score", 3))
-                        except Exception:
-                            val = 3
-                        if val < 1:
-                            val = 1
-                        if val > 5:
-                            val = 5
-                        scores[field] = val
-                        j = item.get("justificacion")
-                        if isinstance(j, str):
-                            justifs[field] = j.strip()
-                    weighted = sum(
-                        scores[f] * weights_map.get(f, 0.0) for f in WINNER_V2_FIELDS
->>>>>>> 94441c4c
                     )
                     raw_score = weighted * 8.0
                     pct = ((raw_score - 8.0) / 32.0) * 100.0
@@ -1714,7 +1666,6 @@
         self._set_json()
         self.wfile.write(json.dumps(weights).encode('utf-8'))
 
-<<<<<<< HEAD
     def handle_scoring_v2_gpt_evaluate(self):
         """Endpoint that evaluates Winner Score v2 variables via GPT."""
 
@@ -1764,8 +1715,6 @@
         self._set_json()
         self.wfile.write(json.dumps(out).encode("utf-8"))
 
-=======
->>>>>>> 94441c4c
     def handle_create_list(self):
         """Create a new user defined list (group) of products."""
         length = int(self.headers.get('Content-Length', 0))
