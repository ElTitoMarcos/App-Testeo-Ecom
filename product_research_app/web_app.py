"""
Simple web interface for the Product Research Copilot.

This module starts an HTTP server that serves a minimal single‑page application
allowing the user to upload CSV/JSON files, configure OpenAI settings, trigger
batch evaluations, and make custom GPT queries.  The UI is written in
plain HTML/JavaScript and features a dark mode.  It is intended to be
platform‑agnostic and requires only the Python standard library.

Limitations:
    - OCR on image uploads is not implemented; when uploading images the user
      will need to input product details manually in the app.
    - For large datasets the evaluation may block the server; consider running
      the batch importer beforehand.

Usage:
    python -m product_research_app.web_app [--host 127.0.0.1] [--port 8000]
Then open http://host:port in a browser.
"""

from __future__ import annotations

import json
import os
import io
import re
import logging
import requests
from http.server import HTTPServer, BaseHTTPRequestHandler
from urllib.parse import urlparse, parse_qs
from pathlib import Path
from email.parser import BytesParser
from email.policy import default
import threading
import time
import sqlite3
import math
import hashlib
from datetime import date, datetime, timedelta
from typing import Dict, Any, List

from . import database
from .db import get_db, get_last_performance_config
from . import config
from .services import ai_columns
from .services import winner_score as winner_calc
from .services import trends_service
from .services.config import get_default_winner_weights
from .services.importer_fast import DEFAULT_BATCH_SIZE, fast_import, fast_import_records
from . import gpt
from .prompts.registry import normalize_task
from . import title_analyzer
from . import product_enrichment
from .sse import publish_progress
from .utils import sanitize_product_name
from .utils.db import row_to_dict, rget

WINNER_SCORE_FIELDS = list(winner_calc.FEATURE_MAP.keys())

APP_DIR = Path(__file__).resolve().parent
DB_PATH = APP_DIR / "data.sqlite3"
STATIC_DIR = APP_DIR / "static"
ROOT_DIR = APP_DIR.parent
LOG_DIR = ROOT_DIR / "logs"
LOG_DIR.mkdir(exist_ok=True)
LOG_PATH = LOG_DIR / "app.log"
logging.basicConfig(
    level=logging.INFO,
    format="%(asctime)s %(levelname)s %(name)s: %(message)s",
    handlers=[
        logging.FileHandler(LOG_PATH, encoding="utf-8"),
        logging.StreamHandler(),
    ],
)
logger = logging.getLogger(__name__)

DEBUG = bool(os.environ.get("DEBUG"))

DATE_FORMATS = ("%Y-%m-%d", "%d/%m/%Y")


DEFAULT_ORDER_LIST = list(config.DEFAULT_WINNER_ORDER)


def _clamp_weight_value(value: Any) -> int:
    try:
        return int(max(0, min(100, float(value))))
    except Exception:
        return 0


def _sanitize_weights_map(raw: Dict[str, Any] | None) -> Dict[str, int]:
    sanitized: Dict[str, int] = {}
    base = raw or {}
    for key in DEFAULT_ORDER_LIST:
        sanitized[key] = _clamp_weight_value(base.get(key, 50))
    for key, value in base.items():
        if key not in sanitized:
            sanitized[key] = _clamp_weight_value(value)
    return sanitized


def _normalize_order_list(order, available: Dict[str, Any]) -> List[str]:
    seen: set[str] = set()
    out: List[str] = []
    keys = list(available.keys())
    for key in order or []:
        if key in available and key not in seen:
            out.append(key)
            seen.add(key)
    for key in DEFAULT_ORDER_LIST:
        if key in available and key not in seen:
            out.append(key)
            seen.add(key)
    for key in keys:
        if key not in seen:
            out.append(key)
            seen.add(key)
    return out


<<<<<<< HEAD
def _apply_weights_reset(existing: Dict[str, Any] | None = None) -> Dict[str, Any]:
    cfg = dict(existing or config.load_config())
    default_weights = get_default_winner_weights()
    cfg["winner_weights"] = dict(default_weights)
    order = list(config.DEFAULT_WINNER_ORDER)
    cfg["winner_order"] = order[:]
    cfg["weights_order"] = order[:]
    raw_enabled = cfg.get("weights_enabled")
    if isinstance(raw_enabled, dict):
        enabled = {k: bool(raw_enabled.get(k, True)) for k in default_weights.keys()}
    else:
        enabled = {k: True for k in default_weights.keys()}
    cfg["weights_enabled"] = enabled
    cfg["weightsUpdatedAt"] = int(time.time())
    config.save_config(cfg)
    try:
        winner_calc.invalidate_weights_cache()
    except Exception as exc:  # pragma: no cover - defensive logging
        logger.warning("reset invalidate failed: %s", exc)
    return cfg


def _build_weights_payload(cfg: Dict[str, Any]) -> Dict[str, Any]:
    payload = {
        "ok": True,
        "weights": dict(cfg.get("winner_weights", {})),
        "winner_weights": dict(cfg.get("winner_weights", {})),
        "order": list(cfg.get("winner_order", [])),
        "winner_order": list(cfg.get("winner_order", [])),
        "weights_order": list(cfg.get("weights_order", [])),
        "weights_enabled": dict(cfg.get("weights_enabled", {})),
    }
    if "weightsUpdatedAt" in cfg:
        payload["weightsUpdatedAt"] = cfg["weightsUpdatedAt"]
    if "weightsVersion" in cfg:
        payload["weightsVersion"] = cfg["weightsVersion"]
    return payload


=======
>>>>>>> 871ac5e5
def _sanitize_enabled_map(raw_enabled, keys: List[str]) -> Dict[str, bool]:
    if not isinstance(raw_enabled, dict):
        return {k: True for k in keys}
    return {k: bool(raw_enabled.get(k, True)) for k in keys}


_DB_INIT = False
_DB_INIT_PATH: str | None = None
_DB_INIT_LOCK = threading.Lock()

IMPORT_STATUS: Dict[str, Dict[str, Any]] = {}
_IMPORT_STATUS_LOCK = threading.Lock()

_ENRICH_WORKERS: Dict[int, threading.Thread] = {}
_ENRICH_LOCK = threading.Lock()


def _parse_date(s: str):
    s = (s or "").strip()
    if not s:
        return None
    for fmt in DATE_FORMATS:
        try:
            return datetime.strptime(s, fmt).date()
        except ValueError:
            continue
    return None

def ensure_db():
    global _DB_INIT, _DB_INIT_PATH

    target_path = str(DB_PATH)
    conn = get_db(target_path)
    if not _DB_INIT or _DB_INIT_PATH != target_path:
        with _DB_INIT_LOCK:
            if not _DB_INIT or _DB_INIT_PATH != target_path:
                try:
                    database.initialize_database(conn)
                except Exception:
                    logger.exception("Database initialization failed")
                    raise
                try:
                    cur = conn.cursor()
                    cur.execute(
                        "DELETE FROM products WHERE id IN (1,2,3) OR lower(name) LIKE '%test%' OR lower(name) LIKE '%prueba%'"
                    )
                    conn.commit()
                except Exception:
                    pass
                logger.info("Database ready at %s", DB_PATH)
                _DB_INIT = True
                _DB_INIT_PATH = target_path
    return conn


def _update_import_status(task_id: str, **updates) -> Dict[str, Any]:
    with _IMPORT_STATUS_LOCK:
        state = IMPORT_STATUS.setdefault(task_id, {})
        state.update(updates)
        snapshot = dict(state)
    publish_progress({"event": "import", "task_id": task_id, **snapshot})
    return snapshot


def _set_import_progress(
    task_id: str,
    pct: float | int | None = None,
    message: str | None = None,
    **updates: Any,
) -> Dict[str, Any]:
    payload: Dict[str, Any] = {}
    if pct is not None:
        try:
            pct_val = int(round(float(pct)))
            payload["pct"] = max(0, min(100, pct_val))
        except Exception:
            pass
    if message is not None:
        payload["message"] = message
    payload.update(updates)
    return _update_import_status(task_id, **payload)


def _maybe_json(value):
    if value in (None, ""):
        return None
    if isinstance(value, (dict, list)):
        return value
    try:
        return json.loads(value)
    except Exception:
        return None


def _job_payload_from_row(row):
    if row is None:
        return None
    data = row_to_dict(row)
    job_id = data.get("task_id") or data.get("id")
    if job_id is not None:
        try:
            job_int = int(job_id)
        except Exception:
            job_int = job_id
        data["job_id"] = job_int
        data["task_id"] = str(job_id)
    else:
        data["job_id"] = None
        data["task_id"] = None
    for key in ("config", "metrics", "ai_counts", "ai_pending"):
        parsed = _maybe_json(data.get(key))
        if parsed is None:
            parsed = {} if key in {"config", "metrics", "ai_counts"} else []
        data[key] = parsed
    data["total"] = int(data.get("total") or 0)
    data["processed"] = int(data.get("processed") or 0)
    rows_imported = data.get("rows_imported")
    data["rows_imported"] = int(rows_imported or data["processed"] or 0)
    data["imported"] = data["rows_imported"]
    if data["total"] and not data.get("pct"):
        try:
            pct = int(round((data["processed"] / max(data["total"], 1)) * 100))
            data["pct"] = max(0, min(100, pct))
        except Exception:
            pass
    data.setdefault("phase", data.get("phase") or "parse")
    data.setdefault("status", data.get("status") or "pending")
    data.setdefault("state", data.get("state") or data["status"])
    return data


def _get_import_status(task_id: str) -> Dict[str, Any] | None:
    with _IMPORT_STATUS_LOCK:
        snapshot = dict(IMPORT_STATUS.get(task_id) or {})
    job_id = snapshot.get("job_id")
    if job_id is None:
        try:
            job_id = int(task_id)
        except Exception:
            job_id = None
    if job_id is not None:
        try:
            conn = ensure_db()
            row = database.get_import_job(conn, int(job_id))
        except Exception:
            row = None
        payload = _job_payload_from_row(row)
        if payload is not None:
            payload.update(snapshot)
            payload["job_id"] = payload.get("job_id") or job_id
            payload["task_id"] = payload.get("task_id") or (str(job_id) if job_id is not None else task_id)
            return payload
    if not snapshot:
        return None
    if job_id is not None:
        snapshot.setdefault("job_id", job_id)
        snapshot.setdefault("task_id", str(job_id))
    else:
        snapshot.setdefault("task_id", task_id)
    return snapshot


def _ensure_desire(product: Dict[str, Any], extras: Dict[str, Any]) -> str:
    """Return desire value from known sources.

    Precedence: product.desire -> extras.desire -> product.ai_desire ->
    product.ai_desire_label -> product.desire_magnitude.  Normalizes to
    string and logs when no value is found."""

    sources = [
        ("product.desire", rget(product, "desire")),
        ("extras.desire", rget(extras, "desire")),
        ("product.ai_desire", rget(product, "ai_desire")),
        ("product.ai_desire_label", rget(product, "ai_desire_label")),
        ("product.desire_magnitude", rget(product, "desire_magnitude")),
    ]
    desire_val = ""
    source_used = None
    for name, val in sources:
        if val not in (None, ""):
            desire_val = str(val)
            source_used = name
            break
    if desire_val == "":
        logger.info(
            "desire_missing=true sources_checked=%s product=%s",
            [s for s, _ in sources],
            rget(product, "id"),
        )
    else:
        logger.info(
            "product=%s desire=%s source=%s",
            rget(product, "id"),
            desire_val,
            source_used,
        )
    return desire_val


def parse_xlsx(binary: bytes):
    """Parse a minimal XLSX file into a list of dictionaries."""
    import zipfile
    import xml.etree.ElementTree as ET
    from io import BytesIO

    with zipfile.ZipFile(BytesIO(binary)) as z:
        shared = []
        if 'xl/sharedStrings.xml' in z.namelist():
            ss_root = ET.fromstring(z.read('xl/sharedStrings.xml'))
            for si in ss_root.findall('.//{*}si'):
                text = ''.join((t.text or '') for t in si.findall('.//{*}t'))
                shared.append(text)
        sheet_name = None
        for name in z.namelist():
            if name.startswith('xl/worksheets/sheet') and name.endswith('.xml'):
                sheet_name = name
                break
        if not sheet_name:
            return []
        root = ET.fromstring(z.read(sheet_name))
        rows = []
        for row in root.findall('.//{*}row'):
            values = []
            last_col_idx = 0
            for c in row.findall('{*}c'):
                cell_ref = c.attrib.get('r', '')
                letters = ''.join(ch for ch in cell_ref if ch.isalpha())
                col_idx = 0
                for ch in letters:
                    col_idx = col_idx * 26 + (ord(ch.upper()) - ord('A') + 1)
                while last_col_idx < col_idx - 1:
                    values.append('')
                    last_col_idx += 1
                val = ''
                cell_type = c.attrib.get('t')
                if cell_type == 's':
                    v = c.find('{*}v')
                    if v is not None:
                        try:
                            idx = int(v.text)
                            val = shared[idx] if idx < len(shared) else ''
                        except Exception:
                            val = ''
                elif cell_type == 'inlineStr':
                    tnode = c.find('{*}is/{*}t')
                    val = tnode.text if tnode is not None else ''
                else:
                    v = c.find('{*}v')
                    val = v.text if v is not None else ''
                values.append(val)
                last_col_idx = col_idx
            rows.append(values)
        while rows and all(not cell for cell in rows[0]):
            rows.pop(0)
        if not rows:
            return []
        headers = rows[0]
        records = []
        for r in rows[1:]:
            rec = {}
            for i, h in enumerate(headers):
                rec[h] = r[i] if i < len(r) else ''
            records.append(rec)
        return records


def _process_import_job(job_id: int, tmp_path: Path, filename: str) -> None:
    """Background task to import XLSX data into the database."""
    conn = ensure_db()
    rows_imported = 0
    inserted_ids: List[int] = []
    task_key = str(job_id)
    try:
        _set_import_progress(
            task_key,
            pct=2,
            message="Inicializando importación",
            state="running",
            stage="prepare",
            started_at=time.time(),
            filename=filename,
        )
        data = tmp_path.read_bytes()
        records = parse_xlsx(data)
        total_records = len(records)
        if total_records:
            _set_import_progress(task_key, pct=5, message="Analizando archivo", total=total_records)

        used_cols: set[str] = set()

        def find_key(keys, patterns):
            for k in keys:
                if k in used_cols:
                    continue
                sanitized = ''.join(ch.lower() for ch in k if ch.isalnum())
                for p in patterns:
                    if p in sanitized:
                        used_cols.add(k)
                        return k
            return None

        if records:
            headers = list(records[0].keys())
            # identify columns with tolerant synonyms
            rating_col = find_key(headers, ["rating", "stars", "valoracion", "puntuacion"])
            units_col = find_key(headers, ["unitssold", "units", "ventas", "sold"])
            revenue_col = find_key(headers, ["revenue", "sales", "ingresos"])
            conv_col = find_key(headers, ["conversion", "cr", "tasaconversion"])
            launch_col = find_key(headers, ["launchdate", "fecha", "date", "firstseen"])
            range_col = None
            if "Date Range" in headers:
                range_col = "Date Range"
                used_cols.add(range_col)
            else:
                range_col = find_key(headers, ["daterange", "fecharango", "rangofechas"])
            price_col = find_key(headers, ["price", "precio", "cost", "unitprice"])
            img_col = find_key(headers, ["imageurl", "image", "imagelink", "mainimage", "mainimageurl", "img", "imagen", "picture", "primaryimage"])
            name_col = find_key(headers, ["name", "productname", "title", "product", "producto"])
            desc_col = find_key(headers, ["description", "descripcion", "desc"])
            cat_col = find_key(headers, ["category", "categoria", "niche", "segment"])
            curr_col = find_key(headers, ["currency", "moneda"])

            metric_names = [
                "magnitud_deseo",
                "nivel_consciencia_headroom",
                "evidencia_demanda",
                "tasa_conversion",
                "ventas_por_dia",
                "recencia_lanzamiento",
                "competition_level_invertido",
                "facilidad_anuncio",
                "escalabilidad",
                "durabilidad_recurrencia",
            ]

            def sanitize(name: str) -> str:
                return "".join(ch for ch in name if ch.isalnum())

            metric_cols = {m: find_key(headers, [sanitize(m)]) for m in metric_names}

            def parse_number(val: Any) -> float | None:
                if val in (None, ''):
                    return None
                s = str(val).strip()
                if not s:
                    return None
                percent = '%' in s
                s = s.replace('%', '').replace(' ', '').replace(',', '.')
                s = re.sub(r'[^0-9.+-]', '', s)
                try:
                    num = float(s)
                    if percent:
                        num /= 100.0
                    return num
                except Exception:
                    return None

            def parse_text(val: Any) -> str | None:
                if val is None:
                    return None
                s = str(val).strip()
                return s or None

            numeric_metrics = {
                "evidencia_demanda",
                "tasa_conversion",
                "ventas_por_dia",
                "recencia_lanzamiento",
            }

            cur = conn.cursor()
            cur.execute("BEGIN")
            cur.execute("SELECT COUNT(*) FROM products")
            count = cur.fetchone()[0]
            cur.execute("SELECT COALESCE(MAX(id), -1) FROM products")
            max_id = cur.fetchone()[0]
            is_empty = count == 0
            base_id = 0 if is_empty else (max_id + 1)
            rows_validas = []
            for row in records:
                name = (row.get(name_col) or '').strip() if name_col else None
                if not name:
                    continue
                description = (row.get(desc_col) or '').strip() if desc_col else None
                category = (row.get(cat_col) or '').strip() if cat_col else None
                price = None
                if price_col and row.get(price_col):
                    try:
                        price = float(str(row.get(price_col)).replace(',', '.'))
                    except Exception:
                        price = None
                currency = (row.get(curr_col) or '').strip() if curr_col else None
                image_url = (row.get(img_col) or '').strip() if img_col else None

                date_range = (row.get(range_col) or '').strip() if range_col else ''

                extras = {}
                metrics: dict[str, object] = {}

                rating_val = None
                if rating_col and row.get(rating_col) not in (None, ''):
                    try:
                        s = str(row.get(rating_col)).strip().replace(' ', '').replace(',', '.')
                        s = re.sub(r'[^0-9.]+', '', s)
                        if s.count('.') > 1:
                            parts = s.split('.')
                            s = ''.join(parts[:-1]) + '.' + parts[-1]
                        rating_val = float(s) if s else None
                    except Exception:
                        rating_val = None
                if rating_val is not None:
                    extras['rating'] = rating_val
                    extras['Product Rating'] = rating_val

                units_val = None
                if units_col and row.get(units_col) not in (None, ''):
                    try:
                        s = re.sub(r'[^0-9]+', '', str(row.get(units_col)))
                        units_val = int(s) if s else None
                    except Exception:
                        units_val = None
                if units_val is not None:
                    extras['units_sold'] = units_val
                    extras['Item Sold'] = units_val

                revenue_val = None
                if revenue_col and row.get(revenue_col) not in (None, ''):
                    try:
                        s = str(row.get(revenue_col)).strip().replace(' ', '').replace(',', '.')
                        s = re.sub(r'[^0-9.]+', '', s)
                        if s.count('.') > 1:
                            parts = s.split('.')
                            s = ''.join(parts[:-1]) + '.' + parts[-1]
                        revenue_val = float(s) if s else None
                    except Exception:
                        revenue_val = None
                if revenue_val is None and price is not None and units_val is not None:
                    revenue_val = price * units_val
                if revenue_val is not None:
                    extras['revenue'] = revenue_val
                    extras['Revenue($)'] = revenue_val

                def set_extra(col, key):
                    val = row.get(col) if col else None
                    if val is not None and str(val).strip():
                        extras[key] = str(val).strip()

                set_extra(conv_col, 'conversion_rate')
                set_extra(launch_col, 'launch_date')

                for m in metric_names:
                    col = metric_cols.get(m)
                    raw = row.get(col) if col else None
                    if raw not in (None, ''):
                        if m in numeric_metrics:
                            val = parse_number(raw)
                        else:
                            val = parse_text(raw)
                        if val is not None:
                            metrics[m] = val

                recognized = {
                    name_col,
                    desc_col,
                    cat_col,
                    price_col,
                    curr_col,
                    img_col,
                    rating_col,
                    units_col,
                    revenue_col,
                    conv_col,
                    launch_col,
                    range_col,
                }
                recognized.update(c for c in metric_cols.values() if c)
                for k, v in row.items():
                    if k not in recognized:
                        extras[k] = v

                rows_validas.append(
                    (name, description, category, price, currency, image_url, date_range, extras, metrics)
                )
            total_valid = len(rows_validas)
            if total_valid:
                _set_import_progress(
                    task_key,
                    pct=20,
                    message="Preparando inserción",
                    done=0,
                    total=total_valid,
                )
            for idx, (name, description, category, price, currency, image_url, date_range, extra_cols, metrics) in enumerate(rows_validas, start=1):
                row_id = base_id + idx
                database.insert_product(
                    conn,
                    name=name,
                    description=description,
                    category=category,
                    price=price,
                    currency=currency,
                    image_url=image_url,
                    date_range=date_range,
                    source=filename,
                    extra=extra_cols,
                    commit=False,
                    product_id=row_id,
                )
                if metrics:
                    database.update_product(conn, row_id, **metrics)
                rows_imported += 1
                inserted_ids.append(row_id)
                if total_valid:
                    if idx == total_valid or idx % 50 == 0:
                        frac = idx / max(total_valid, 1)
                        pct = 20 + min(60, 60 * frac)
                        _set_import_progress(
                            task_key,
                            pct=pct,
                            message=f"Insertando registros {idx}/{total_valid}",
                            done=idx,
                            total=total_valid,
                        )
            conn.commit()
            _set_import_progress(
                task_key,
                pct=82,
                message="Guardando cambios",
                done=rows_imported,
                total=total_valid or rows_imported,
            )

        if inserted_ids and config.is_auto_fill_ia_on_import_enabled():
            _set_import_progress(task_key, pct=88, message="Completando columnas con IA")
            database.start_import_job_ai(conn, job_id, len(inserted_ids))
            cfg_cost = config.get_ai_cost_config()
            res = ai_columns.fill_ai_columns(
                inserted_ids,
                model=cfg_cost.get("model"),
                batch_mode=len(inserted_ids) >= cfg_cost.get("useBatchWhenCountGte", 300),
                cost_cap_usd=cfg_cost.get("costCapUSD"),
            )
            counts = res.get("counts", {})
            database.update_import_job_ai_progress(conn, job_id, counts.get("n_procesados", 0))
            database.set_import_job_ai_counts(conn, job_id, counts, res.get("pending_ids", []))
            if res.get("error"):
                database.set_import_job_ai_error(conn, job_id, "No se pudieron completar las columnas con IA: revisa la API.")
        _set_import_progress(task_key, pct=92, message="Calculando Winner Score")
        res_scores = winner_calc.generate_winner_scores(conn, product_ids=inserted_ids)
        updated_scores = int(res_scores.get("updated", 0))
        logger.info(
            "Winner Score import/post: imported=%d updated=%d",
            len(inserted_ids),
            updated_scores,
        )
        database.complete_import_job(conn, job_id, rows_imported, updated_scores)
        _set_import_progress(
            task_key,
            pct=100,
            message="Completado",
            state="done",
            stage="done",
            imported=rows_imported,
            finished_at=time.time(),
        )
    except Exception as exc:
        try:
            conn.rollback()
        except Exception:
            pass
        database.fail_import_job(conn, job_id, str(exc))
        _set_import_progress(
            task_key,
            pct=100,
            message=f"Error: {exc}",
            state="error",
            stage="error",
            error=str(exc),
            finished_at=time.time(),
        )
    finally:
        try:
            tmp_path.unlink()
        except Exception:
            pass


def resume_incomplete_imports():
    """Mark stale pending imports as failed and remove orphan temp files."""
    conn = ensure_db()
    database.mark_stale_pending_imports(conn, 5)
    tmp_dir = APP_DIR / 'uploads'
    if tmp_dir.exists():
        cur = conn.cursor()
        cur.execute("SELECT temp_path FROM import_jobs")
        valid = {Path(row[0]) for row in cur.fetchall() if row[0]}
        for f in tmp_dir.glob('import_*'):
            if f not in valid:
                try:
                    f.unlink()
                except Exception:
                    pass


def _start_enrichment_worker(job_id: int) -> bool:
    def runner() -> None:
        try:
            product_enrichment.run_job_sync(job_id)
        except Exception:
            logger.exception("Enrichment worker crashed job_id=%s", job_id)
        finally:
            with _ENRICH_LOCK:
                _ENRICH_WORKERS.pop(job_id, None)

    with _ENRICH_LOCK:
        if job_id in _ENRICH_WORKERS:
            return False
        thread = threading.Thread(target=runner, name=f"enrich-{job_id}", daemon=True)
        _ENRICH_WORKERS[job_id] = thread
        thread.start()
        return True


class _SilentWriter:
    """Wrapper around a socket writer that ignores connection errors."""

    def __init__(self, raw):
        self._raw = raw

    def write(self, data):
        try:
            self._raw.write(data)
        except (BrokenPipeError, ConnectionResetError, ConnectionAbortedError):
            pass

    def flush(self):
        try:
            self._raw.flush()
        except (BrokenPipeError, ConnectionResetError, ConnectionAbortedError):
            pass

    def __getattr__(self, name):
        return getattr(self._raw, name)


class RequestHandler(BaseHTTPRequestHandler):
    server_version = "ProductResearchCopilot/1.0"

    def setup(self):
        super().setup()
        self.wfile = _SilentWriter(self.wfile)

    def _set_json(self, status=200):
        self.send_response(status)
        self.send_header("Content-Type", "application/json; charset=utf-8")
        self.send_header("Access-Control-Allow-Origin", "*")
        self.send_header("Access-Control-Allow-Headers", "Content-Type, Authorization")
        self.send_header("Access-Control-Allow-Methods", "GET, POST, PATCH, OPTIONS")
        self.send_header(
            "Cache-Control", "no-store, no-cache, must-revalidate, max-age=0"
        )
        self.end_headers()

    def _set_html(self, status=200):
        self.send_response(status)
        self.send_header("Content-Type", "text/html; charset=utf-8")
        self.send_header("Access-Control-Allow-Origin", "*")
        self.send_header("Access-Control-Allow-Headers", "Content-Type, Authorization")
        self.send_header("Access-Control-Allow-Methods", "GET, POST, PATCH, OPTIONS")
        self.end_headers()

    def safe_write(self, func):
        try:
            func()
            return True
        except (BrokenPipeError, ConnectionResetError, ConnectionAbortedError):
            return False

    def send_json(self, obj: Any, status: int = 200):
        self._set_json(status)
        self.wfile.write(json.dumps(obj).encode('utf-8'))

    def _safe_write(self, data: bytes) -> bool:
        return self.safe_write(lambda: self.wfile.write(data))

    def _serve_static(self, rel_path: str):
        file_path = STATIC_DIR / rel_path
        if not file_path.exists():
            self.send_error(404)
            return
        if file_path.suffix == ".js":
            ctype = "application/javascript"
        elif file_path.suffix == ".css":
            ctype = "text/css"
        elif file_path.suffix == ".html":
            ctype = "text/html"
        else:
            ctype = "application/octet-stream"
        self.send_response(200)
        self.send_header("Content-Type", f"{ctype}; charset=utf-8")
        self.end_headers()
        with open(file_path, "rb") as f:
            self.wfile.write(f.read())

    def _parse_multipart_file(self):
        ctype = self.headers.get('Content-Type', '')
        if not ctype.startswith('multipart/form-data'):
            return None, None
        boundary_key = 'boundary='
        if boundary_key not in ctype:
            return None, None
        boundary = ctype.split(boundary_key, 1)[1].strip().strip('"')
        try:
            length = int(self.headers.get('Content-Length', '0'))
        except ValueError:
            length = 0
        if length <= 0:
            return None, None
        body = self.rfile.read(length)
        parser = BytesParser(policy=default)
        header_bytes = f'Content-Type: multipart/form-data; boundary={boundary}\r\n\r\n'.encode('utf-8')
        msg = parser.parsebytes(header_bytes + body)
        for part in msg.iter_parts():
            disp = part.get_content_disposition()
            if disp == 'form-data' and part.get_param('name', header='content-disposition') == 'file':
                filename = part.get_filename()
                data = part.get_payload(decode=True)
                return filename, data
        return None, None

    def do_OPTIONS(self):
        self.send_response(204)
        self.send_header("Access-Control-Allow-Origin", "*")
        self.send_header("Access-Control-Allow-Headers", "Content-Type, Authorization")
        self.send_header("Access-Control-Allow-Methods", "GET, POST, PATCH, OPTIONS")
        self.end_headers()

    def do_GET(self):
        parsed = urlparse(self.path)
        path = parsed.path
        if path == "/" or path == "/index.html":
            self._serve_static("index.html")
            return
        if path.startswith("/static/"):
            rel = path[len("/static/") :]
            self._serve_static(rel)
            return
        if path == "/api/log-path":
            self._set_json()
            self.wfile.write(json.dumps({"path": str(LOG_PATH)}).encode("utf-8"))
            return
        if path == "/api/auth/has-key":
            has_key = bool(config.get_api_key())
            self._set_json()
            self.wfile.write(json.dumps({"ok": True, "has_key": has_key}).encode("utf-8"))
            return
        if path == "/api/trends/summary":
            params = parse_qs(parsed.query)
            qs_from = params.get("from", [""])[0]
            qs_to = params.get("to", [""])[0]
            filters_s = params.get("filters", [None])[0]

            today = date.today()
            d_from = _parse_date(qs_from)
            d_to = _parse_date(qs_to)

            if d_from is None and d_to is None:
                d_to = today
                d_from = today - timedelta(days=29)
            elif d_from is None:
                d_from = d_to - timedelta(days=29)
            elif d_to is None:
                d_to = d_from + timedelta(days=29)

            if d_from > d_to:
                d_from, d_to = d_to, d_from

            start_dt = datetime.combine(d_from, datetime.min.time())
            end_dt = datetime.combine(d_to + timedelta(days=1), datetime.min.time())

            filters = None
            if filters_s:
                try:
                    filters = json.loads(filters_s)
                except Exception:
                    filters = None
            try:
                resp = trends_service.get_trends_summary(start_dt, end_dt, filters)
            except Exception:
                resp = {
                    "categories": [],
                    "timeseries": [],
                    "granularity": "day",
                    "totals": {
                        "unique_products": 0,
                        "units": 0,
                        "revenue": 0,
                        "avg_price": 0,
                        "avg_rating": 0,
                        "rev_per_unit": 0,
                        "delta_revenue_pct": 0,
                        "delta_units_pct": 0,
                    },
                }
            self._set_json()
            self.wfile.write(json.dumps(resp).encode("utf-8"))
            return
        if path == "/api/config/winner-weights":
            cfg = config.load_config()
            changed = False
            order = cfg.get("winner_order")
            if not isinstance(order, list) or len(order) != 8:
                order = list(config.DEFAULT_WINNER_ORDER)
                cfg["winner_order"] = order[:]
                cfg["weights_order"] = order[:]
                changed = True
            weights_order = cfg.get("weights_order")
            if not isinstance(weights_order, list) or len(weights_order) != 8:
                cfg["weights_order"] = cfg["winner_order"][:]
                weights_order = cfg["weights_order"]
                changed = True

            weights_map = _sanitize_weights_map(cfg.get("winner_weights"))
            weights_enabled = _sanitize_enabled_map(
                cfg.get("weights_enabled"),
                list(weights_map.keys()),
            )
            if weights_enabled != cfg.get("weights_enabled"):
                cfg["weights_enabled"] = weights_enabled
                changed = True

            order = _normalize_order_list(cfg.get("weights_order"), weights_map)
            if order != cfg.get("winner_order"):
                cfg["winner_order"] = order[:]
                cfg["weights_order"] = order[:]
                changed = True

            if changed:
                config.save_config(cfg)

<<<<<<< HEAD
            logger.info("CONFIG served weights_order=%s", cfg.get("weights_order"))
=======
>>>>>>> 871ac5e5
            raw_eff = {
                k: (weights_map.get(k, 0) if weights_enabled.get(k, True) else 0)
                for k in weights_map
            }
            eff_int = winner_calc.compute_effective_int(raw_eff, order)
            logger.info("weights_effective_int=%s order=%s", eff_int, order)
            resp = {
                **weights_map,
                "weights": weights_map,
                "order": order,
                "effective": {"int": eff_int},
                "weights_enabled": weights_enabled,
                "weights_order": order,
            }
            self._set_json()
            self.wfile.write(json.dumps(resp).encode("utf-8"))
            return
        if path == "/_import_history":
            params = parse_qs(parsed.query)
            try:
                limit = int(params.get("limit", ["20"])[0])
            except Exception:
                limit = 20
            conn = ensure_db()
            rows = [row_to_dict(r) for r in database.get_import_history(conn, limit)]
            self.safe_write(lambda: self.send_json(rows))
            return
        if path in {"/_import_status", "/import/status"}:
            params = parse_qs(parsed.query)
            target = ""
            if path == "/import/status":
                target = params.get("job_id", [""])[0] or params.get("task_id", [""])[0]
            else:
                target = params.get("task_id", [""])[0] or params.get("job_id", [""])[0]
            if not target:
                self.safe_write(lambda: self.send_json({"state": "unknown"}))
                return
            status = _get_import_status(str(target))
            if status is None and str(target).isdigit():
                conn = ensure_db()
                row = database.get_import_job(conn, int(target))
                status = _job_payload_from_row(row)
            if status:
                status.setdefault("task_id", str(status.get("task_id") or target))
                if str(target).isdigit():
                    status.setdefault("job_id", int(target))
                self.safe_write(lambda: self.send_json(status))
            else:
                self.safe_write(lambda: self.send_json({"state": "unknown"}))
            return
        if path == "/enrich/status":
            params = parse_qs(parsed.query)
            job_raw = params.get("job_id", [""])[0]
            try:
                job_id = int(job_raw)
            except (TypeError, ValueError):
                self.safe_write(lambda: self.send_json({"error": "invalid_job_id"}, status=400))
                return
            conn = ensure_db()
            payload = database.get_enrichment_status(conn, job_id)
            if payload is None:
                self.safe_write(lambda: self.send_json({"error": "job_not_found"}, status=404))
                return
            self.safe_write(lambda: self.send_json(payload))
            return
        if path == "/metrics":
            params = parse_qs(parsed.query)
            try:
                limit = int(params.get("limit", ["20"])[0])
            except Exception:
                limit = 20
            conn = ensure_db()
            batches = [
                {
                    "job_id": row["job_id"],
                    "batch": row["batch_no"],
                    "rows": row["rows"],
                    "duration_ms": row["duration_ms"],
                    "throughput": row["throughput"],
                    "created_at": row["created_at"],
                }
                for row in database.get_recent_import_metrics(conn, limit)
            ]
            jobs_payload = []
            for row in database.get_import_history(conn, limit):
                payload = _job_payload_from_row(row)
                if payload:
                    jobs_payload.append(payload)
            config_payload = {
                "pragmas": get_last_performance_config(),
                "default_batch_size": DEFAULT_BATCH_SIZE,
            }
            self.safe_write(
                lambda: self.send_json(
                    {"jobs": jobs_payload, "batches": batches, "config": config_payload}
                )
            )
            return
        if path in ("/products", "/api/products"):
            # Return a list of products including extra metadata for UI display
            conn = ensure_db()
            rows = []
            for p_row in database.list_products(conn):
                p = row_to_dict(p_row)
                extra = rget(p, "extra", {})
                try:
                    extra_dict = json.loads(extra) if isinstance(extra, str) else (extra or {})
                except Exception:
                    extra_dict = {}
                if 'rating' in extra_dict and 'Product Rating' not in extra_dict:
                    extra_dict['Product Rating'] = extra_dict['rating']
                if 'units_sold' in extra_dict and 'Item Sold' not in extra_dict:
                    extra_dict['Item Sold'] = extra_dict['units_sold']
                if 'revenue' in extra_dict and 'Revenue($)' not in extra_dict:
                    extra_dict['Revenue($)'] = extra_dict['revenue']
                score_value = rget(p, "winner_score")
                dr = rget(p, "date_range")
                if dr is None:
                    dr = extra_dict.get("date_range")
                price_val = rget(p, "price")
                desire_db = rget(p, "desire")
                if desire_db in (None, ""):
                    desire_db = _ensure_desire(p, extra_dict)
                desire_val = (desire_db or "").strip() or None
                row = {
                    "id": rget(p, "id"),
                    "name": sanitize_product_name(rget(p, "name")),
                    "category": rget(p, "category"),
                    "price": price_val,
                    "image_url": rget(p, "image_url"),
                    "desire": desire_val,
                    "desire_magnitude": rget(p, "desire_magnitude"),
                    "awareness_level": rget(p, "awareness_level"),
                    "competition_level": rget(p, "competition_level"),
                    "rating": extra_dict.get("rating"),
                    "units_sold": extra_dict.get("units_sold"),
                    "revenue": extra_dict.get("revenue"),
                    "conversion_rate": extra_dict.get("conversion_rate"),
                    "launch_date": extra_dict.get("launch_date"),
                    "date_range": dr or "",
                    "extras": extra_dict,
                }
                if price_val is not None:
                    try:
                        row["price_display"] = round(float(price_val), 2)
                    except Exception:
                        row["price_display"] = price_val
                row["winner_score"] = score_value
                rows.append(row)
            self._set_json()
            self.wfile.write(json.dumps(rows).encode("utf-8"))
            return
        if path == "/config":
            # return stored configuration (without exposing the API key)
            cfg = config.load_config()
<<<<<<< HEAD
            changed = False
=======
>>>>>>> 871ac5e5
            order = cfg.get("winner_order")
            if not isinstance(order, list) or len(order) != 8:
                order = list(config.DEFAULT_WINNER_ORDER)
                cfg["winner_order"] = order[:]
                cfg["weights_order"] = order[:]
<<<<<<< HEAD
                changed = True
            if not isinstance(cfg.get("weights_order"), list) or len(cfg["weights_order"]) != 8:
                cfg["weights_order"] = cfg["winner_order"][:]
                changed = True
            if changed:
=======
                config.save_config(cfg)
            if not isinstance(cfg.get("weights_order"), list) or len(cfg["weights_order"]) != 8:
                cfg["weights_order"] = cfg["winner_order"][:]
>>>>>>> 871ac5e5
                config.save_config(cfg)

            weights_map = _sanitize_weights_map(cfg.get("winner_weights"))
            weights_enabled = _sanitize_enabled_map(
                cfg.get("weights_enabled"),
                list(weights_map.keys()),
            )
            key = cfg.get("api_key") or ""
            data = {
                "model": cfg.get("model", "gpt-4o"),
                "weights": weights_map,
                "winner_weights": weights_map,
                "winner_order": list(cfg.get("winner_order", list(DEFAULT_ORDER_LIST))),
                "weights_order": list(cfg.get("weights_order", list(DEFAULT_ORDER_LIST))),
                "weights_enabled": weights_enabled,
                "order": list(cfg.get("winner_order", list(DEFAULT_ORDER_LIST))),
                "has_api_key": bool(key),
                "oldness_preference": cfg.get("oldness_preference", "newer"),
                "weightsUpdatedAt": cfg.get("weightsUpdatedAt", 0),
                "weightsVersion": cfg.get("weightsVersion", 0),
            }
            if key:
                data["api_key_last4"] = key[-4:]
                data["api_key_length"] = len(key)
                data["api_key_hash"] = hashlib.sha256(key.encode("utf-8")).hexdigest()
            logger.info("CONFIG served weights_order=%s", data["weights_order"])
            self._set_json()
            self.wfile.write(json.dumps(data).encode("utf-8"))
            return
        if path == "/settings/winner-score":
            cfg = config.load_config()
            weights = cfg.get("weights", {})
            self._set_json()
            self.wfile.write(json.dumps(weights).encode("utf-8"))
            return
        if path == "/api/winner-score/explain" and DEBUG:
            self.handle_winner_score_explain(parsed)
            return
        if path.startswith("/score/"):
            try:
                pid = int(path.split("/")[-1])
            except ValueError:
                self.send_error(400, "Invalid product ID")
                return
            conn = ensure_db()
            scores = database.get_scores_for_product(conn, pid)
            if not scores:
                self._set_json(404)
                self.wfile.write(json.dumps({"error": "No score"}).encode("utf-8"))
                return
            score = row_to_dict(scores[0])
            self._set_json()
            self.wfile.write(json.dumps(score).encode("utf-8"))
            return
        if path == "/lists":
            # return all saved groups/lists with product counts
            conn = ensure_db()
            lsts = database.get_lists(conn)
            data = []
            for l in lsts:
                data.append({"id": l["id"], "name": l["name"], "count": l["count"]})
            self._set_json()
            self.wfile.write(json.dumps(data).encode("utf-8"))
            return
        if path.startswith("/list/"):
            # return products belonging to a list
            parts = path.strip("/").split("/")
            if len(parts) == 2 and parts[0] == "list":
                try:
                    lid = int(parts[1])
                except Exception:
                    self.send_error(400, "Invalid list ID")
                    return
                conn = ensure_db()
                prods = database.get_products_in_list(conn, lid)
                rows = []
                for p in prods:
                    scores = database.get_scores_for_product(conn, p["id"])
                    score = scores[0] if scores else None
                    extra = p["extra"] if "extra" in p.keys() else {}
                    try:
                        extra_dict = json.loads(extra) if isinstance(extra, str) else (extra or {})
                    except Exception:
                        extra_dict = {}
                    p_dict = row_to_dict(p)
                    desire_val = _ensure_desire(p_dict, extra_dict)
                    score_dict = row_to_dict(score)
                    score_value = rget(score_dict, "winner_score")
                    breakdown_data = {}
                    if score_dict:
                        try:
                            raw_breakdown = rget(score_dict, "winner_score_breakdown")
                            breakdown_data = json.loads(raw_breakdown or "{}")
                        except Exception:
                            breakdown_data = {}
                    row = {
                        "id": p["id"],
                        "name": sanitize_product_name(p["name"]),
                        "category": p["category"],
                        "price": p["price"],
                        "image_url": p["image_url"],
                        "desire": desire_val,
                        "desire_magnitude": rget(p_dict, "desire_magnitude"),
                        "extras": extra_dict,
                    }
                    row["winner_score"] = score_value
                    if score_dict:
                        row["winner_score_breakdown"] = breakdown_data
                    rows.append(row)
                self._set_json()
                self.wfile.write(json.dumps(rows).encode("utf-8"))
                return
        # trends endpoint: compute analytics for categories, keywords and scatter plots
        if path == "/trends":
            qs = parse_qs(parsed.query)
            start_str = qs.get("start", [None])[0]
            end_str = qs.get("end", [None])[0]
            def parse_date_str(val: str | None):
                if not val:
                    return None
                for fmt in ("%Y-%m-%d", "%Y/%m/%d", "%d/%m/%Y"):
                    try:
                        return datetime.strptime(val, fmt)
                    except Exception:
                        continue
                return None

            start_dt = parse_date_str(start_str)
            end_dt = parse_date_str(end_str)

            conn = ensure_db()
            prods = database.list_products(conn)
            from collections import Counter, defaultdict

            cat_rev_growth: Dict[str, float] = defaultdict(float)
            cat_unit_growth: Dict[str, float] = defaultdict(float)
            cat_rev: Dict[str, float] = defaultdict(float)
            cat_units: Dict[str, float] = defaultdict(float)
            cat_product_count: Dict[str, int] = defaultdict(int)
            cat_price_total: Dict[str, float] = defaultdict(float)
            cat_price_count: Dict[str, int] = defaultdict(int)
            cat_rating_total: Dict[str, float] = defaultdict(float)
            cat_rating_count: Dict[str, int] = defaultdict(int)
            word_counter = Counter()
            brand_counter = Counter()
            scatter_rating_revenue = []
            scatter_price_revenue = []
            total_revenue = 0.0
            total_units = 0.0
            price_sum = 0.0
            price_count = 0
            top_product_name = None
            top_product_rev = 0.0

            stopwords = set([
                "the", "and", "for", "with", "a", "an", "de", "la", "el", "para", "y", "con", "un", "una", "los", "las", "en", "por", "to", "of",
            ])

            def parse_float(val):
                try:
                    return float(str(val).replace("%", "").replace("$", "").replace(",", "").strip())
                except Exception:
                    return None
            import re

            for p in prods:
                try:
                    extras = json.loads(p["extra"]) if p["extra"] else {}
                except Exception:
                    extras = {}

                launch_val = extras.get("Launch Date")
                launch_dt = parse_date_str(str(launch_val)) if launch_val else None
                if start_dt and (launch_dt is None or launch_dt < start_dt):
                    continue
                if end_dt and (launch_dt is None or launch_dt > end_dt):
                    continue
                cat = (p["category"] or "").strip().lower()
                if cat:
                    cat_product_count[cat] += 1
                rev_growth = None
                unit_growth = None
                for k, v in extras.items():
                    lk = k.lower()
                    if rev_growth is None and "revenue" in lk and "growth" in lk:
                        rev_growth = parse_float(v)
                    if unit_growth is None and ("item" in lk or "unit" in lk) and "growth" in lk:
                        unit_growth = parse_float(v)
                if rev_growth is not None and cat:
                    cat_rev_growth[cat] += rev_growth
                if unit_growth is not None and cat:
                    cat_unit_growth[cat] += unit_growth
                revenue = None
                for key in ["Revenue($)", "Revenue"]:
                    if key in extras:
                        revenue = parse_float(extras[key])
                        if revenue is not None:
                            break
                item_sold = parse_float(extras.get("Item Sold"))
                if revenue is not None:
                    total_revenue += revenue
                    if cat:
                        cat_rev[cat] += revenue
                    if revenue > top_product_rev:
                        top_product_rev = revenue
                        top_product_name = name_clean
                if item_sold is not None:
                    total_units += item_sold
                    if cat:
                        cat_units[cat] += item_sold
                name = name_clean.lower()
                words = re.split(r"[^a-záéíóúüñ0-9]+", name)
                for w in words:
                    if not w or w in stopwords or len(w) < 3:
                        continue
                    word_counter[w] += 1
                tokens = re.split(r"[^A-Za-z0-9]+", name_clean)
                if tokens:
                    brand = tokens[0].lower()
                    if brand and brand not in stopwords and len(brand) >= 3:
                        brand_counter[brand] += 1
                rating = parse_float(extras.get("Product Rating"))
                if rating is not None:
                    if revenue is not None and item_sold is not None:
                        scatter_rating_revenue.append({
                            "x": rating,
                            "y": revenue,
                            "r": item_sold,
                            "label": name_clean,
                            "units": item_sold,
                            "rating": rating,
                            "revenue": revenue,
                        })
                    if cat:
                        cat_rating_total[cat] += rating
                        cat_rating_count[cat] += 1
                avg_price = None
                for key in ["Avg. Unit Price($)", "Avg Unit Price($)", "Avg. Unit Price"]:
                    if key in extras:
                        avg_price = parse_float(extras[key])
                        if avg_price is not None:
                            break
                if avg_price is not None:
                    price_sum += avg_price
                    price_count += 1
                    if cat:
                        cat_price_total[cat] += avg_price
                        cat_price_count[cat] += 1
                    if revenue is not None:
                        scatter_price_revenue.append({
                            "x": avg_price,
                            "y": revenue,
                            "label": name_clean,
                            "units": item_sold,
                            "rating": rating,
                            "revenue": revenue,
                        })

            cat_rev_per_unit = []
            for cat, rev in cat_rev.items():
                units = cat_units.get(cat, 0)
                if units:
                    cat_rev_per_unit.append((cat, rev / units))

            top_rev_growth = sorted(cat_rev_growth.items(), key=lambda x: x[1], reverse=True)[:10]
            top_unit_growth = sorted(cat_unit_growth.items(), key=lambda x: x[1], reverse=True)[:10]
            cat_rev_per_unit.sort(key=lambda x: x[1], reverse=True)
            top_words = word_counter.most_common(10)
            top_brands = [(b.title(), c) for b, c in brand_counter.most_common(10)]
            avg_price = price_sum / price_count if price_count else 0.0
            top_cat = None
            if cat_rev:
                top_cat = max(cat_rev.items(), key=lambda x: x[1])[0]
            category_compare = []
            category_summary = []
            for cat, count in cat_product_count.items():
                total_r = cat_rev.get(cat, 0.0)
                total_u = cat_units.get(cat, 0.0)
                avg_rev = total_r / count if count else 0.0
                avg_units = total_u / count if count else 0.0
                avg_p = cat_price_total[cat] / cat_price_count[cat] if cat_price_count[cat] else 0.0
                avg_r = cat_rating_total[cat] / cat_rating_count[cat] if cat_rating_count[cat] else 0.0
                category_compare.append({
                    "category": cat.title(),
                    "products": count,
                    "avg_revenue": avg_rev,
                    "avg_units": avg_units,
                    "avg_price": avg_p,
                    "total_revenue": total_r,
                    "total_units": total_u,
                    "avg_rating": avg_r,
                })
                
                category_summary.append({
                    "category": cat.title(),
                    "products": count,
                    "total_units": total_u,
                    "total_revenue": total_r,
                    "avg_price": avg_p,
                    "avg_rating": avg_r,
                })

            rows = []
            for p in prods:
                scores = database.get_scores_for_product(conn, p["id"])
                score_val = None
                if scores:
                    try:
                        score_val = scores[0]["winner_score"]
                    except Exception:
                        score_val = None
                if score_val is not None:
                    clean_name = sanitize_product_name(p["name"]) or ""
                    rows.append((p["id"], clean_name, score_val))
            rows.sort(key=lambda x: x[2], reverse=True)
            key_name = "winner_score"
            top_products = [{"id": r[0], "name": r[1], "winner_score": r[2]} for r in rows[:10]]

            self._set_json()
            self.wfile.write(json.dumps({
                "kpis": {
                    "total_revenue": total_revenue,
                    "total_units": total_units,
                    "avg_price": avg_price,
                    "top_category": top_cat.title() if top_cat else None,
                    "top_product": top_product_name,
                },
                "category_compare": category_compare,
                "category_summary": category_summary,
                "cat_revenue_growth": top_rev_growth,
                "cat_units_growth": top_unit_growth,
                "cat_rev_per_unit": cat_rev_per_unit[:10],
                "keywords": top_words,
                "brands": top_brands,
                "top_products": top_products,
                "scatter_rating_revenue": scatter_rating_revenue,
                "scatter_price_revenue": scatter_price_revenue,
            }).encode("utf-8"))
            return
# export selected or all products
        if path == "/export":
            qs = parse_qs(parsed.query)
            fmt = qs.get('format', ['csv'])[0]
            id_str = qs.get('ids', [None])[0]
            conn = ensure_db()
            items: list[sqlite3.Row] = []
            if id_str:
                try:
                    ids = [int(x) for x in id_str.split(',') if x]
                except Exception:
                    ids = []
                for pid in ids:
                    p = database.get_product(conn, pid)
                    if p:
                        items.append(p)
            else:
                items = database.list_products(conn)
            rows = []
            for p in items:
                scores = database.get_scores_for_product(conn, p['id'])
                score_val = None
                if scores:
                    sc = scores[0]
                    if 'winner_score' in sc.keys():
                        score_val = sc['winner_score']
                rows.append(
                    [
                        p['id'],
                        sanitize_product_name(p['name']) or "",
                        score_val,
                        p['desire'],
                        p['desire_magnitude'],
                        p['awareness_level'],
                        p['competition_level'],
                        p['date_range'],
                    ]
                )
            headers = ["id", "name", "Winner Score", "Desire", "Desire Magnitude", "Awareness Level", "Competition Level", "Date Range"]
            if fmt == 'xlsx':
                try:
                    from openpyxl import Workbook
                except Exception:
                    self._set_json(500)
                    self.wfile.write(json.dumps({"error": "openpyxl not installed"}).encode('utf-8'))
                    return
                wb = Workbook()
                ws = wb.active
                ws.append(headers)
                for r in rows:
                    ws.append(r)
                from io import BytesIO
                bio = BytesIO()
                wb.save(bio)
                data = bio.getvalue()
                self.send_response(200)
                self.send_header("Content-Type", "application/vnd.openxmlformats-officedocument.spreadsheetml.sheet")
                self.send_header("Content-Disposition", "attachment; filename=export.xlsx")
                self.end_headers()
                self.wfile.write(data)
                return
            else:
                import csv
                from io import StringIO
                output = StringIO()
                writer = csv.writer(output)
                writer.writerow(headers)
                writer.writerows(rows)
                csv_data = output.getvalue().encode('utf-8')
                self.send_response(200)
                self.send_header("Content-Type", "text/csv; charset=utf-8")
                self.send_header("Content-Disposition", "attachment; filename=export.csv")
                self.end_headers()
                self.wfile.write(csv_data)
                return
        # unknown
        self.send_error(404)
        # unknown
        self.send_error(404)

    def do_POST(self):
        parsed = urlparse(self.path)
        path = parsed.path
        if path.startswith("/api/gpt/"):
            task = path[len("/api/gpt/") :]
            if not task:
                self._set_json(404)
                self.wfile.write(json.dumps({"error": "unknown_task"}).encode('utf-8'))
                return
            self.handle_prompt_task(task)
            return
        if path == "/api/analyze/titles":
            self.handle_analyze_titles()
            return
        if path == "/api/export/kalodata-minimal":
            self.handle_export_kalodata_minimal()
            return
        if path == "/api/auth/set-key":
            length = int(self.headers.get('Content-Length', 0))
            body = self.rfile.read(length).decode('utf-8')
            try:
                data = json.loads(body)
                key = str(data.get("api_key", "")).strip()
            except Exception:
                self._set_json(400)
                self.wfile.write(json.dumps({"ok": False, "has_key": False, "error": "invalid_json"}).encode('utf-8'))
                return
            if not key:
                self._set_json(400)
                self.wfile.write(json.dumps({"ok": False, "has_key": False, "error": "empty_api_key"}).encode('utf-8'))
                return
            try:
                resp = requests.get(
                    "https://api.openai.com/v1/models",
                    headers={"Authorization": f"Bearer {key}"},
                    timeout=15,
                )
                if resp.status_code != 200:
                    raise ValueError(resp.text)
            except Exception as exc:
                self._set_json(400)
                self.wfile.write(json.dumps({"ok": False, "has_key": False, "error": str(exc)}).encode('utf-8'))
                return
            cfg = config.load_config()
            cfg["api_key"] = key
            config.save_config(cfg)
            self._set_json()
            self.wfile.write(json.dumps({"ok": True, "has_key": True}).encode('utf-8'))
            return
        if path == "/upload":
            self.handle_upload()
            return
        if path == "/evaluate_all":
            self.handle_evaluate_all()
            return
        if path == "/setconfig":
            self.handle_setconfig()
            return
        if path == "/custom_gpt":
            self.handle_custom_gpt()
            return
        if path == "/api/ba/insights":
            self.handle_ba_insights()
            return
        if path == "/api/ia/batch-columns":
            self.handle_ia_batch_columns()
            return
        if path == "/auto_weights":
            self.handle_auto_weights()
            return
        if path == "/api/config/winner-weights/ai":
            self.handle_scoring_v2_auto_weights_gpt()
            return
        if path == "/api/config/winner-weights/reset":
            cfg = _apply_weights_reset()
            payload = _build_weights_payload(cfg)
            logger.info("RESET applied weights_order=%s", cfg.get("weights_order"))
            self._set_json()
            self.wfile.write(json.dumps(payload).encode('utf-8'))
            return
        if path == "/scoring/v2/auto-weights-gpt":
            self.handle_scoring_v2_auto_weights_gpt()
            return
        if path == "/scoring/v2/auto-weights-stat":
            self.handle_scoring_v2_auto_weights_stat()
            return
        if path == "/scoring/v2/gpt-evaluate":
            self.handle_scoring_v2_gpt_evaluate()
            return
        if path == "/scoring/v2/gpt-summary":
            self.handle_scoring_v2_gpt_summary()
            return
        if path == "/scoring/v2/generate" or path == "/api/winner-score/generate":
            self.handle_scoring_v2_generate()
            return
        if path == "/delete":
            self.handle_delete()
            return
        if path == "/remove_from_list":
            self.handle_remove_from_list()
            return
        if path == "/create_list":
            self.handle_create_list()
            return
        if path == "/delete_list":
            self.handle_delete_list()
            return
        if path == "/add_to_list":
            self.handle_add_to_list()
            return
        if path == "/shutdown":
            self.handle_shutdown()
            return
        if path == "/enrich/start":
            params = parse_qs(parsed.query)
            job_raw = params.get("job_id", [""])[0]
            try:
                job_id = int(job_raw)
            except (TypeError, ValueError):
                self.safe_write(lambda: self.send_json({"error": "invalid_job_id"}, status=400))
                return
            conn = ensure_db()
            job = database.get_import_job(conn, job_id)
            if job is None:
                self.safe_write(lambda: self.send_json({"error": "job_not_found"}, status=404))
                return
            config_data = product_enrichment.parse_job_config(job["config"])
            full_config, _ = product_enrichment.ensure_enrich_config(config_data)
            database.update_import_job_progress(
                conn,
                job_id,
                phase="enrich",
                status="enriching",
                config=full_config,
            )
            started = _start_enrichment_worker(job_id)
            payload = database.get_enrichment_status(conn, job_id) or {
                "job_id": job_id,
                "phase": "enrich",
            }
            payload["started"] = started
            publish_progress({"event": "enrich", **payload})
            logger.info("enrich start job=%s started=%s", job_id, started)
            self.safe_write(lambda: self.send_json(payload))
            return
        if path == "/products":
            length = int(self.headers.get('Content-Length', 0))
            body = self.rfile.read(length).decode('utf-8')
            try:
                data = json.loads(body)
                if not isinstance(data, dict):
                    raise ValueError
            except Exception:
                self._set_json(400)
                self.wfile.write(json.dumps({"error": "Invalid JSON"}).encode('utf-8'))
                return
            if "price" in data and data.get("source") != "import":
                logger.info(
                    "price field is read-only; ignoring on create (source=%s)",
                    data.get("source"),
                )
                data.pop("price", None)
            conn = ensure_db()
            pid = database.insert_product(
                conn,
                name=data.get("name", ""),
                description=data.get("description"),
                category=data.get("category"),
                price=data.get("price"),
                currency=data.get("currency"),
                image_url=data.get("image_url"),
                source=data.get("source"),
                desire=data.get("desire"),
                desire_magnitude=data.get("desire_magnitude"),
                awareness_level=data.get("awareness_level"),
                competition_level=data.get("competition_level"),
                extra=data.get("extras"),
            )
            product = row_to_dict(database.get_product(conn, pid))
            try:
                extra_dict = json.loads(rget(product, "extra") or "{}")
            except Exception:
                extra_dict = {}
            product["desire"] = _ensure_desire(product, extra_dict)
            self._set_json()
            self.wfile.write(json.dumps(product).encode('utf-8'))
            return
        self.send_error(404)

    def do_PUT(self):
        parsed = urlparse(self.path)
        path = parsed.path
        if path.startswith("/products/"):
            try:
                pid = int(path.split("/")[-1])
            except Exception:
                self._set_json(400)
                self.wfile.write(json.dumps({"error": "Invalid ID"}).encode('utf-8'))
                return
            length = int(self.headers.get('Content-Length', 0))
            body = self.rfile.read(length).decode('utf-8')
            try:
                data = json.loads(body)
                if not isinstance(data, dict):
                    raise ValueError
            except Exception:
                self._set_json(400)
                self.wfile.write(json.dumps({"error": "Invalid JSON"}).encode('utf-8'))
                return
            if "price" in data and data.get("source") != "import":
                logger.info(
                    "price field is read-only; ignoring update for product %s (source=%s)",
                    pid,
                    data.get("source"),
                )
                data.pop("price", None)
            conn = ensure_db()
            database.update_product(conn, pid, **data)
            product = row_to_dict(database.get_product(conn, pid))
            if product:
                try:
                    extra_dict = json.loads(rget(product, "extra") or "{}")
                except Exception:
                    extra_dict = {}
                desire_db = rget(product, "desire")
                if desire_db in (None, ""):
                    desire_db = _ensure_desire(product, extra_dict)
                product["desire"] = (desire_db or "").strip() or None
                self._set_json()
                self.wfile.write(json.dumps(product).encode('utf-8'))
            else:
                self.send_error(404)
            return
        if path == "/settings/winner-score":
            length = int(self.headers.get('Content-Length', 0))
            body = self.rfile.read(length).decode('utf-8')
            try:
                data = json.loads(body)
                if not isinstance(data, dict):
                    raise ValueError
            except Exception:
                self._set_json(400)
                self.wfile.write(json.dumps({"error": "Invalid JSON"}).encode('utf-8'))
                return
            cfg = config.load_config()
            weights_cfg = cfg.get('weights', {})
            for k, v in data.items():
                try:
                    weights_cfg[k] = float(v)
                except Exception:
                    continue
            cfg['weights'] = weights_cfg
            config.save_config(cfg)
            self._set_json()
            self.wfile.write(json.dumps({"status": "ok"}).encode('utf-8'))
            return
        self.send_error(404)

    def do_PATCH(self):
        parsed = urlparse(self.path)
        path = parsed.path
        if path.startswith("/api/products/"):
            try:
                pid = int(path.split("/")[-1])
            except Exception:
                self._set_json(400)
                self.wfile.write(json.dumps({"error": "Invalid ID"}).encode("utf-8"))
                return
            length = int(self.headers.get('Content-Length', 0))
            body = self.rfile.read(length).decode('utf-8') if length else ""
            try:
                data = json.loads(body or "{}")
                if not isinstance(data, dict):
                    raise ValueError
            except Exception:
                self._set_json(400)
                self.wfile.write(json.dumps({"error": "Invalid JSON"}).encode('utf-8'))
                return
            logger.info("PATCH product_id=%s fields=%s", pid, list(data.keys()))
            conn = ensure_db()
            prod = database.get_product(conn, pid)
            if not prod:
                logger.warning("PATCH not found product_id=%s", pid)
                self._set_json(404)
                self.wfile.write(json.dumps({"error": "Not found"}).encode('utf-8'))
                return
            allowed = {"desire", "desire_magnitude", "awareness_level", "competition_level"}
            fields = {k: v for k, v in data.items() if k in allowed}
            if fields:
                database.update_product(conn, pid, **fields)
            product = row_to_dict(database.get_product(conn, pid))
            self._set_json()
            self.wfile.write(json.dumps(product).encode('utf-8'))
            return
        if path == "/api/config/winner-weights":
            length = int(self.headers.get('Content-Length', 0))
            body = self.rfile.read(length).decode('utf-8')
            try:
                data = json.loads(body or "{}")
                if not isinstance(data, dict):
                    raise ValueError
            except Exception:
                self._set_json(400)
                self.wfile.write(json.dumps({"error": "Invalid JSON"}).encode('utf-8'))
                return
<<<<<<< HEAD
            if data.get("reset"):
                cfg = _apply_weights_reset()
                payload = _build_weights_payload(cfg)
                logger.info("RESET applied weights_order=%s", cfg.get("weights_order"))
                self._set_json()
                self.wfile.write(json.dumps(payload).encode('utf-8'))
                return
=======
>>>>>>> 871ac5e5
            weights_in = (
                data.get("weights")
                or data.get("winner_weights")
                or {k: v for k, v in data.items() if k in winner_calc.ALLOWED_FIELDS}
            )
            if not isinstance(weights_in, dict):
                weights_in = {}

            cfg = config.load_config()
            sanitized = _sanitize_weights_map(cfg.get("winner_weights"))
            for key, value in weights_in.items():
                if key in winner_calc.ALLOWED_FIELDS:
                    sanitized[key] = _clamp_weight_value(value)
            for key in DEFAULT_ORDER_LIST:
                sanitized.setdefault(key, 50)

            order_in = data.get("order") or data.get("weights_order")
            if not isinstance(order_in, list) or not order_in:
                order_in = cfg.get("winner_order") or list(DEFAULT_ORDER_LIST)
            order = _normalize_order_list(order_in, sanitized)

            weights_enabled_in = data.get("weights_enabled")
            if isinstance(weights_enabled_in, dict):
                weights_enabled = _sanitize_enabled_map(weights_enabled_in, order)
            else:
                weights_enabled = _sanitize_enabled_map(cfg.get("weights_enabled"), order)

            cfg["winner_weights"] = sanitized
            cfg["winner_order"] = order[:]
            cfg["weights_order"] = order[:]
            cfg["weights_enabled"] = weights_enabled
            cfg["weightsUpdatedAt"] = int(time.time())
            config.save_config(cfg)
            winner_calc.invalidate_weights_cache()

            resp_cfg = dict(cfg)
            resp_cfg.pop("api_key", None)
            resp_cfg["weights"] = dict(cfg["winner_weights"])
            resp_cfg["order"] = list(order)
            resp_cfg["weights_order"] = list(order)

            publish_progress({
                "event": "weights",
                "action": "updated",
                "payload": resp_cfg,
            })
            self._set_json()
            self.wfile.write(json.dumps(resp_cfg).encode('utf-8'))
            return
        self.send_error(404)

    def handle_export_kalodata_minimal(self):
        from .routes_export_minimal import export_kalodata_minimal

        try:
            export_kalodata_minimal(self, ensure_db)
        except Exception:
            logger.exception("Error exportando kalodata minimal")
            self.send_json({"error": "internal_error"}, 500)

    def handle_analyze_titles(self):
        """Endpoint for Title Analyzer.

        Accepts either JSON array of objects or a CSV/XLSX file upload under
        multipart/form-data.  Each item must include a ``title`` field and may
        optionally include ``price`` and ``rating``.  Returns a JSON response
        with the normalized items and placeholder analysis results.
        """
        ctype = self.headers.get('Content-Type', '')
        items = []
        if ctype.startswith('application/json'):
            length = int(self.headers.get('Content-Length', 0))
            raw = self.rfile.read(length)
            try:
                data = json.loads(raw.decode('utf-8'))
                if isinstance(data, list):
                    for obj in data:
                        title = (obj.get('title') or obj.get('name') or '').strip()
                        if not title:
                            continue
                        item = {'title': title}
                        if obj.get('price') is not None:
                            item['price'] = obj.get('price')
                        if obj.get('rating') is not None:
                            item['rating'] = obj.get('rating')
                        items.append(item)
                else:
                    raise ValueError('Expected list')
            except Exception:
                self.send_error(400, 'Invalid JSON')
                return
        elif ctype.startswith('multipart/form-data'):
            filename, data = self._parse_multipart_file()
            if not filename or data is None:
                self.send_error(400, 'No file provided')
                return
            filename = Path(filename).name
            ext = Path(filename).suffix.lower()

            def find_key(keys, patterns):
                for k in keys:
                    sanitized = ''.join(ch.lower() for ch in k if ch.isalnum())
                    for p in patterns:
                        if p in sanitized:
                            return k
                return None

            if ext == '.csv':
                import csv
                text = data.decode('utf-8', errors='ignore')
                reader = csv.DictReader(text.splitlines())
                headers = reader.fieldnames or []
                title_col = find_key(headers, ['title', 'name', 'productname', 'product_name'])
                price_col = find_key(headers, ['price'])
                rating_col = find_key(headers, ['rating', 'stars'])
                for row in reader:
                    title = (row.get(title_col) or '').strip() if title_col else ''
                    if not title:
                        continue
                    item = {'title': title}
                    if price_col and row.get(price_col):
                        try:
                            item['price'] = float(str(row[price_col]).replace(',', '.'))
                        except Exception:
                            pass
                    if rating_col and row.get(rating_col):
                        try:
                            item['rating'] = float(str(row[rating_col]).replace(',', '.'))
                        except Exception:
                            pass
                    items.append(item)
            elif ext in ('.xlsx', '.xlsm', '.xltx', '.xltm'):
                try:
                    import openpyxl
                except Exception:
                    self.send_error(500, 'openpyxl is required for XLSX files')
                    return
                wb = openpyxl.load_workbook(io.BytesIO(data), read_only=True)
                ws = wb.active
                rows = ws.iter_rows(values_only=True)
                try:
                    headers = [str(h).strip() if h else '' for h in next(rows)]
                except StopIteration:
                    headers = []
                title_col = find_key(headers, ['title', 'name', 'productname', 'product_name'])
                price_col = find_key(headers, ['price'])
                rating_col = find_key(headers, ['rating', 'stars'])
                title_idx = headers.index(title_col) if title_col in headers else None
                price_idx = headers.index(price_col) if price_col in headers else None
                rating_idx = headers.index(rating_col) if rating_col in headers else None
                for row in rows:
                    if title_idx is None or title_idx >= len(row):
                        continue
                    title = (str(row[title_idx]).strip() if row[title_idx] else '')
                    if not title:
                        continue
                    item = {'title': title}
                    if price_idx is not None and price_idx < len(row) and row[price_idx] is not None:
                        try:
                            item['price'] = float(str(row[price_idx]).replace(',', '.'))
                        except Exception:
                            pass
                    if rating_idx is not None and rating_idx < len(row) and row[rating_idx] is not None:
                        try:
                            item['rating'] = float(str(row[rating_idx]).replace(',', '.'))
                        except Exception:
                            pass
                    items.append(item)
            else:
                self.send_error(400, 'Unsupported file type')
                return
        else:
            self.send_error(400, 'Unsupported Content-Type')
            return

        result = title_analyzer.analyze_titles(items)
        resp = json.dumps({'items': result}).encode('utf-8')
        self.send_response(200)
        self.send_header('Content-Type', 'application/json; charset=utf-8')
        self.end_headers()
        self.wfile.write(resp)


    def handle_upload(self):
        filename, data = self._parse_multipart_file()
        if not filename or data is None:
            self.send_error(400, "No file provided")
            return
        filename = Path(filename).name
        ext = Path(filename).suffix.lower()
        if ext in (".xlsx", ".xls"):
            tmp_dir = APP_DIR / "uploads"
            tmp_dir.mkdir(exist_ok=True)
            tmp_path = tmp_dir / f"import_{int(time.time()*1000)}{ext}"
            with open(tmp_path, "wb") as f:
                f.write(data)
            conn = ensure_db()
            job_id = database.create_import_job(conn, str(tmp_path))
            threading.Thread(target=_process_import_job, args=(job_id, tmp_path, filename), daemon=True).start()
            self.safe_write(lambda: self.send_json({"task_id": job_id}, status=202))
            return

        if ext == ".csv":
            conn = ensure_db()
            job_config = {"filename": filename, "batch_size": DEFAULT_BATCH_SIZE}
            job_id = database.create_import_job(
                conn,
                status="running",
                phase="parse",
                total=0,
                processed=0,
                config=job_config,
            )
            task_id = str(job_id)
            _update_import_status(
                task_id,
                job_id=job_id,
                state="queued",
                stage="queued",
                done=0,
                total=0,
                error=None,
                imported=0,
                filename=filename,
            )
            _set_import_progress(task_id, pct=0, message="En cola", state="queued")
            csv_bytes = data

            def run_csv():
                _update_import_status(
                    task_id,
                    job_id=job_id,
                    state="running",
                    stage="running",
                    started_at=time.time(),
                )
                _set_import_progress(task_id, pct=5, message="Preparando importación")
                try:
                    def cb(**kwargs):
                        stage = kwargs.get("stage")
                        done = int(kwargs.get("done", 0) or 0)
                        total = int(kwargs.get("total", 0) or 0)
                        extra = {k: v for k, v in kwargs.items() if k not in {"stage", "done", "total"}}
                        if stage == "prepare":
                            _set_import_progress(
                                task_id,
                                pct=8,
                                message="Analizando archivo",
                                done=done,
                                total=total,
                                **extra,
                            )
                        elif stage == "insert":
                            frac = done / max(total, 1) if total else 0.0
                            pct = 20 + min(60, int(round(60 * frac)))
                            msg = f"Insertando registros ({done}/{total})" if total else "Insertando registros"
                            _set_import_progress(
                                task_id,
                                pct=pct,
                                message=msg,
                                done=done,
                                total=total,
                                **extra,
                            )
                        elif stage == "commit":
                            _set_import_progress(
                                task_id,
                                pct=90,
                                message="Guardando cambios",
                                done=done,
                                total=total,
                                **extra,
                            )
                        else:
                            _update_import_status(task_id, **kwargs)

                    imported_count = fast_import(
                        csv_bytes,
                        job_id=job_id,
                        status_cb=cb,
                        source=filename,
                    )
                    job_row = database.get_import_job(conn, job_id)
                    snapshot = _job_payload_from_row(job_row) or {}
                    done_val = int(snapshot.get("processed") or imported_count or 0)
                    total_val = int(snapshot.get("total") or done_val)
                    imported_val = int(snapshot.get("rows_imported") or imported_count or done_val)
                    _set_import_progress(
                        task_id,
                        pct=95,
                        message="Finalizando importación",
                        done=done_val,
                        total=total_val,
                    )
                    _update_import_status(
                        task_id,
                        job_id=job_id,
                        state="done",
                        stage="done",
                        done=done_val,
                        total=total_val,
                        imported=imported_val,
                        finished_at=time.time(),
                        pct=100,
                        message="Completado",
                    )
                except Exception as exc:
                    logger.exception("Fast CSV import failed: filename=%s", filename)
                    _update_import_status(
                        task_id,
                        job_id=job_id,
                        state="error",
                        stage="error",
                        error=str(exc),
                        finished_at=time.time(),
                        pct=100,
                        message=f"Error: {exc}",
                    )

            threading.Thread(target=run_csv, daemon=True).start()
            self.safe_write(lambda: self.send_json({"task_id": task_id, "job_id": job_id}, status=202))
            return

        if ext == ".json":
            try:
                payload = json.loads(data.decode("utf-8", errors="ignore"))
            except Exception as exc:
                self.safe_write(lambda: self.send_json({"error": "invalid_json", "detail": str(exc)}, status=400))
                return
            if not isinstance(payload, list):
                self.safe_write(lambda: self.send_json({"error": "invalid_json"}, status=400))
                return
            records = [item for item in payload if isinstance(item, dict)]
            conn = ensure_db()
            total_records = len(records)
            job_config = {
                "filename": filename,
                "batch_size": DEFAULT_BATCH_SIZE,
                "expected": total_records,
            }
            job_id = database.create_import_job(
                conn,
                status="running",
                phase="parse",
                total=total_records,
                processed=0,
                config=job_config,
            )
            task_id = str(job_id)
            _update_import_status(
                task_id,
                job_id=job_id,
                state="queued",
                stage="queued",
                done=0,
                total=total_records,
                error=None,
                imported=0,
                filename=filename,
            )
            _set_import_progress(task_id, pct=0, message="En cola", state="queued")

            def run_json():
                _update_import_status(
                    task_id,
                    job_id=job_id,
                    state="running",
                    stage="running",
                    started_at=time.time(),
                )
                _set_import_progress(task_id, pct=5, message="Preparando importación", total=total_records)
                try:
                    def cb(**kwargs):
                        stage = kwargs.get("stage")
                        done = int(kwargs.get("done", 0) or 0)
                        total = int(kwargs.get("total", total_records) or total_records)
                        extra = {k: v for k, v in kwargs.items() if k not in {"stage", "done", "total"}}
                        if stage == "prepare":
                            _set_import_progress(
                                task_id,
                                pct=8,
                                message="Analizando archivo",
                                done=done,
                                total=total,
                                **extra,
                            )
                        elif stage == "insert":
                            frac = done / max(total, 1) if total else 0.0
                            pct = 20 + min(60, 60 * frac)
                            msg = f"Insertando registros ({done}/{total})" if total else "Insertando registros"
                            _set_import_progress(
                                task_id,
                                pct=pct,
                                message=msg,
                                done=done,
                                total=total,
                                **extra,
                            )
                        elif stage == "commit":
                            _set_import_progress(
                                task_id,
                                pct=82,
                                message="Guardando cambios",
                                done=done,
                                total=total,
                                **extra,
                            )
                        else:
                            _update_import_status(task_id, **kwargs)

                    imported_count = fast_import_records(
                        records,
                        job_id=job_id,
                        status_cb=cb,
                        source=filename,
                    )
                    job_row = database.get_import_job(conn, job_id)
                    snapshot = _job_payload_from_row(job_row) or {}
                    done_val = int(snapshot.get("processed") or imported_count or total_records)
                    total_val = int(snapshot.get("total") or total_records)
                    imported_val = int(snapshot.get("rows_imported") or imported_count or done_val)
                    _set_import_progress(
                        task_id,
                        pct=95,
                        message="Finalizando importación",
                        done=done_val,
                        total=total_val,
                    )
                    _update_import_status(
                        task_id,
                        job_id=job_id,
                        state="done",
                        stage="done",
                        done=done_val,
                        total=total_val,
                        imported=imported_val,
                        finished_at=time.time(),
                        pct=100,
                        message="Completado",
                    )
                except Exception as exc:
                    logger.exception("Fast JSON import failed: filename=%s", filename)
                    _update_import_status(
                        task_id,
                        job_id=job_id,
                        state="error",
                        stage="error",
                        error=str(exc),
                        finished_at=time.time(),
                        pct=100,
                        message=f"Error: {exc}",
                    )

            threading.Thread(target=run_json, daemon=True).start()
            self.safe_write(lambda: self.send_json({"task_id": task_id, "job_id": job_id}, status=202))
            return

        self.safe_write(lambda: self.send_json({"error": "unsupported_format"}, status=400))

    def handle_evaluate_all(self):
        conn = ensure_db()
        api_key = config.get_api_key() or os.environ.get('OPENAI_API_KEY')
        model = config.get_model()
        evaluated = 0
        weights_map = config.get_weights()
        for p_row in database.list_products(conn):
            p = row_to_dict(p_row)
            pid = rget(p, 'id')
            if database.get_scores_for_product(conn, pid):
                continue
            if not (api_key and model):
                continue
            try:
                try:
                    extra = json.loads(rget(p, "extra") or "{}")
                except Exception:
                    extra = {}
                resp = gpt.evaluate_winner_score(
                    api_key,
                    model,
                    {
                        "title": rget(p, "name"),
                        "description": rget(p, "description"),
                        "category": rget(p, "category"),
                        "metrics": extra,
                    },
                )
                scores = resp.get("scores", {})
                justifs = resp.get("justifications", {})
                weighted = sum(
                    scores.get(f, 3) * weights_map.get(f, 0.0)
                    for f in WINNER_SCORE_FIELDS
                )
                raw_score = weighted * 8.0
                pct = ((raw_score - 8.0) / 32.0) * 100.0
                pct = max(0, min(100, round(pct)))
                breakdown = {
                    "scores": scores,
                    "justifications": justifs,
                    "weights": weights_map,
                }
                database.insert_score(
                    conn,
                    product_id=pid,
                    model=model,
                    total_score=0,
                    momentum=0,
                    saturation=0,
                    differentiation=0,
                    social_proof=0,
                    margin=0,
                    logistics=0,
                    summary="",
                    explanations={},
                    winner_score_raw=raw_score,
                    winner_score=pct,
                    winner_score_breakdown=breakdown,
                )
                evaluated += 1
            except Exception:
                continue
            self._set_json()
            self.wfile.write(json.dumps({"evaluated": evaluated}).encode('utf-8'))
            return
        # Legacy evaluation removed; always use Winner Score above

    def handle_setconfig(self):
        length = int(self.headers.get('Content-Length', 0))
        body = self.rfile.read(length).decode('utf-8')
        try:
            data = json.loads(body)
        except Exception:
            self._set_json(400)
            self.wfile.write(json.dumps({"error": "Invalid JSON"}).encode('utf-8'))
            return
        cfg = config.load_config()
        if 'api_key' in data:
            key = str(data.get('api_key', '')).strip()
            if not key:
                self._set_json(400)
                self.wfile.write(json.dumps({"error": "empty_api_key"}).encode('utf-8'))
                return
            cfg['api_key'] = key
        if 'model' in data and data['model']:
            cfg['model'] = data['model']
        if 'weights' in data and isinstance(data['weights'], dict):
            cfg['weights'] = winner_calc.sanitize_weights(data['weights'])
        if 'autoFillIAOnImport' in data:
            cfg['autoFillIAOnImport'] = bool(data['autoFillIAOnImport'])
        if 'oldness_preference' in data:
            pref = str(data.get('oldness_preference', '')).strip().lower()
            if pref in ("older", "newer"):
                cfg['oldness_preference'] = pref
        config.save_config(cfg)
        self._set_json()
        self.wfile.write(json.dumps({"status": "ok"}).encode('utf-8'))

    def handle_custom_gpt(self):
        length = int(self.headers.get('Content-Length', 0))
        body = self.rfile.read(length).decode('utf-8')
        try:
            data = json.loads(body)
            prompt = data['prompt']
        except Exception:
            self._set_json(400)
            self.wfile.write(json.dumps({"error": "Invalid request"}).encode('utf-8'))
            return
        api_key = config.get_api_key() or os.environ.get('OPENAI_API_KEY')
        model = config.get_model()
        if not api_key:
            self._set_json(400)
            self.wfile.write(json.dumps({"error": "No API key configured"}).encode('utf-8'))
            return
        try:
            resp = gpt.call_openai_chat(api_key, model, [
                {"role": "system", "content": "Eres un asistente útil."},
                {"role": "user", "content": prompt},
            ])
            content = resp['choices'][0]['message']['content']
            self._set_json()
            self.wfile.write(json.dumps({"response": content}).encode('utf-8'))
        except Exception as exc:
            self._set_json(500)
            self.wfile.write(json.dumps({"error": str(exc)}).encode('utf-8'))

    def handle_prompt_task(self, task: str):
        try:
            canonical = normalize_task(task)
        except KeyError:
            self._set_json(404)
            self.wfile.write(json.dumps({"error": "unknown_task"}).encode('utf-8'))
            return

        length = int(self.headers.get('Content-Length', 0))
        raw_body = self.rfile.read(length) if length else b""
        if raw_body:
            try:
                payload = json.loads(raw_body.decode('utf-8') or "{}")
            except Exception:
                self._set_json(400)
                self.wfile.write(json.dumps({"error": "invalid_json"}).encode('utf-8'))
                return
            if not isinstance(payload, dict):
                self._set_json(400)
                self.wfile.write(json.dumps({"error": "invalid_payload"}).encode('utf-8'))
                return
        else:
            payload = {}

        context_json = payload.get("context_json")
        aggregates = payload.get("aggregates")
        data = payload.get("data")

        try:
            result = gpt.call_gpt(
                canonical,
                context_json=context_json,
                aggregates=aggregates,
                data=data,
            )
        except gpt.InvalidJSONError as exc:
            self._set_json(422)
            self.wfile.write(
                json.dumps({"error": "invalid_model_output", "detail": str(exc)}).encode('utf-8')
            )
            return
        except gpt.OpenAIError as exc:
            self._set_json(502)
            self.wfile.write(json.dumps({"error": "openai_error", "detail": str(exc)}).encode('utf-8'))
            return
        except ValueError as exc:
            self._set_json(404)
            self.wfile.write(json.dumps({"error": "unknown_task", "detail": str(exc)}).encode('utf-8'))
            return
        except Exception as exc:
            logger.exception("Error inesperado en /api/gpt/%s", canonical)
            self._set_json(500)
            self.wfile.write(json.dumps({"error": "internal_error", "detail": str(exc)}).encode('utf-8'))
            return

        self._set_json()
        self.wfile.write(json.dumps(result, ensure_ascii=False).encode('utf-8'))

    def handle_ba_insights(self):
        length = int(self.headers.get('Content-Length', 0))
        body = self.rfile.read(length).decode('utf-8')
        try:
            payload = json.loads(body)
            product = payload.get("product")
            model = payload.get("model") or "gpt-4o-mini-2024-07-18"
        except Exception:
            self._set_json(400)
            self.wfile.write(json.dumps({"error": "Invalid JSON"}).encode('utf-8'))
            return
        if not isinstance(product, dict) or not product.get("id"):
            self._set_json(400)
            self.wfile.write(json.dumps({"error": "Missing product"}).encode('utf-8'))
            return
        api_key = config.get_api_key() or os.environ.get('OPENAI_API_KEY')
        if not api_key:
            self._set_json(503)
            self.wfile.write(json.dumps({"error": "OpenAI no disponible"}).encode('utf-8'))
            return
        try:
            grid_updates, usage, duration = gpt.generate_ba_insights(api_key, model, product)
            logger.info("/api/ba/insights tokens=%s duration=%.2fs", usage.get('total_tokens'), duration)
            self._set_json()
            self.wfile.write(json.dumps({"grid_updates": grid_updates}).encode('utf-8'))
        except gpt.InvalidJSONError:
            self._set_json(502)
            self.wfile.write(json.dumps({"error": "Respuesta IA no es JSON"}).encode('utf-8'))
        except Exception:
            self._set_json(503)
            self.wfile.write(json.dumps({"error": "OpenAI no disponible"}).encode('utf-8'))

    def handle_ia_batch_columns(self):
        length = int(self.headers.get('Content-Length', 0))
        body = self.rfile.read(length).decode('utf-8')
        try:
            payload = json.loads(body)
            items = payload.get("items")
            model = payload.get("model") or "gpt-4o-mini-2024-07-18"
            if not isinstance(items, list):
                raise ValueError
        except Exception:
            self._set_json(400)
            self.wfile.write(json.dumps({"error": "Invalid JSON"}).encode('utf-8'))
            return
        api_key = config.get_api_key() or os.environ.get('OPENAI_API_KEY')
        if not api_key:
            self._set_json(503)
            self.wfile.write(json.dumps({"error": "OpenAI no disponible"}).encode('utf-8'))
            return
        try:
            ok, ko, usage, duration = gpt.generate_batch_columns(api_key, model, items)
            logger.info("/api/ia/batch-columns tokens=%s duration=%.2fs", usage.get('total_tokens'), duration)
            self._set_json()
            self.wfile.write(json.dumps({"ok": ok, "ko": ko}).encode('utf-8'))
        except gpt.InvalidJSONError:
            self._set_json(502)
            self.wfile.write(json.dumps({"error": "Respuesta IA no es JSON"}).encode('utf-8'))
        except Exception:
            self._set_json(503)
            self.wfile.write(json.dumps({"error": "OpenAI no disponible"}).encode('utf-8'))

    def handle_auto_weights(self):
        """
        Compute recommended weights based on existing scores.
        The idea is to give higher weight to metrics that are on average low
        (indicating scarcity) and lower weight to metrics that are high on average.
        Returns a mapping of metric -> weight.  If no scores exist, returns
        default weights (1.0 for each).
        """
        conn = ensure_db()
        # gather all scores
        rows = database.list_products(conn)
        metrics = ["momentum", "saturation", "differentiation", "social_proof", "margin", "logistics"]
        sums = {m: 0.0 for m in metrics}
        count = 0
        for p in rows:
            scores = database.get_scores_for_product(conn, p["id"])
            if not scores:
                continue
            s = row_to_dict(scores[0])
            count += 1
            for m in metrics:
                try:
                    val = float(rget(s, m, 0.0))
                except Exception:
                    val = 0.0
                sums[m] += val
        if count == 0:
            weights = {m: 1.0 for m in metrics}
        else:
            avg = {m: sums[m] / count for m in metrics}
            # attempt to call GPT to propose weights
            api_key = config.get_api_key() or os.environ.get('OPENAI_API_KEY')
            model = config.get_model()
            recommended = None
            if api_key and model:
                try:
                    prompt = (
                        f"Eres un asistente experto en análisis de productos. Dadas las medias actuales de las métricas "
                        f"(momentum={avg['momentum']:.2f}, saturación={avg['saturation']:.2f}, "
                        f"diferenciación={avg['differentiation']:.2f}, prueba social={avg['social_proof']:.2f}, "
                        f"margen={avg['margin']:.2f}, logística={avg['logistics']:.2f}), "
                        "propón pesos (de 0 a 2) para cada métrica en formato JSON con las claves exactas: "
                        "momentum, saturation, differentiation, social_proof, margin, logistics."
                    )
                    resp = gpt.call_openai_chat(api_key, model, [
                        {"role": "system", "content": "Eres un asistente experto en scoring de productos."},
                        {"role": "user", "content": prompt},
                    ])
                    content = resp['choices'][0]['message']['content']
                    # Attempt to parse JSON from content
                    try:
                        recommended = json.loads(content)
                    except Exception:
                        recommended = None
                except Exception:
                    recommended = None
            if recommended and all(k in recommended for k in metrics):
                # use recommended weights
                weights = {k: float(recommended.get(k, 1.0)) for k in metrics}
            else:
                # fallback: inverse of average (scarce factors get higher weight)
                weights = {m: (1.0 / (avg[m] + 1e-6)) for m in metrics}
            # normalise so sum of weights equals len(metrics)
            total = sum(weights.values()) or 1.0
            factor = float(len(metrics)) / total
            for k in weights:
                weights[k] *= factor
        self._set_json()
        self.wfile.write(json.dumps(weights).encode('utf-8'))

    def _collect_samples_for_weights(self):
        """Gather products with Winner Score breakdown and success metric."""
        conn = ensure_db()
        rows = database.list_products(conn)
        samples = []
        metric_key = None
        for p in rows:
            try:
                extra = json.loads(p["extra"] or "{}")
            except Exception:
                extra = {}
            success = None
            if metric_key and metric_key in extra:
                try:
                    success = float(extra[metric_key])
                except Exception:
                    success = None
            if success is None:
                for key in ("orders", "revenue", "gmv", "sales", "units"):
                    if key in extra:
                        try:
                            success = float(extra[key])
                            metric_key = metric_key or key
                            break
                        except Exception:
                            continue
            if success is None:
                continue
            scores_rows = database.get_scores_for_product(conn, p["id"])
            if not scores_rows:
                continue
            srow = scores_rows[0]
            try:
                breakdown = json.loads(srow["winner_score_breakdown"] or "{}")
                scores = breakdown.get("scores") or {}
            except Exception:
                continue
            if not scores or any(k not in scores for k in WINNER_SCORE_FIELDS):
                continue
            sample = {k: float(scores[k]) for k in WINNER_SCORE_FIELDS}
            sample[metric_key] = success
            samples.append(sample)
            if len(samples) >= 50:
                break
        return samples, metric_key

    def handle_scoring_v2_auto_weights_gpt(self):
        length = int(self.headers.get("Content-Length", 0))
        body = self.rfile.read(length).decode("utf-8") if length else ""
        try:
            data = json.loads(body) if body else {}
        except Exception:
            self._set_json(400)
            self.wfile.write(json.dumps({"error": "Invalid JSON"}).encode('utf-8'))
            return
        features = [f for f in (data.get("features") or WINNER_SCORE_FIELDS) if f in winner_calc.ALLOWED_FIELDS]
        samples_in = data.get("data_sample") or []
        target = data.get("target") or ""
        if not samples_in or not target:
            self._set_json(400)
            self.wfile.write(json.dumps({"error": "Datos insuficientes"}).encode('utf-8'))
            return
        samples = []
        for s in samples_in:
            if "target" not in s:
                continue
            row = {k: float(s.get(k, 0.0)) for k in features}
            row[target] = float(s.get("target", 0.0))
            samples.append(row)
        api_key = config.get_api_key() or os.environ.get('OPENAI_API_KEY')
        model = config.get_model()
        if not api_key or not model:
            self._set_json(400)
            self.wfile.write(json.dumps({"error": "No API key configured"}).encode('utf-8'))
            return
        # --- pedir a GPT (o devolverá fallback desde gpt.py) ---
        result = gpt.recommend_winner_weights(api_key, model, samples, target)
        weights_raw = result.get("weights", {}) or {}
        notes = result.get("justification", "")

        # Filtra a campos permitidos + clamp 0..100 enteros
        allowed = list(winner_calc.ALLOWED_FIELDS)
        final_weights = {}
        for k in allowed:
            v = weights_raw.get(k, 0)
            try:
                v = float(v)
            except Exception:
                v = 0.0
            v = max(0.0, min(100.0, v))
            final_weights[k] = int(round(v))

        # ORDER: por peso desc; a igualdad conserva el orden previo
        prev_settings = winner_calc.load_settings()
        prev_order = (
            prev_settings.get("winner_order")
            or prev_settings.get("weights_order")
        )
        if not isinstance(prev_order, list) or not prev_order:
            from .services.config import DEFAULT_ORDER as DEFAULT_WINNER_ORDER

            prev_order = list(DEFAULT_WINNER_ORDER)
        rank = {k: i for i, k in enumerate(prev_order)}
        order = sorted(
            final_weights.keys(),
            key=lambda k: (
                -final_weights[k],
                rank.get(k, len(rank) + allowed.index(k) if k in allowed else len(rank) + 999),
            ),
        )

        int_weights = {k: int(final_weights.get(k, 0)) for k in allowed}
        new_order = list(order)

        cfg = config.load_config()
        cfg["winner_weights"] = int_weights
        cfg["winner_order"] = new_order[:]
        cfg["weights_order"] = new_order[:]
        cfg["weights_enabled"] = _sanitize_enabled_map(
            cfg.get("weights_enabled"), new_order
        )
        cfg["weightsUpdatedAt"] = int(time.time())
        config.save_config(cfg)
        winner_calc.invalidate_weights_cache()

        # Logs (útiles para ti): ahora ai_raw/ints son lo mismo (0..100 independientes)
        logger.info(
            "ai_raw=%s enabled_only=%s ints=%s order=%s sum=%s",
            int_weights,
            int_weights,
            int_weights,
            new_order,
            sum(int_weights.values()),
        )

        # Respuesta para el frontend; los valores ya quedaron persistidos en backend.
        resp = {
            "weights": int_weights,      # 0..100 independientes
            "weights_order": new_order,  # prioridad explícita
            "order": new_order,
            "method": "gpt",
            "diagnostics": {"notes": notes},
        }
        self._set_json()
        self.wfile.write(json.dumps(resp).encode('utf-8'))

    def handle_scoring_v2_auto_weights_stat(self):
        length = int(self.headers.get("Content-Length", 0))
        body = self.rfile.read(length).decode("utf-8") if length else ""
        try:
            data = json.loads(body) if body else {}
        except Exception:
            self._set_json(400)
            self.wfile.write(json.dumps({"error": "Invalid JSON"}).encode('utf-8'))
            return
        features = [f for f in (data.get("features") or WINNER_SCORE_FIELDS) if f in winner_calc.ALLOWED_FIELDS]
        samples_in = data.get("data_sample") or []
        target = data.get("target") or ""
        if not samples_in or not target or len(samples_in) < 2:
            self._set_json(400)
            self.wfile.write(json.dumps({"error": "Datos insuficientes"}).encode('utf-8'))
            return
        ys = [float(s.get("target", 0.0)) for s in samples_in]
        mean_y = sum(ys) / len(ys)
        denom_y = math.sqrt(sum((y - mean_y) ** 2 for y in ys)) or 1.0
        weights: Dict[str, float] = {}
        for field in features:
            xs = [float(s.get(field, 0.0)) for s in samples_in]
            mean_x = sum(xs) / len(xs)
            denom_x = math.sqrt(sum((x - mean_x) ** 2 for x in xs)) or 1.0
            num = sum((x - mean_x) * (y - mean_y) for x, y in zip(xs, ys))
            corr = abs(num / (denom_x * denom_y)) if denom_x and denom_y else 0.0
            weights[field] = corr

        # weights como correlación absoluta -> reescala a 0..100 independientes
        weights01 = {k: float(weights.get(k, 0.0)) for k in features}
        maxv = max(weights01.values() or [0.0])
        weights_raw = {
            k: (v / maxv * 100.0 if maxv > 0 else 50.0)
            for k, v in weights01.items()
        }

        allowed = list(winner_calc.ALLOWED_FIELDS)
        final_weights = {}
        for k in allowed:
            v = weights_raw.get(k, 0.0)
            v = max(0.0, min(100.0, float(v)))
            final_weights[k] = int(round(v))

        prev_settings = winner_calc.load_settings()
        prev_order = prev_settings.get("weights_order") or list(allowed)
        order = sorted(final_weights.keys(), key=lambda k: (-final_weights[k], prev_order.index(k) if k in prev_order else 999))

        resp = {
            "weights": final_weights,        # 0..100 independientes
            "weights_order": order,
            "order": order,
            "method": "stat",
            "diagnostics": {"n": len(samples_in)},
        }
        self._set_json()
        self.wfile.write(json.dumps(resp).encode('utf-8'))

    def handle_scoring_v2_gpt_evaluate(self):
        """Endpoint that evaluates Winner Score variables via GPT."""

        length = int(self.headers.get("Content-Length", 0))
        body = self.rfile.read(length).decode("utf-8") if length else ""
        try:
            data = json.loads(body) if body else {}
        except Exception:
            self._set_json(400)
            self.wfile.write(json.dumps({"error": "Invalid JSON"}).encode("utf-8"))
            return

        title = data.get("title") or data.get("name") or ""
        description = data.get("description") or ""
        category = data.get("category") or ""
        metrics = data.get("metrics") or {}

        api_key = config.get_api_key() or os.environ.get("OPENAI_API_KEY")
        model = config.get_model()
        scores, justifs, sources = gpt.compute_numeric_scores(metrics, {})
        need = [f for f in WINNER_SCORE_FIELDS if f not in scores]
        if need:
            if not api_key or not model:
                self._set_json(400)
                self.wfile.write(json.dumps({"error": "No API key configured"}).encode("utf-8"))
                return
            try:
                resp = gpt.evaluate_winner_score(
                    api_key,
                    model,
                    {
                        "title": title,
                        "description": description,
                        "category": category,
                        "metrics": metrics,
                    },
                )
            except Exception as exc:
                self._set_json(500)
                self.wfile.write(json.dumps({"error": str(exc)}).encode("utf-8"))
                return
            rs = resp.get("scores", {})
            js = resp.get("justifications", {})
            for f in need:
                scores[f] = rs.get(f, 3)
                justifs[f] = js.get(f, "")
                sources[f] = "gpt"
        out = {**scores, "justificacion": justifs, "source": sources}
        self._set_json()
        self.wfile.write(json.dumps(out).encode("utf-8"))

    def handle_scoring_v2_gpt_summary(self):
        """Generate an executive summary of top products using GPT."""

        length = int(self.headers.get("Content-Length", 0))
        body = self.rfile.read(length).decode("utf-8") if length else ""
        try:
            data = json.loads(body) if body else {}
        except Exception:
            self._set_json(400)
            self.wfile.write(json.dumps({"error": "Invalid JSON"}).encode("utf-8"))
            return

        products = data.get("products") or []
        if not isinstance(products, list) or not products:
            self._set_json(400)
            self.wfile.write(
                json.dumps({"error": "No products provided"}).encode("utf-8")
            )
            return

        api_key = config.get_api_key() or os.environ.get("OPENAI_API_KEY")
        model = config.get_model()
        if not api_key or not model:
            self._set_json(400)
            self.wfile.write(
                json.dumps({"error": "No API key configured"}).encode("utf-8")
            )
            return

        try:
            summary = gpt.summarize_top_products(api_key, model, products)
        except Exception as exc:
            self._set_json(500)
            self.wfile.write(json.dumps({"error": str(exc)}).encode("utf-8"))
            return

        self._set_json()
        self.wfile.write(json.dumps({"summary": summary}).encode("utf-8"))

    def handle_scoring_v2_generate(self):
        """Compute Winner Score for selected products."""

        parsed = urlparse(self.path)
        params = parse_qs(parsed.query)
        debug = params.get("debug", ["0"])[0] == "1"

        length = int(self.headers.get("Content-Length", 0))
        body = self.rfile.read(length).decode("utf-8") if length else ""
        try:
            data = json.loads(body) if body else {}
            ids = data.get("product_ids") or data.get("ids") or []
            if ids and not isinstance(ids, list):
                raise ValueError
        except Exception:
            self._set_json(400)
            self.wfile.write(json.dumps({"error": "Invalid JSON"}).encode("utf-8"))
            return

        logger.info("Winner Score generate: ids_length=%d", len(ids))
        conn = ensure_db()
        result = winner_calc.generate_winner_scores(conn, product_ids=ids or None, debug=debug)
        resp = {
            "ok": True,
            "processed": result.get("processed", 0),
            "updated": result.get("updated", 0),
            "weights_all": result.get("weights_all"),
            "weights_eff": result.get("weights_eff"),
        }
        if debug:
            resp["diag"] = result.get("diag", {})
        self._set_json()
        self.wfile.write(json.dumps(resp).encode("utf-8"))

    def handle_winner_score_explain(self, parsed):
        """Return detailed Winner Score components for debugging."""

        params = parse_qs(parsed.query)
        ids_param = params.get("ids", [""])[0]
        ids = [int(x) for x in ids_param.split(",") if x.strip()]

        conn = ensure_db()
        weights, order, enabled = winner_calc.load_winner_settings()

        if ids:
            placeholders = ",".join("?" for _ in ids)
            cur = conn.execute(
                f"SELECT * FROM products WHERE id IN ({placeholders})",
                tuple(ids),
            )
            rows = cur.fetchall()
        else:
            rows = database.list_products(conn)

        winner_calc.prepare_oldness_bounds(rows)

        data: Dict[str, Any] = {}
        for row in rows:
            res = winner_calc.compute_winner_score_v2(row, weights, order, enabled)
            sf = res.get("score_float") or 0.0
            score_raw = max(0.0, min(1.0, sf)) * 100.0
            data[row["id"]] = {
                "present": res.get("present_fields", []),
                "missing": res.get("missing_fields", []),
                "effective_weights": {k: round(v, 3) for k, v in res.get("effective_weights", {}).items()},
                "score_raw": score_raw,
                "score_int": int(round(score_raw)),
            }

        self._set_json()
        self.wfile.write(json.dumps(data).encode("utf-8"))

    def handle_create_list(self):
        """Create a new user defined list (group) of products."""
        length = int(self.headers.get('Content-Length', 0))
        body = self.rfile.read(length).decode('utf-8') if length else ''
        try:
            data = json.loads(body) if body else {}
        except Exception:
            self._set_json(400)
            self.wfile.write(json.dumps({"error": "Invalid JSON"}).encode('utf-8'))
            return
        name = (data.get('name') or '').strip()
        if not name:
            self._set_json(400)
            self.wfile.write(json.dumps({"error": "Nombre no proporcionado"}).encode('utf-8'))
            return
        conn = ensure_db()
        list_id = database.create_list(conn, name)
        self._set_json()
        self.wfile.write(json.dumps({"id": list_id, "name": name}).encode('utf-8'))

    def handle_delete_list(self):
        """Delete an existing list by ID with options to move or remove products."""
        length = int(self.headers.get('Content-Length', 0))
        body = self.rfile.read(length).decode('utf-8') if length else ''
        try:
            data = json.loads(body) if body else {}
        except Exception:
            self._set_json(400)
            self.wfile.write(json.dumps({"error": "Invalid JSON"}).encode('utf-8'))
            return
        try:
            lid = int(data.get('id'))
            mode = data.get('mode', 'remove')
            tgt = data.get('targetGroupId')
            if tgt is not None:
                tgt = int(tgt)
        except Exception:
            self._set_json(400)
            self.wfile.write(json.dumps({"error": "Datos inválidos"}).encode('utf-8'))
            return
        conn = ensure_db()
        try:
            result = database.delete_list(conn, lid, mode=mode, target_list_id=tgt)
            self._set_json()
            self.wfile.write(json.dumps(result).encode('utf-8'))
        except Exception as exc:
            self._set_json(400)
            self.wfile.write(json.dumps({"error": str(exc)}).encode('utf-8'))

    def handle_add_to_list(self):
        """Add one or more products to a list."""
        length = int(self.headers.get('Content-Length', 0))
        body = self.rfile.read(length).decode('utf-8') if length else ''
        try:
            data = json.loads(body) if body else {}
        except Exception:
            self._set_json(400)
            self.wfile.write(json.dumps({"error": "Invalid JSON"}).encode('utf-8'))
            return
        try:
            lid = int(data.get('id'))
            ids = [int(x) for x in data.get('ids', [])]
        except Exception:
            self._set_json(400)
            self.wfile.write(json.dumps({"error": "Datos inválidos"}).encode('utf-8'))
            return
        conn = ensure_db()
        for pid in ids:
            database.add_product_to_list(conn, lid, pid)
        self._set_json()
        self.wfile.write(json.dumps({"added": len(ids)}).encode('utf-8'))

    def handle_shutdown(self):
        """Shutdown the HTTP server."""
        self._set_json()
        self.wfile.write(json.dumps({"ok": True}).encode('utf-8'))
        threading.Thread(target=self.server.shutdown, daemon=True).start()

    def handle_delete(self):
        """Delete one or more products specified in the request body.

        Expects a JSON payload with an "ids" array of product IDs to delete.
        Returns a JSON object with the number of deleted records.  If any
        ID is invalid, it will be skipped.
        """
        length = int(self.headers.get('Content-Length', 0))
        body = self.rfile.read(length).decode('utf-8') if length > 0 else '{}'
        try:
            data = json.loads(body or '{}')
        except Exception:
            self._set_json(400)
            self.wfile.write(json.dumps({"error": "Invalid JSON"}).encode('utf-8'))
            return
        ids = data.get('ids')
        if not isinstance(ids, list):
            self._set_json(400)
            self.wfile.write(json.dumps({"error": "Missing or invalid ids"}).encode('utf-8'))
            return
        conn = ensure_db()
        deleted = 0
        deleted_ids: List[int] = []
        for pid in ids:
            try:
                pid_int = int(pid)
            except Exception:
                continue
            try:
                database.delete_product(conn, pid_int)
                deleted += 1
                deleted_ids.append(pid_int)
            except Exception:
                continue
        if deleted_ids:
            publish_progress({
                "event": "delete",
                "ids": deleted_ids,
                "deleted": deleted,
            })
        self._set_json()
        self.wfile.write(json.dumps({"deleted": deleted}).encode('utf-8'))

    def handle_remove_from_list(self):
        """Remove products from a specific list without deleting them globally.

        Expects JSON payload with ``list_id`` and ``ids`` array. Removes each product from the list.
        Returns number of associations removed.
        """
        length = int(self.headers.get('Content-Length', 0))
        body = self.rfile.read(length).decode('utf-8') if length > 0 else '{}'
        try:
            data = json.loads(body or '{}')
        except Exception:
            self._set_json(400)
            self.wfile.write(json.dumps({"error": "Invalid JSON"}).encode('utf-8'))
            return
        list_id = data.get('list_id')
        ids = data.get('ids')
        try:
            list_id_int = int(list_id)
        except Exception:
            self._set_json(400)
            self.wfile.write(json.dumps({"error": "Invalid list_id"}).encode('utf-8'))
            return
        if not isinstance(ids, list):
            self._set_json(400)
            self.wfile.write(json.dumps({"error": "Missing or invalid ids"}).encode('utf-8'))
            return
        conn = ensure_db()
        removed = 0
        for pid in ids:
            try:
                pid_int = int(pid)
            except Exception:
                continue
            try:
                database.remove_product_from_list(conn, list_id_int, pid_int)
                removed += 1
            except Exception:
                continue
        self._set_json()
        self.wfile.write(json.dumps({"removed": removed}).encode('utf-8'))


def run(host: str = '127.0.0.1', port: int = 8000):
    ensure_db()
    resume_incomplete_imports()
    httpd = HTTPServer((host, port), RequestHandler)
    print(f"Servidor iniciado en http://{host}:{port}")
    try:
        httpd.serve_forever()
    except KeyboardInterrupt:
        print("Apagando servidor...")
    httpd.server_close()


if __name__ == '__main__':
    import argparse
    parser = argparse.ArgumentParser(description="Web UI for Product Research Copilot")
    parser.add_argument('--host', default='127.0.0.1', help='Host IP to bind')
    parser.add_argument('--port', default=8000, type=int, help='Port number')
    args = parser.parse_args()
    run(args.host, args.port)<|MERGE_RESOLUTION|>--- conflicted
+++ resolved
@@ -118,8 +118,6 @@
             seen.add(key)
     return out
 
-
-<<<<<<< HEAD
 def _apply_weights_reset(existing: Dict[str, Any] | None = None) -> Dict[str, Any]:
     cfg = dict(existing or config.load_config())
     default_weights = get_default_winner_weights()
@@ -158,9 +156,6 @@
         payload["weightsVersion"] = cfg["weightsVersion"]
     return payload
 
-
-=======
->>>>>>> 871ac5e5
 def _sanitize_enabled_map(raw_enabled, keys: List[str]) -> Dict[str, bool]:
     if not isinstance(raw_enabled, dict):
         return {k: True for k in keys}
@@ -1001,10 +996,8 @@
             if changed:
                 config.save_config(cfg)
 
-<<<<<<< HEAD
             logger.info("CONFIG served weights_order=%s", cfg.get("weights_order"))
-=======
->>>>>>> 871ac5e5
+            
             raw_eff = {
                 k: (weights_map.get(k, 0) if weights_enabled.get(k, True) else 0)
                 for k in weights_map
@@ -1160,26 +1153,17 @@
         if path == "/config":
             # return stored configuration (without exposing the API key)
             cfg = config.load_config()
-<<<<<<< HEAD
             changed = False
-=======
->>>>>>> 871ac5e5
             order = cfg.get("winner_order")
             if not isinstance(order, list) or len(order) != 8:
                 order = list(config.DEFAULT_WINNER_ORDER)
                 cfg["winner_order"] = order[:]
                 cfg["weights_order"] = order[:]
-<<<<<<< HEAD
                 changed = True
             if not isinstance(cfg.get("weights_order"), list) or len(cfg["weights_order"]) != 8:
                 cfg["weights_order"] = cfg["winner_order"][:]
                 changed = True
             if changed:
-=======
-                config.save_config(cfg)
-            if not isinstance(cfg.get("weights_order"), list) or len(cfg["weights_order"]) != 8:
-                cfg["weights_order"] = cfg["winner_order"][:]
->>>>>>> 871ac5e5
                 config.save_config(cfg)
 
             weights_map = _sanitize_weights_map(cfg.get("winner_weights"))
@@ -1904,7 +1888,6 @@
                 self._set_json(400)
                 self.wfile.write(json.dumps({"error": "Invalid JSON"}).encode('utf-8'))
                 return
-<<<<<<< HEAD
             if data.get("reset"):
                 cfg = _apply_weights_reset()
                 payload = _build_weights_payload(cfg)
@@ -1912,8 +1895,7 @@
                 self._set_json()
                 self.wfile.write(json.dumps(payload).encode('utf-8'))
                 return
-=======
->>>>>>> 871ac5e5
+              
             weights_in = (
                 data.get("weights")
                 or data.get("winner_weights")
