import sqlite3
import pytest
import sys
from pathlib import Path
import math

sys.path.append(str(Path(__file__).resolve().parents[2]))
from product_research_app import config, database, gpt
from product_research_app.utils.db import row_to_dict, rget
from product_research_app.services import winner_score as ws
from datetime import date, timedelta

def test_insert_score_normalizes_to_int():
    conn = sqlite3.connect(':memory:')
    conn.row_factory = sqlite3.Row
    database.initialize_database(conn)
    pid = database.insert_product(
        conn,
        name='Prod',
        description='',
        category='',
        price=0.0,
        currency=None,
        image_url='',
        source='',
        extra={},
    )
    database.insert_score(
        conn,
        product_id=pid,
        model='winner_score',
        total_score=0,
        momentum=0,
        saturation=0,
        differentiation=0,
        social_proof=0,
        margin=0,
        logistics=0,
        summary='',
        explanations={},
        winner_score=123,
    )
    score = database.get_scores_for_product(conn, pid)[0]
    assert score['winner_score'] == 100


def test_weights_persist(tmp_path, monkeypatch):
    cfg_file = tmp_path / 'config.json'
    monkeypatch.setattr(config, 'CONFIG_FILE', cfg_file)
    from product_research_app.services import config as cfg_service
    monkeypatch.setattr(cfg_service, 'DB_PATH', tmp_path / 'data.sqlite3')
    cfg_service.init_app_config()
    config.set_weights({'price': 2.0, 'rating': 1.0})
    w = config.get_weights()
    assert w['price'] > w['rating']

def test_row_to_dict_and_rget_sqlite_row():
    conn = sqlite3.connect(':memory:')
    conn.row_factory = sqlite3.Row
    conn.execute('CREATE TABLE t (id INTEGER, name TEXT)')
    conn.execute('INSERT INTO t VALUES (1, "x")')
    row = conn.execute('SELECT * FROM t').fetchone()
    d = row_to_dict(row)
    assert d == {"id": 1, "name": "x"}
    assert rget(row, "name") == "x"
    assert rget(row, "missing", 7) == 7


def test_oldness_weight_direction():
    today = date.today()
    prod_old = {"first_seen": (today - timedelta(days=200)).isoformat()}
    prod_new = {"first_seen": (today - timedelta(days=10)).isoformat()}
    ws.prepare_oldness_bounds([prod_old, prod_new])

    res_old = ws.compute_winner_score_v2(prod_old, {"oldness": 100}, oldness_dir=1)
    res_new = ws.compute_winner_score_v2(prod_new, {"oldness": 100}, oldness_dir=1)
    assert res_old["score"] > res_new["score"]

    res_old_rev = ws.compute_winner_score_v2(prod_old, {"oldness": 100}, oldness_dir=-1)
    res_new_rev = ws.compute_winner_score_v2(prod_new, {"oldness": 100}, oldness_dir=-1)
    assert res_new_rev["score"] > res_old_rev["score"]

    res_old_neu = ws.compute_winner_score_v2(prod_old, {"oldness": 0}, oldness_dir=0)
    res_new_neu = ws.compute_winner_score_v2(prod_new, {"oldness": 0}, oldness_dir=0)
    assert res_old_neu["score"] == res_new_neu["score"] == 0

    eff = ws.compute_winner_score_v2(prod_old, {"oldness": 100}, oldness_dir=1)
    assert eff["effective_weights"]["oldness"] == 1.0
    for k in ws.ALLOWED_FIELDS:
        if k != "oldness":
            assert eff["effective_weights"][k] == 0.0


def test_order_no_longer_affects_score():
    prod = {"price": 10.0, "rating": 5.0}
    ws.prepare_oldness_bounds([])
    weights = {"price": 50, "rating": 50}
    res_price_first = ws.compute_winner_score_v2(prod, weights, order=["price", "rating"])
    res_rating_first = ws.compute_winner_score_v2(prod, weights, order=["rating", "price"])
    assert res_price_first["score"] == res_rating_first["score"]


def test_awareness_weight_impacts_score():
    ws.prepare_oldness_bounds([])
    prod_low = {"awareness_level": "unaware"}
    prod_high = {"awareness_level": "most aware"}
    hi = ws.compute_winner_score_v2(prod_high, {"awareness": 100})
    lo = ws.compute_winner_score_v2(prod_low, {"awareness": 100})
    assert hi["score"] > lo["score"]
    hi0 = ws.compute_winner_score_v2(prod_high, {"awareness": 0})
    lo0 = ws.compute_winner_score_v2(prod_low, {"awareness": 0})
    assert hi0["score"] == lo0["score"]

def test_recommend_winner_weights_includes_awareness(monkeypatch):
    # simulate GPT returning weights for price and awareness
    def fake_call(api_key, model, messages):
        return {"choices": [{"message": {"content": '{"weights": {"price": 1, "awareness": 3}}'}}]}

    monkeypatch.setattr(gpt, "call_openai_chat", fake_call)
    samples = [{"price": 10.0, "awareness": 0.75, "target": 5.0}]
    res = gpt.recommend_winner_weights("k", "m", samples, "target")
    weights = res["weights"]
    assert set(weights) == {"price", "awareness"}
    assert weights["awareness"] == 3


def test_awareness_priority_and_closeness():
    order = ws.awareness_priority_order_from_weight(44)
    assert order == [2, 1, 3, 0, 4]
    prod = {"awareness_level": "solution aware"}
    val = ws.awareness_feature_value(prod, 44)
    idx = ws.awareness_stage_index_from_product(prod)
    expected = ws.awareness_closeness_from_weight(44, idx)
    assert math.isclose(val, expected)


def test_compute_effective_weights_includes_awareness():
    eff = ws.compute_effective_weights({"awareness": 10}, [])
    assert "awareness" in eff and eff["awareness"] > 0


def test_disabled_weight_excluded_from_score():
    ws.prepare_oldness_bounds([])
    prod = {"price": 10.0, "rating": 5.0}
    weights = {"price": 50, "rating": 50}
    enabled = {"price": False, "rating": True}
    res = ws.compute_winner_score_v2(prod, weights, order=["price", "rating"], enabled=enabled)
    assert "price" in res.get("disabled_fields", [])
    assert res["effective_weights"]["price"] == 0.0


def test_to_int_weights_clamps_and_orders():
    raw = {
        "price": 72,
        "rating": 88,
        "units_sold": 65,
        "revenue": 50,
        "desire": 40,
        "competition": 30,
        "oldness": 10,
        "awareness": 20,
    }
<<<<<<< HEAD
    ints, order, rng = ws.to_int_weights_0_100(raw, {})
=======
    ints, order = ws.to_int_weights_0_100(raw, {})
>>>>>>> edbbde80
    assert ints == raw
    assert order == [
        "rating",
        "price",
        "units_sold",
        "revenue",
        "desire",
        "competition",
        "awareness",
        "oldness",
    ]
    assert sum(ints.values()) == 375
<<<<<<< HEAD
    assert rng == "0_100"

=======
>>>>>>> edbbde80

def test_effective_weights_and_order_from_ints():
    ws.prepare_oldness_bounds([])
    raw = {
        "price": 72,
        "rating": 88,
        "units_sold": 65,
        "revenue": 50,
        "desire": 40,
        "competition": 30,
        "oldness": 10,
        "awareness": 20,
    }
    res = ws.compute_winner_score_v2({}, raw)
    assert res["effective_weights"]["rating"] == pytest.approx(0.88)
    assert res["effective_weights"]["oldness"] == pytest.approx(0.10)
    assert res["order"] == [
        "rating",
        "price",
        "units_sold",
        "revenue",
        "desire",
        "competition",
        "awareness",
        "oldness",
    ]

<<<<<<< HEAD

=======
>>>>>>> edbbde80
def test_to_int_weights_missing_metric_warns(caplog):
    raw = {
        "price": 72,
        "rating": 88,
        "units_sold": 65,
        "desire": 40,
        "competition": 30,
        "oldness": 10,
        "awareness": 20,
<<<<<<< HEAD
    }
    with caplog.at_level("WARNING"):
        ints, order, rng = ws.to_int_weights_0_100(raw, {})
    assert ints["revenue"] == 0
    assert any("missing weight for revenue" in rec.message for rec in caplog.records)
    assert set(ints.keys()) == set(ws.ALLOWED_FIELDS)
    assert rng == "0_100"


def test_to_int_weights_scales_from_zero_to_one():
    raw = {
        "price": 0.72,
        "rating": 0.88,
        "units_sold": 0.65,
        "revenue": 0.50,
        "desire": 0.40,
        "competition": 0.30,
        "oldness": 0.10,
        "awareness": 0.20,
    }
    ints, order, rng = ws.to_int_weights_0_100(raw, {})
    assert ints["price"] == 72
    assert ints["revenue"] == 50
    assert order[0] == "rating"
    assert rng == "0_1"
=======
    }
    with caplog.at_level("WARNING"):
        ints, order = ws.to_int_weights_0_100(raw, {})
    assert ints["revenue"] == 0
    assert any("missing revenue" in rec.message for rec in caplog.records)
    assert set(ints.keys()) == set(ws.ALLOWED_FIELDS)
>>>>>>> edbbde80
<|MERGE_RESOLUTION|>--- conflicted
+++ resolved
@@ -160,11 +160,7 @@
         "oldness": 10,
         "awareness": 20,
     }
-<<<<<<< HEAD
     ints, order, rng = ws.to_int_weights_0_100(raw, {})
-=======
-    ints, order = ws.to_int_weights_0_100(raw, {})
->>>>>>> edbbde80
     assert ints == raw
     assert order == [
         "rating",
@@ -177,11 +173,7 @@
         "oldness",
     ]
     assert sum(ints.values()) == 375
-<<<<<<< HEAD
     assert rng == "0_100"
-
-=======
->>>>>>> edbbde80
 
 def test_effective_weights_and_order_from_ints():
     ws.prepare_oldness_bounds([])
@@ -209,10 +201,6 @@
         "oldness",
     ]
 
-<<<<<<< HEAD
-
-=======
->>>>>>> edbbde80
 def test_to_int_weights_missing_metric_warns(caplog):
     raw = {
         "price": 72,
@@ -222,7 +210,6 @@
         "competition": 30,
         "oldness": 10,
         "awareness": 20,
-<<<<<<< HEAD
     }
     with caplog.at_level("WARNING"):
         ints, order, rng = ws.to_int_weights_0_100(raw, {})
@@ -247,12 +234,4 @@
     assert ints["price"] == 72
     assert ints["revenue"] == 50
     assert order[0] == "rating"
-    assert rng == "0_1"
-=======
-    }
-    with caplog.at_level("WARNING"):
-        ints, order = ws.to_int_weights_0_100(raw, {})
-    assert ints["revenue"] == 0
-    assert any("missing revenue" in rec.message for rec in caplog.records)
-    assert set(ints.keys()) == set(ws.ALLOWED_FIELDS)
->>>>>>> edbbde80
+    assert rng == "0_1"