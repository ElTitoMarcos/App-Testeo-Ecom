import sqlite3
import pytest
import sys
from pathlib import Path
import math

sys.path.append(str(Path(__file__).resolve().parents[2]))
from product_research_app import config, database, gpt
from product_research_app.utils.db import row_to_dict, rget
from product_research_app.services import winner_score as ws
from datetime import date, timedelta

def test_insert_score_normalizes_to_int():
    conn = sqlite3.connect(':memory:')
    conn.row_factory = sqlite3.Row
    database.initialize_database(conn)
    pid = database.insert_product(
        conn,
        name='Prod',
        description='',
        category='',
        price=0.0,
        currency=None,
        image_url='',
        source='',
        extra={},
    )
    database.insert_score(
        conn,
        product_id=pid,
        model='winner_score',
        total_score=0,
        momentum=0,
        saturation=0,
        differentiation=0,
        social_proof=0,
        margin=0,
        logistics=0,
        summary='',
        explanations={},
        winner_score=123,
    )
    score = database.get_scores_for_product(conn, pid)[0]
    assert score['winner_score'] == 100


def test_weights_persist(tmp_path, monkeypatch):
    cfg_file = tmp_path / 'config.json'
    monkeypatch.setattr(config, 'CONFIG_FILE', cfg_file)
    from product_research_app.services import config as cfg_service
    monkeypatch.setattr(cfg_service, 'DB_PATH', tmp_path / 'data.sqlite3')
    cfg_service.init_app_config()
    config.set_weights({'price': 2.0, 'rating': 1.0})
    w = config.get_weights()
    assert w['price'] > w['rating']

def test_row_to_dict_and_rget_sqlite_row():
    conn = sqlite3.connect(':memory:')
    conn.row_factory = sqlite3.Row
    conn.execute('CREATE TABLE t (id INTEGER, name TEXT)')
    conn.execute('INSERT INTO t VALUES (1, "x")')
    row = conn.execute('SELECT * FROM t').fetchone()
    d = row_to_dict(row)
    assert d == {"id": 1, "name": "x"}
    assert rget(row, "name") == "x"
    assert rget(row, "missing", 7) == 7


def test_oldness_weight_direction():
    today = date.today()
    prod_old = {"first_seen": (today - timedelta(days=200)).isoformat()}
    prod_new = {"first_seen": (today - timedelta(days=10)).isoformat()}
    ws.prepare_oldness_bounds([prod_old, prod_new])

    res_old = ws.compute_winner_score_v2(prod_old, {"oldness": 100}, oldness_dir=1)
    res_new = ws.compute_winner_score_v2(prod_new, {"oldness": 100}, oldness_dir=1)
    assert res_old["score"] > res_new["score"]

    res_old_rev = ws.compute_winner_score_v2(prod_old, {"oldness": 100}, oldness_dir=-1)
    res_new_rev = ws.compute_winner_score_v2(prod_new, {"oldness": 100}, oldness_dir=-1)
    assert res_new_rev["score"] > res_old_rev["score"]

    res_old_neu = ws.compute_winner_score_v2(prod_old, {"oldness": 0}, oldness_dir=0)
    res_new_neu = ws.compute_winner_score_v2(prod_new, {"oldness": 0}, oldness_dir=0)
    assert res_old_neu["score"] == res_new_neu["score"] == 0

    eff = ws.compute_winner_score_v2(prod_old, {"oldness": 100}, oldness_dir=1)
    assert eff["effective_weights"]["oldness"] == 1.0
    for k in ws.ALLOWED_FIELDS:
        if k != "oldness":
            assert eff["effective_weights"][k] == 0.0


def test_order_no_longer_affects_score():
    prod = {"price": 10.0, "rating": 5.0}
    ws.prepare_oldness_bounds([])
    weights = {"price": 50, "rating": 50}
    res_price_first = ws.compute_winner_score_v2(prod, weights, order=["price", "rating"])
    res_rating_first = ws.compute_winner_score_v2(prod, weights, order=["rating", "price"])
    assert res_price_first["score"] == res_rating_first["score"]


def test_awareness_weight_impacts_score():
    ws.prepare_oldness_bounds([])
    prod_low = {"awareness_level": "unaware"}
    prod_high = {"awareness_level": "most aware"}
    hi = ws.compute_winner_score_v2(prod_high, {"awareness": 100})
    lo = ws.compute_winner_score_v2(prod_low, {"awareness": 100})
    assert hi["score"] > lo["score"]
    hi0 = ws.compute_winner_score_v2(prod_high, {"awareness": 0})
    lo0 = ws.compute_winner_score_v2(prod_low, {"awareness": 0})
    assert hi0["score"] == lo0["score"]

def test_recommend_winner_weights_includes_awareness(monkeypatch):
    # simulate GPT returning weights for price and awareness
    def fake_call(api_key, model, messages):
        return {"choices": [{"message": {"content": '{"weights": {"price": 1, "awareness": 3}}'}}]}

    monkeypatch.setattr(gpt, "call_openai_chat", fake_call)
    samples = [{"price": 10.0, "awareness": 0.75, "target": 5.0}]
    res = gpt.recommend_winner_weights("k", "m", samples, "target")
    weights = res["weights"]
    assert set(weights) == {"price", "awareness"}
    assert weights["awareness"] == 3


def test_awareness_priority_and_closeness():
    order = ws.awareness_priority_order_from_weight(44)
    assert order == [2, 1, 3, 0, 4]
    prod = {"awareness_level": "solution aware"}
    val = ws.awareness_feature_value(prod, 44)
    idx = ws.awareness_stage_index_from_product(prod)
    expected = ws.awareness_closeness_from_weight(44, idx)
    assert math.isclose(val, expected)


def test_compute_effective_weights_includes_awareness():
    eff = ws.compute_effective_weights({"awareness": 10}, [])
    assert "awareness" in eff and eff["awareness"] > 0


def test_disabled_weight_excluded_from_score():
    ws.prepare_oldness_bounds([])
    prod = {"price": 10.0, "rating": 5.0}
    weights = {"price": 50, "rating": 50}
    enabled = {"price": False, "rating": True}
    res = ws.compute_winner_score_v2(prod, weights, order=["price", "rating"], enabled=enabled)
    assert "price" in res.get("disabled_fields", [])
    assert res["effective_weights"]["price"] == 0.0


def test_to_int_weights_clamps_and_orders():
    raw = {
        "price": 72,
        "rating": 88,
        "units_sold": 65,
        "revenue": 50,
        "desire": 40,
        "competition": 30,
        "oldness": 10,
        "awareness": 20,
    }
    ints, order = ws.to_int_weights_0_100(raw, {})
    assert ints == raw
    assert order == [
        "rating",
        "price",
        "units_sold",
        "revenue",
        "desire",
        "competition",
        "awareness",
        "oldness",
    ]
    assert sum(ints.values()) == 375


<<<<<<< HEAD
def test_effective_weights_and_order_from_ints():
    ws.prepare_oldness_bounds([])
    raw = {
        "price": 72,
        "rating": 88,
        "units_sold": 65,
        "revenue": 50,
        "desire": 40,
        "competition": 30,
        "oldness": 10,
        "awareness": 20,
    }
    res = ws.compute_winner_score_v2({}, raw)
    assert res["effective_weights"]["rating"] == pytest.approx(0.88)
    assert res["effective_weights"]["oldness"] == pytest.approx(0.10)
    assert res["order"] == [
        "rating",
        "price",
        "units_sold",
        "revenue",
        "desire",
        "competition",
        "awareness",
        "oldness",
    ]


=======
>>>>>>> fdc72b7a
def test_to_int_weights_missing_metric_warns(caplog):
    raw = {
        "price": 72,
        "rating": 88,
        "units_sold": 65,
        "desire": 40,
        "competition": 30,
        "oldness": 10,
        "awareness": 20,
    }
    with caplog.at_level("WARNING"):
        ints, order = ws.to_int_weights_0_100(raw, {})
    assert ints["revenue"] == 0
    assert any("missing revenue" in rec.message for rec in caplog.records)
    assert set(ints.keys()) == set(ws.ALLOWED_FIELDS)<|MERGE_RESOLUTION|>--- conflicted
+++ resolved
@@ -174,8 +174,6 @@
     ]
     assert sum(ints.values()) == 375
 
-
-<<<<<<< HEAD
 def test_effective_weights_and_order_from_ints():
     ws.prepare_oldness_bounds([])
     raw = {
@@ -202,9 +200,6 @@
         "oldness",
     ]
 
-
-=======
->>>>>>> fdc72b7a
 def test_to_int_weights_missing_metric_warns(caplog):
     raw = {
         "price": 72,
