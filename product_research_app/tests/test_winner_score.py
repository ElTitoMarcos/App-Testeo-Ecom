--- conflicted
+++ resolved
@@ -103,9 +103,7 @@
     assert hi["score"] > lo["score"]
     hi0 = ws.compute_winner_score_v2(prod_high, {"awareness": 0})
     lo0 = ws.compute_winner_score_v2(prod_low, {"awareness": 0})
-<<<<<<< HEAD
     assert hi0["score"] == lo0["score"]
-
 
 def test_recommend_winner_weights_includes_awareness(monkeypatch):
     # simulate GPT returning weights for price and awareness
@@ -117,7 +115,4 @@
     res = gpt.recommend_winner_weights("k", "m", samples, "target")
     weights = res["weights"]
     assert set(weights) == {"price", "awareness"}
-    assert math.isclose(sum(weights.values()), 1.0)
-=======
-    assert hi0["score"] == lo0["score"]
->>>>>>> 033812a3
+    assert math.isclose(sum(weights.values()), 1.0)