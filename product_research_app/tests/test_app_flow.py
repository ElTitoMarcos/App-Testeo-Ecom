import io
import json
import logging
import sqlite3
import sys
from pathlib import Path
from typing import List

sys.path.append(str(Path(__file__).resolve().parents[2]))

from product_research_app import web_app, database, config
from product_research_app.utils.db import row_to_dict

def setup_env(tmp_path, monkeypatch):
    monkeypatch.setattr(web_app, "DB_PATH", tmp_path / "data.sqlite3")
    monkeypatch.setattr(web_app, "LOG_DIR", tmp_path / "logs")
    monkeypatch.setattr(web_app, "LOG_PATH", tmp_path / "logs" / "app.log")
    web_app.LOG_DIR.mkdir(exist_ok=True)
    for h in list(logging.getLogger().handlers):
        logging.getLogger().removeHandler(h)
    logging.basicConfig(
        level=logging.INFO,
        handlers=[logging.FileHandler(web_app.LOG_PATH, encoding="utf-8")],
        force=True,
    )
    monkeypatch.setattr(config, "CONFIG_FILE", tmp_path / "config.json")
    return web_app.ensure_db()

def make_xlsx(path: Path, rows: List[List[object]]):
    from openpyxl import Workbook
    wb = Workbook()
    ws = wb.active
    ws.append([
        "name",
        "magnitud_deseo",
        "nivel_consciencia_headroom",
        "evidencia_demanda",
        "tasa_conversion",
        "ventas_por_dia",
        "recencia_lanzamiento",
        "competition_level_invertido",
        "facilidad_anuncio",
        "escalabilidad",
        "durabilidad_recurrencia",
    ])
    for r in rows:
        ws.append(r)
    wb.save(path)

def test_app_startup(tmp_path, monkeypatch):
    conn = setup_env(tmp_path, monkeypatch)
    assert web_app.LOG_PATH.exists()
    cur = conn.cursor()
    cur.execute("SELECT name FROM sqlite_master WHERE type='table' AND name='scores'")
    assert cur.fetchone() is not None

def test_import_generates_scores(tmp_path, monkeypatch):
    conn = setup_env(tmp_path, monkeypatch)
    xlsx = tmp_path / "products.xlsx"
    make_xlsx(
        xlsx,
        [
            ["Prod1", "high", "unaware", 100, 0.5, 10, 30, "low", "high", "high", "consumible"],
            ["Prod2", "medium", "solution", 50, 0.3, 5, 60, "medium", "med", "med", "intermedio"],
        ],
    )
    job_id = database.create_import_job(conn, str(xlsx))
    web_app._process_import_job(job_id, xlsx, "products.xlsx")
    products = [row_to_dict(r) for r in database.list_products(conn)]
    assert len(products) == 2
    for p in products:
        score = database.get_scores_for_product(conn, p["id"])[0]
        assert 0 <= score["winner_score"] <= 100

def test_scoring_v2_generate_cases(tmp_path, monkeypatch):
    conn = setup_env(tmp_path, monkeypatch)
    monkeypatch.setattr(web_app, "ensure_db", lambda: conn)
    pid_a = database.insert_product(
        conn,
        name="A",
        description="",
        category="",
        price=0.0,
        currency=None,
        image_url="",
        source="",
        extra={},
        product_id=1,
    )
    pid_b = database.insert_product(
        conn,
        name="B",
        description="",
        category="",
        price=0.0,
        currency=None,
        image_url="",
        source="",
        extra={},
        product_id=2,
    )
    database.update_product(conn, pid_b, magnitud_deseo=80, tasa_conversion=0.5)

    body = json.dumps({"ids": [pid_a, pid_b]})
    class Dummy:
        def __init__(self, body):
            self.headers = {"Content-Length": str(len(body))}
            self.rfile = io.BytesIO(body.encode("utf-8"))
            self.wfile = io.BytesIO()
        def _set_json(self, code=200):
            self.status = code

    handler = Dummy(body)
    web_app.RequestHandler.handle_scoring_v2_generate(handler)
    resp = json.loads(handler.wfile.getvalue().decode("utf-8"))
    assert resp["success"] is True
    assert resp["updated"] == 2
    details = {d["id"]: d for d in resp["details"]}
    da = details[pid_a]
    db = details[pid_b]
    assert da["score"] == 50 and da["fallback"] is True and da["used"] == 0
    assert db["fallback"] is False and db["used"] > 0 and 0 <= db["score"] <= 100
    prod_b = database.get_product(conn, pid_b)
    assert prod_b["winner_score"] == db["score"]

    body2 = json.dumps({"ids": [pid_b]})
    handler2 = Dummy(body2)
    web_app.RequestHandler.handle_scoring_v2_generate(handler2)
    resp2 = json.loads(handler2.wfile.getvalue().decode("utf-8"))
    assert resp2["success"] is True
    assert resp2["updated"] == 0
    assert resp2["skipped"] == 1
<<<<<<< HEAD


def test_products_endpoint_serializes_rows(tmp_path, monkeypatch):
    conn = setup_env(tmp_path, monkeypatch)
    monkeypatch.setattr(web_app, "ensure_db", lambda: conn)
    pid = database.insert_product(
        conn,
        name="X",
        description="",
        category="",
        price=0.0,
        currency=None,
        image_url="",
        source="",
        extra={},
        product_id=1,
    )

    class Dummy:
        def __init__(self):
            self.path = "/products"
            self.headers = {}
            self.wfile = io.BytesIO()

        def _set_json(self, code=200):
            self.status = code

        def send_error(self, code, msg=None):
            raise AssertionError(f"error {code}")

        def safe_write(self, func):
            try:
                func()
                return True
            except Exception:
                return False

    handler = Dummy()
    web_app.RequestHandler.do_GET(handler)
    resp = json.loads(handler.wfile.getvalue().decode("utf-8"))
    assert isinstance(resp, list) and resp and resp[0]["id"] == pid
=======
>>>>>>> a20be992

def test_get_endpoints_return_json(tmp_path, monkeypatch):
    setup_env(tmp_path, monkeypatch)
    from http.server import HTTPServer
    import threading, urllib.request, json, time

    server = HTTPServer(("127.0.0.1", 0), web_app.RequestHandler)
    port = server.server_address[1]
    thread = threading.Thread(target=server.serve_forever)
    thread.daemon = True
    thread.start()
    try:
        time.sleep(0.1)
        resp = urllib.request.urlopen(f"http://127.0.0.1:{port}/config")
        assert resp.status == 200
        cfg = json.loads(resp.read().decode("utf-8"))
        weights = cfg.get("weights", {})
        assert abs(sum(weights.values()) - 1.0) < 1e-6
        assert set(weights.keys()) == set(config.SCORING_DEFAULT_WEIGHTS.keys())
        resp = urllib.request.urlopen(f"http://127.0.0.1:{port}/lists")
        assert resp.status == 200
        json.loads(resp.read().decode("utf-8"))
    finally:
        server.shutdown()
        thread.join()<|MERGE_RESOLUTION|>--- conflicted
+++ resolved
@@ -130,8 +130,6 @@
     assert resp2["success"] is True
     assert resp2["updated"] == 0
     assert resp2["skipped"] == 1
-<<<<<<< HEAD
-
 
 def test_products_endpoint_serializes_rows(tmp_path, monkeypatch):
     conn = setup_env(tmp_path, monkeypatch)
@@ -172,8 +170,6 @@
     web_app.RequestHandler.do_GET(handler)
     resp = json.loads(handler.wfile.getvalue().decode("utf-8"))
     assert isinstance(resp, list) and resp and resp[0]["id"] == pid
-=======
->>>>>>> a20be992
 
 def test_get_endpoints_return_json(tmp_path, monkeypatch):
     setup_env(tmp_path, monkeypatch)
