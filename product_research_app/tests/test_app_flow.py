import io
import json
import logging
import sqlite3
import sys
from pathlib import Path
from typing import List
from urllib.parse import urlparse

sys.path.append(str(Path(__file__).resolve().parents[2]))

from product_research_app import web_app, database, config, gpt
from product_research_app.services import winner_score
from product_research_app.services import config as cfg_service
from product_research_app.utils.db import row_to_dict

def setup_env(tmp_path, monkeypatch):
    monkeypatch.setattr(web_app, "DB_PATH", tmp_path / "data.sqlite3")
    monkeypatch.setattr(web_app, "LOG_DIR", tmp_path / "logs")
    monkeypatch.setattr(web_app, "LOG_PATH", tmp_path / "logs" / "app.log")
    web_app.LOG_DIR.mkdir(exist_ok=True)
    for h in list(logging.getLogger().handlers):
        logging.getLogger().removeHandler(h)
    logging.basicConfig(
        level=logging.INFO,
        handlers=[logging.FileHandler(web_app.LOG_PATH, encoding="utf-8")],
        force=True,
    )
    monkeypatch.setattr(config, "CONFIG_FILE", tmp_path / "config.json")
    monkeypatch.setattr(cfg_service, "DB_PATH", tmp_path / "data.sqlite3")
    cfg_service.init_app_config()
    return web_app.ensure_db()

def make_xlsx(path: Path, rows: List[List[object]]):
    from openpyxl import Workbook
    wb = Workbook()
    ws = wb.active
    ws.append([
        "name",
        "price",
        "rating",
        "units_sold",
        "revenue",
        "date_range",
        "image_count",
        "shipping_days",
        "profit_margin",
        "desire",
        "competition",
    ])
    for r in rows:
        ws.append(r)
    wb.save(path)

def test_app_startup(tmp_path, monkeypatch):
    conn = setup_env(tmp_path, monkeypatch)
    assert web_app.LOG_PATH.exists()
    cur = conn.cursor()
    cur.execute("SELECT name FROM sqlite_master WHERE type='table' AND name='scores'")
    assert cur.fetchone() is not None

def test_import_generates_scores(tmp_path, monkeypatch):
    conn = setup_env(tmp_path, monkeypatch)
    xlsx = tmp_path / "products.xlsx"
    make_xlsx(
        xlsx,
        [
            ["Prod1", 10, 4.5, 100, 1000, "2024-01-01~2024-02-01", 3, 5, 0.3, "High", "Low"],
            ["Prod2", 20, 3.0, 50, 500, "2024-03-01~2024-04-01", 2, 7, 0.2, "Medium", "Medium"],
        ],
    )
    job_id = database.create_import_job(conn, str(xlsx))
    web_app._process_import_job(job_id, xlsx, "products.xlsx")
    products = [row_to_dict(r) for r in database.list_products(conn)]
    assert len(products) == 2
    for p in products:
        assert 0 <= p.get("winner_score", 0) <= 100

def test_scoring_v2_generate_cases(tmp_path, monkeypatch):
    conn = setup_env(tmp_path, monkeypatch)
    monkeypatch.setattr(web_app, "ensure_db", lambda: conn)
    pid_a = database.insert_product(
        conn,
        name="A",
        description="",
        category="",
        price=None,
        currency=None,
        image_url="",
        source="",
        extra={},
        product_id=1,
    )
    pid_b = database.insert_product(
        conn,
        name="B",
        description="",
        category="",
        price=20.0,
        currency=None,
        image_url="",
        source="",
        extra={"rating": 4.0},
        product_id=2,
    )
    body = json.dumps({"ids": [pid_a, pid_b]})
    class Dummy:
        def __init__(self, body):
            self.headers = {"Content-Length": str(len(body))}
            self.rfile = io.BytesIO(body.encode("utf-8"))
            self.wfile = io.BytesIO()
            self.path = "/api/winner-score/generate"
        def _set_json(self, code=200):
            self.status = code

    handler = Dummy(body)
    web_app.RequestHandler.handle_scoring_v2_generate(handler)
    resp = json.loads(handler.wfile.getvalue().decode("utf-8"))
    assert resp["ok"] is True
    assert resp["processed"] == 2
    assert resp["updated"] == 2
    assert resp["weights_all"]
    assert resp["weights_eff"]
    prod_a = database.get_product(conn, pid_a)
    prod_b = database.get_product(conn, pid_b)
    assert 0 <= prod_a["winner_score"] <= 100
    assert 0 <= prod_b["winner_score"] <= 100

    body2 = json.dumps({"ids": [pid_b]})
    handler2 = Dummy(body2)
    web_app.RequestHandler.handle_scoring_v2_generate(handler2)
    resp2 = json.loads(handler2.wfile.getvalue().decode("utf-8"))
    assert resp2["ok"] is True
    assert resp2["processed"] == 1
    assert resp2["updated"] == 0
    assert resp2["weights_all"]
    assert resp2["weights_eff"]


def test_scoring_v2_generate_all_when_no_ids(tmp_path, monkeypatch):
    conn = setup_env(tmp_path, monkeypatch)
    monkeypatch.setattr(web_app, "ensure_db", lambda: conn)
    pid_a = database.insert_product(
        conn,
        name="A",
        description="",
        category="",
        price=None,
        currency=None,
        image_url="",
        source="",
        extra={"rating": 4.0},
        product_id=1,
    )
    pid_b = database.insert_product(
        conn,
        name="B",
        description="",
        category="",
        price=None,
        currency=None,
        image_url="",
        source="",
        extra={},
        product_id=2,
    )

    body = json.dumps({})

    class Dummy:
        def __init__(self, body):
            self.headers = {"Content-Length": str(len(body))}
            self.rfile = io.BytesIO(body.encode("utf-8"))
            self.wfile = io.BytesIO()
            self.path = "/api/winner-score/generate"

        def _set_json(self, code=200):
            self.status = code

    handler = Dummy(body)
    web_app.RequestHandler.handle_scoring_v2_generate(handler)
    resp = json.loads(handler.wfile.getvalue().decode("utf-8"))
    assert resp["processed"] == 2
    assert resp["weights_all"]
    assert resp["weights_eff"]

def test_products_endpoint_serializes_rows(tmp_path, monkeypatch):
    conn = setup_env(tmp_path, monkeypatch)
    monkeypatch.setattr(web_app, "ensure_db", lambda: conn)
    pid = database.insert_product(
        conn,
        name="X",
        description="",
        category="",
        price=0.0,
        currency=None,
        image_url="",
        source="",
        extra={},
        product_id=1,
    )
    conn.execute("UPDATE products SET winner_score=42 WHERE id=?", (pid,))
    conn.commit()

    class Dummy:
        def __init__(self):
            self.path = "/products"
            self.headers = {}
            self.wfile = io.BytesIO()

        def _set_json(self, code=200):
            self.status = code

        def send_error(self, code, msg=None):
            raise AssertionError(f"error {code}")

        def safe_write(self, func):
            try:
                func()
                return True
            except Exception:
                return False

    handler = Dummy()
    web_app.RequestHandler.do_GET(handler)
    resp = json.loads(handler.wfile.getvalue().decode("utf-8"))
    assert isinstance(resp, list) and resp and resp[0]["id"] == pid
    assert resp[0]["winner_score"] == 42


def test_desire_serialization_and_logging(tmp_path, monkeypatch):
    conn = setup_env(tmp_path, monkeypatch)
    monkeypatch.setattr(web_app, "ensure_db", lambda: conn)
    pid1 = database.insert_product(
        conn,
        name="P1",
        description="",
        category="",
        price=1.0,
        currency=None,
        image_url="",
        source="",
        desire="Top",
        extra={},
        product_id=1,
    )
    pid2 = database.insert_product(
        conn,
        name="P2",
        description="",
        category="",
        price=2.0,
        currency=None,
        image_url="",
        source="",
        extra={"desire": "Extra"},
        product_id=2,
    )
    pid3 = database.insert_product(
        conn,
        name="P3",
        description="",
        category="",
        price=3.0,
        currency=None,
        image_url="",
        source="",
        extra={},
        product_id=3,
    )

    class Dummy:
        def __init__(self, path):
            self.path = path
            self.headers = {}
            self.wfile = io.BytesIO()

        def _set_json(self, code=200):
            self.status = code

        def send_error(self, code, msg=None):
            raise AssertionError(f"error {code}")

        def safe_write(self, func):
            try:
                func()
                return True
            except Exception:
                return False

    handler = Dummy("/products")
    web_app.RequestHandler.do_GET(handler)
    resp = json.loads(handler.wfile.getvalue().decode("utf-8"))
    p1 = next(p for p in resp if p["id"] == pid1)
    p2 = next(p for p in resp if p["id"] == pid2)
    p3 = next(p for p in resp if p["id"] == pid3)
    assert p1["desire"] == "Top"
    assert isinstance(p1["price"], (int, float))
    assert p2["desire"] == "Extra"
    assert p2["extras"].get("desire") == "Extra"
    assert p3["desire"] is None
    log_text = web_app.LOG_PATH.read_text()
    assert f"desire_missing=true" in log_text and f"product={pid3}" in log_text

    lid = database.create_list(conn, "L")
    database.add_product_to_list(conn, lid, pid1)
    handler_list = Dummy(f"/list/{lid}")
    web_app.RequestHandler.do_GET(handler_list)
    resp_list = json.loads(handler_list.wfile.getvalue().decode("utf-8"))
    assert resp_list and resp_list[0]["desire"] == "Top"


def test_patch_product_desire(tmp_path, monkeypatch):
    conn = setup_env(tmp_path, monkeypatch)
    monkeypatch.setattr(web_app, "ensure_db", lambda: conn)
    pid = database.insert_product(
        conn,
        name="P1",
        description="",
        category="",
        price=1.0,
        currency=None,
        image_url="",
        source="",
        desire="old",
    )
    body = json.dumps({"desire": "nuevo texto", "unknown": "x"})

    class Dummy:
        def __init__(self, path, body):
            self.path = path
            self.headers = {"Content-Length": str(len(body))}
            self.rfile = io.BytesIO(body.encode("utf-8"))
            self.wfile = io.BytesIO()

        def _set_json(self, code=200):
            self.status = code

    handler = Dummy(f"/api/products/{pid}", body)
    web_app.RequestHandler.do_PATCH(handler)
    resp = json.loads(handler.wfile.getvalue().decode("utf-8"))
    assert handler.status == 200
    assert resp["desire"] == "nuevo texto"
    assert database.get_product(conn, pid)["desire"] == "nuevo texto"

    handler_nf = Dummy("/api/products/9999", body)
    web_app.RequestHandler.do_PATCH(handler_nf)
    assert handler_nf.status == 404
    log_text = web_app.LOG_PATH.read_text()
    assert "PATCH not found product_id=9999" in log_text

def test_patch_winner_weights_persists(tmp_path, monkeypatch):
    setup_env(tmp_path, monkeypatch)

    body = json.dumps({"weights": {"rating": 25}, "order": ["rating", "price"]})

    class Dummy:
        def __init__(self, body):
            self.path = "/api/config/winner-weights"
            self.headers = {"Content-Length": str(len(body))}
            self.rfile = io.BytesIO(body.encode("utf-8"))
            self.wfile = io.BytesIO()

        def _set_json(self, code=200):
            self.status = code

    handler = Dummy(body)
    web_app.RequestHandler.do_PATCH(handler)
    resp = json.loads(handler.wfile.getvalue().decode("utf-8"))
    assert resp["weights"]["rating"] == 25
    assert resp["order"][0] == "rating"
    from product_research_app.services.config import get_winner_weights_raw, get_winner_order_raw
    data = get_winner_weights_raw()
    order = get_winner_order_raw()
    assert data.get("rating") == 25
    assert order[0] == "rating"

def test_config_oldness_preference_roundtrip(tmp_path, monkeypatch):
    setup_env(tmp_path, monkeypatch)

    class DummyGet:
        def __init__(self):
            self.path = "/config"
            self.headers = {}
            self.rfile = io.BytesIO()
            self.wfile = io.BytesIO()

        def _set_json(self, code=200):
            self.status = code

    g = DummyGet()
    web_app.RequestHandler.do_GET(g)
    resp = json.loads(g.wfile.getvalue().decode("utf-8"))
    assert resp.get("oldness_preference") == "newer"

    body = json.dumps({"oldness_preference": "older"})

    class DummyPost:
        def __init__(self, body):
            self.path = "/setconfig"
            self.headers = {"Content-Length": str(len(body))}
            self.rfile = io.BytesIO(body.encode("utf-8"))
            self.wfile = io.BytesIO()

        def _set_json(self, code=200):
            self.status = code

    p = DummyPost(body)
    web_app.RequestHandler.handle_setconfig(p)
    assert p.status == 200
    assert config.load_config().get("oldness_preference") == "older"

def test_get_endpoints_return_json(tmp_path, monkeypatch):
    setup_env(tmp_path, monkeypatch)
    from http.server import HTTPServer
    import threading, urllib.request, json, time

    server = HTTPServer(("127.0.0.1", 0), web_app.RequestHandler)
    port = server.server_address[1]
    thread = threading.Thread(target=server.serve_forever)
    thread.daemon = True
    thread.start()
    try:
        time.sleep(0.1)
        resp = urllib.request.urlopen(f"http://127.0.0.1:{port}/config")
        assert resp.status == 200
        cfg = json.loads(resp.read().decode("utf-8"))
        weights = cfg.get("weights", {})
        assert all(0 <= v <= 100 for v in weights.values())
        assert set(weights.keys()) == set(config.SCORING_DEFAULT_WEIGHTS.keys())
        resp = urllib.request.urlopen(f"http://127.0.0.1:{port}/lists")
        assert resp.status == 200
        json.loads(resp.read().decode("utf-8"))
    finally:
        server.shutdown()
        thread.join()


def test_weight_changes_persist_without_score_reset(tmp_path, monkeypatch):
    conn = setup_env(tmp_path, monkeypatch)
    monkeypatch.setattr(web_app, "ensure_db", lambda: conn)
    pid = database.insert_product(
        conn,
        name="A",
        description="",
        category="",
        price=None,
        currency=None,
        image_url="",
        source="",
        extra={},
        product_id=1,
    )
    conn.execute("UPDATE products SET winner_score=55 WHERE id=?", (pid,))
    conn.commit()

    def patch_weight(key, value):
        body = json.dumps({"weights": {key: value}})
        class Dummy:
            def __init__(self, body):
                self.path = "/api/config/winner-weights"
                self.headers = {"Content-Length": str(len(body))}
                self.rfile = io.BytesIO(body.encode("utf-8"))
                self.wfile = io.BytesIO()

            def _set_json(self, code=200):
                self.status = code

        h = Dummy(body)
        web_app.RequestHandler.do_PATCH(h)
        resp = json.loads(h.wfile.getvalue().decode("utf-8"))
        assert resp["weights"][key] == value

    patch_weight("rating", 20)
    patch_weight("price", 30)
    patch_weight("units_sold", 50)
    from product_research_app.services.config import get_winner_weights_raw

    weights = get_winner_weights_raw()
    assert weights.get("rating") == 20
    assert weights.get("price") == 30
    assert weights.get("units_sold") == 50
    prod = database.get_product(conn, pid)
    assert prod["winner_score"] == 55


def test_import_new_batch_preserves_existing_scores(tmp_path, monkeypatch):
    conn = setup_env(tmp_path, monkeypatch)
    monkeypatch.setattr(web_app, "ensure_db", lambda: conn)
    pid = database.insert_product(
        conn,
        name="Old", description="", category="", price=None, currency=None,
        image_url="", source="", extra={}, product_id=1,
    )
    conn.execute("UPDATE products SET winner_score=10 WHERE id=?", (pid,))
    conn.commit()

    xlsx = tmp_path / "batch.xlsx"
    make_xlsx(xlsx, [["New", 10, 4.5, 100, 1000, 50, 3, 5, 0.3, "High", "Low"]])
    job_id = database.create_import_job(conn, str(xlsx))
    web_app._process_import_job(job_id, xlsx, "batch.xlsx")

    prod_old = database.get_product(conn, pid)
    assert prod_old["winner_score"] == 10
    cur = conn.execute("SELECT id, winner_score FROM products WHERE id != ?", (pid,))
    rows = cur.fetchall()
    assert rows
    for _id, score in rows:
        assert score is not None and score > 0


def test_recalculate_selected_and_all(tmp_path, monkeypatch):
    conn = setup_env(tmp_path, monkeypatch)
    monkeypatch.setattr(web_app, "ensure_db", lambda: conn)
    ids = []
    for i in range(8):
        pid = database.insert_product(
            conn,
            name=f"P{i}", description="", category="", price=None, currency=None,
            image_url="", source="", extra={"rating": 4.5}, product_id=i + 1,
        )
        conn.execute("UPDATE products SET winner_score=1 WHERE id=?", (pid,))
        ids.append(pid)
    conn.commit()

    subset = ids[:5]
    body = json.dumps({"product_ids": subset})
    class Dummy:
        def __init__(self, body):
            self.headers = {"Content-Length": str(len(body))}
            self.rfile = io.BytesIO(body.encode("utf-8"))
            self.wfile = io.BytesIO()
            self.path = "/api/winner-score/generate"

        def _set_json(self, code=200):
            self.status = code

    h = Dummy(body)
    web_app.RequestHandler.handle_scoring_v2_generate(h)
    json.loads(h.wfile.getvalue().decode("utf-8"))
    for pid in subset:
        assert database.get_product(conn, pid)["winner_score"] != 1
    for pid in ids[5:]:
        assert database.get_product(conn, pid)["winner_score"] == 1

    body2 = json.dumps({})
    h2 = Dummy(body2)
    web_app.RequestHandler.handle_scoring_v2_generate(h2)
    json.loads(h2.wfile.getvalue().decode("utf-8"))
    for pid in ids:
        assert database.get_product(conn, pid)["winner_score"] != 1


def test_weights_hash_changes_after_patch(tmp_path, monkeypatch):
    conn = setup_env(tmp_path, monkeypatch)
    monkeypatch.setattr(web_app, "ensure_db", lambda: conn)

    pid = database.insert_product(
        conn,
        name="P0",
        description="",
        category="",
        price=10.0,
        currency=None,
        image_url="",
        source="",
        extra={"rating": 4.5},
        product_id=1,
    )
    conn.execute("UPDATE products SET winner_score=1 WHERE id=?", (pid,))
    conn.commit()

    body = json.dumps({})

    class Dummy:
        def __init__(self, body):
            self.headers = {"Content-Length": str(len(body))}
            self.rfile = io.BytesIO(body.encode("utf-8"))
            self.wfile = io.BytesIO()
            self.path = "/api/winner-score/generate"

        def _set_json(self, code=200):
            self.status = code

    h1 = Dummy(body)
    web_app.RequestHandler.handle_scoring_v2_generate(h1)
    resp1 = json.loads(h1.wfile.getvalue().decode("utf-8"))
    hash1 = resp1["weights_all"]
    eff1 = resp1["weights_eff"]
    ver1 = config.get_weights_version()

    body_patch = json.dumps({"weights": {"rating": 20}})

    class Patcher:
        def __init__(self, body):
            self.path = "/api/config/winner-weights"
            self.headers = {"Content-Length": str(len(body))}
            self.rfile = io.BytesIO(body.encode("utf-8"))
            self.wfile = io.BytesIO()

        def _set_json(self, code=200):
            self.status = code

    p = Patcher(body_patch)
    web_app.RequestHandler.do_PATCH(p)

    h2 = Dummy(body)
    web_app.RequestHandler.handle_scoring_v2_generate(h2)
    resp2 = json.loads(h2.wfile.getvalue().decode("utf-8"))
    assert resp2["weights_all"] != hash1
    assert resp2["weights_eff"] != eff1
    assert config.get_weights_version() > ver1

def test_logging_and_explain_endpoint(tmp_path, monkeypatch):
    conn = setup_env(tmp_path, monkeypatch)
    monkeypatch.setattr(web_app, "ensure_db", lambda: conn)
    web_app.DEBUG = True

    config.update_weight("oldness", 2.0)

    pid = database.insert_product(
        conn,
        name="L",
        description="",
        category="",
        price=None,
        currency=None,
        image_url="",
        source="",
        extra={"rating": 4.0},
        product_id=1,
    )

    body = json.dumps({"ids": [pid]})

    class DummyGen:
        def __init__(self, body):
            self.headers = {"Content-Length": str(len(body))}
            self.rfile = io.BytesIO(body.encode("utf-8"))
            self.wfile = io.BytesIO()
            self.path = "/api/winner-score/generate"

        def _set_json(self, code=200):
            self.status = code

    handler = DummyGen(body)
    web_app.RequestHandler.handle_scoring_v2_generate(handler)

    log_text = web_app.LOG_PATH.read_text()
    assert "oldness" in log_text
    assert "effective_weights={" in log_text
    assert "order=" in log_text

    parsed = urlparse(f"/api/winner-score/explain?ids={pid}")

    class DummyExplain:
        def __init__(self):
            self.wfile = io.BytesIO()

        def _set_json(self, code=200):
            self.status = code

    handler2 = DummyExplain()
    web_app.RequestHandler.handle_winner_score_explain(handler2, parsed)
    resp = json.loads(handler2.wfile.getvalue().decode("utf-8"))
    info = resp[str(pid)]
    assert "rating" in info["present"]
    assert "oldness" in info["missing"]
    eff = info["effective_weights"]
    assert set(eff.keys()) == set(winner_score.ALLOWED_FIELDS)
    assert sum(eff.values()) > 0


def test_weights_eff_stable_when_touching_missing_metric(tmp_path, monkeypatch):
    conn = setup_env(tmp_path, monkeypatch)
    monkeypatch.setattr(web_app, "ensure_db", lambda: conn)

    pid = database.insert_product(
        conn,
        name="MM",
        description="",
        category="",
        price=None,
        currency=None,
        image_url="",
        source="",
        extra={"rating": 4.5},
        product_id=1,
    )
    conn.commit()

    config.update_weight("rating", 0.0)

    body = json.dumps({"product_ids": [pid]})

    class Dummy:
        def __init__(self, body, path="/api/winner-score/generate?debug=1"):
            self.path = path
            self.headers = {"Content-Length": str(len(body))}
            self.rfile = io.BytesIO(body.encode("utf-8"))
            self.wfile = io.BytesIO()

        def _set_json(self, code=200):
            self.status = code

    h1 = Dummy(body)
    web_app.RequestHandler.handle_scoring_v2_generate(h1)
    resp1 = json.loads(h1.wfile.getvalue().decode("utf-8"))
    hash_all1 = resp1["weights_all"]
    hash_eff1 = resp1["weights_eff"]
    sum1 = resp1["diag"]["sum_filtered"]
    assert sum1 > 0.0

    body_patch = json.dumps({"weights": {"units_sold": 20}})
    class Patcher:
        def __init__(self, body):
            self.path = "/api/config/winner-weights"
            self.headers = {"Content-Length": str(len(body))}
            self.rfile = io.BytesIO(body.encode("utf-8"))
            self.wfile = io.BytesIO()

        def _set_json(self, code=200):
            self.status = code

    p = Patcher(body_patch)
    web_app.RequestHandler.do_PATCH(p)

    h2 = Dummy(body)
    web_app.RequestHandler.handle_scoring_v2_generate(h2)
    resp2 = json.loads(h2.wfile.getvalue().decode("utf-8"))
    assert resp2["weights_all"] != hash_all1
    assert resp2["weights_eff"] != hash_eff1
<<<<<<< HEAD
    assert resp2["diag"]["sum_filtered"] == sum1
=======
    assert resp2["diag"]["sum_filtered"] > sum1
>>>>>>> fdc72b7a


def test_auto_weights_missing_revenue_persisted(tmp_path, monkeypatch):
    conn = setup_env(tmp_path, monkeypatch)
    monkeypatch.setattr(config, "get_api_key", lambda: "k")
    monkeypatch.setattr(config, "get_model", lambda: "m")

    def fake_recommend(api_key, model, samples, target):
        return {
            "weights": {
                "price": 72,
                "rating": 88,
                "units_sold": 65,
                "desire": 40,
                "competition": 30,
                "oldness": 10,
                "awareness": 20,
            },
            "justification": "",
        }

    monkeypatch.setattr(gpt, "recommend_winner_weights", fake_recommend)
    sample = {
        "price": 1,
        "rating": 1,
        "units_sold": 1,
        "revenue": 1,
        "desire": 1,
        "competition": 1,
        "oldness": 1,
        "awareness": 1,
        "target": 1,
    }
    body = json.dumps({"data_sample": [sample], "target": "target"})

    class Dummy:
        def __init__(self, body):
            self.path = "/scoring/v2/auto-weights-gpt"
            self.headers = {"Content-Length": str(len(body))}
            self.rfile = io.BytesIO(body.encode("utf-8"))
            self.wfile = io.BytesIO()

        def _set_json(self, code=200):
            self.status = code

    h = Dummy(body)
    web_app.RequestHandler.handle_scoring_v2_auto_weights_gpt(h)
    resp = json.loads(h.wfile.getvalue().decode("utf-8"))
    assert h.status == 200
    assert resp["weights"]["revenue"] == 0
    from product_research_app.services.config import get_winner_weights_raw

    saved = get_winner_weights_raw()
    assert saved["revenue"] == 0
    log_text = web_app.LOG_PATH.read_text()
    assert "missing revenue" in log_text


def test_auto_weights_no_normalization(tmp_path, monkeypatch):
    conn = setup_env(tmp_path, monkeypatch)
    monkeypatch.setattr(config, "get_api_key", lambda: "k")
    monkeypatch.setattr(config, "get_model", lambda: "m")

    def fake_recommend(api_key, model, samples, target):
        return {
            "weights": {
                "price": 72,
                "rating": 88,
                "units_sold": 65,
                "revenue": 50,
                "desire": 40,
                "competition": 30,
                "oldness": 10,
                "awareness": 20,
            },
            "justification": "",
        }

    monkeypatch.setattr(gpt, "recommend_winner_weights", fake_recommend)
    sample = {
        "price": 1,
        "rating": 1,
        "units_sold": 1,
        "revenue": 1,
        "desire": 1,
        "competition": 1,
        "oldness": 1,
        "awareness": 1,
        "target": 1,
    }
    body = json.dumps({"data_sample": [sample], "target": "target"})

    class Dummy:
        def __init__(self, body):
            self.path = "/scoring/v2/auto-weights-gpt"
            self.headers = {"Content-Length": str(len(body))}
            self.rfile = io.BytesIO(body.encode("utf-8"))
            self.wfile = io.BytesIO()

        def _set_json(self, code=200):
            self.status = code

    h = Dummy(body)
    web_app.RequestHandler.handle_scoring_v2_auto_weights_gpt(h)
    resp = json.loads(h.wfile.getvalue().decode("utf-8"))
    assert h.status == 200
    assert sum(resp["weights"].values()) == 375<|MERGE_RESOLUTION|>--- conflicted
+++ resolved
@@ -730,12 +730,7 @@
     resp2 = json.loads(h2.wfile.getvalue().decode("utf-8"))
     assert resp2["weights_all"] != hash_all1
     assert resp2["weights_eff"] != hash_eff1
-<<<<<<< HEAD
     assert resp2["diag"]["sum_filtered"] == sum1
-=======
-    assert resp2["diag"]["sum_filtered"] > sum1
->>>>>>> fdc72b7a
-
 
 def test_auto_weights_missing_revenue_persisted(tmp_path, monkeypatch):
     conn = setup_env(tmp_path, monkeypatch)
