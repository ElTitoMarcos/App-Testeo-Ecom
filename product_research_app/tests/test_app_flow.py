import io
import json
import logging
import sqlite3
import sys
from pathlib import Path
from typing import List
from urllib.parse import urlparse

sys.path.append(str(Path(__file__).resolve().parents[2]))

from product_research_app import web_app, database, config, routes_export_minimal
from product_research_app.routes_export_minimal import COLUMNS as EXPORT_COLUMNS
from product_research_app.services import winner_score
from product_research_app.services import config as cfg_service
from product_research_app.utils.db import row_to_dict

def setup_env(tmp_path, monkeypatch):
    monkeypatch.setattr(web_app, "DB_PATH", tmp_path / "data.sqlite3")
    monkeypatch.setattr(web_app, "LOG_DIR", tmp_path / "logs")
    monkeypatch.setattr(web_app, "LOG_PATH", tmp_path / "logs" / "app.log")
    web_app.LOG_DIR.mkdir(exist_ok=True)
    for h in list(logging.getLogger().handlers):
        logging.getLogger().removeHandler(h)
    logging.basicConfig(
        level=logging.INFO,
        handlers=[logging.FileHandler(web_app.LOG_PATH, encoding="utf-8")],
        force=True,
    )
    monkeypatch.setattr(config, "CONFIG_FILE", tmp_path / "config.json")
    monkeypatch.setattr(cfg_service, "DB_PATH", tmp_path / "data.sqlite3")
    cfg_service.init_app_config()
    return web_app.ensure_db()

def make_xlsx(path: Path, rows: List[List[object]]):
    from openpyxl import Workbook
    wb = Workbook()
    ws = wb.active
    ws.append([
        "name",
        "price",
        "rating",
        "units_sold",
        "revenue",
        "date_range",
        "image_count",
        "shipping_days",
        "profit_margin",
        "desire",
        "competition",
    ])
    for r in rows:
        ws.append(r)
    wb.save(path)

def test_app_startup(tmp_path, monkeypatch):
    conn = setup_env(tmp_path, monkeypatch)
    assert web_app.LOG_PATH.exists()
    cur = conn.cursor()
    cur.execute("SELECT name FROM sqlite_master WHERE type='table' AND name='scores'")
    assert cur.fetchone() is not None

def test_import_generates_scores(tmp_path, monkeypatch):
    conn = setup_env(tmp_path, monkeypatch)
    xlsx = tmp_path / "products.xlsx"
    make_xlsx(
        xlsx,
        [
            ["Prod1", 10, 4.5, 100, 1000, "2024-01-01~2024-02-01", 3, 5, 0.3, "High", "Low"],
            ["Prod2", 20, 3.0, 50, 500, "2024-03-01~2024-04-01", 2, 7, 0.2, "Medium", "Medium"],
        ],
    )
    job_id = database.create_import_job(conn, str(xlsx))
    web_app._process_import_job(job_id, xlsx, "products.xlsx")
    products = [row_to_dict(r) for r in database.list_products(conn)]
    assert len(products) == 2
    for p in products:
        assert 0 <= p.get("winner_score", 0) <= 100

def test_scoring_v2_generate_cases(tmp_path, monkeypatch):
    conn = setup_env(tmp_path, monkeypatch)
    monkeypatch.setattr(web_app, "ensure_db", lambda: conn)
    pid_a = database.insert_product(
        conn,
        name="A",
        description="",
        category="",
        price=None,
        currency=None,
        image_url="",
        source="",
        extra={},
        product_id=1,
    )
    pid_b = database.insert_product(
        conn,
        name="B",
        description="",
        category="",
        price=20.0,
        currency=None,
        image_url="",
        source="",
        extra={"rating": 4.0},
        product_id=2,
    )
    body = json.dumps({"ids": [pid_a, pid_b]})
    class Dummy:
        def __init__(self, body):
            self.headers = {"Content-Length": str(len(body))}
            self.rfile = io.BytesIO(body.encode("utf-8"))
            self.wfile = io.BytesIO()
            self.path = "/api/winner-score/generate"
        def _set_json(self, code=200):
            self.status = code

    handler = Dummy(body)
    web_app.RequestHandler.handle_scoring_v2_generate(handler)
    resp = json.loads(handler.wfile.getvalue().decode("utf-8"))
    assert resp["ok"] is True
    assert resp["processed"] == 2
    assert resp["updated"] == 2
    assert resp["weights_all"]
    assert resp["weights_eff"]
    prod_a = database.get_product(conn, pid_a)
    prod_b = database.get_product(conn, pid_b)
    assert 0 <= prod_a["winner_score"] <= 100
    assert 0 <= prod_b["winner_score"] <= 100

    body2 = json.dumps({"ids": [pid_b]})
    handler2 = Dummy(body2)
    web_app.RequestHandler.handle_scoring_v2_generate(handler2)
    resp2 = json.loads(handler2.wfile.getvalue().decode("utf-8"))
    assert resp2["ok"] is True
    assert resp2["processed"] == 1
    assert resp2["updated"] == 0
    assert resp2["weights_all"]
    assert resp2["weights_eff"]


def test_scoring_v2_generate_all_when_no_ids(tmp_path, monkeypatch):
    conn = setup_env(tmp_path, monkeypatch)
    monkeypatch.setattr(web_app, "ensure_db", lambda: conn)
    pid_a = database.insert_product(
        conn,
        name="A",
        description="",
        category="",
        price=None,
        currency=None,
        image_url="",
        source="",
        extra={"rating": 4.0},
        product_id=1,
    )
    pid_b = database.insert_product(
        conn,
        name="B",
        description="",
        category="",
        price=None,
        currency=None,
        image_url="",
        source="",
        extra={},
        product_id=2,
    )

    body = json.dumps({})

    class Dummy:
        def __init__(self, body):
            self.headers = {"Content-Length": str(len(body))}
            self.rfile = io.BytesIO(body.encode("utf-8"))
            self.wfile = io.BytesIO()
            self.path = "/api/winner-score/generate"

        def _set_json(self, code=200):
            self.status = code

    handler = Dummy(body)
    web_app.RequestHandler.handle_scoring_v2_generate(handler)
    resp = json.loads(handler.wfile.getvalue().decode("utf-8"))
    assert resp["processed"] == 2
    assert resp["weights_all"]
    assert resp["weights_eff"]

def test_products_endpoint_serializes_rows(tmp_path, monkeypatch):
    conn = setup_env(tmp_path, monkeypatch)
    monkeypatch.setattr(web_app, "ensure_db", lambda: conn)
    pid = database.insert_product(
        conn,
        name="X",
        description="",
        category="",
        price=0.0,
        currency=None,
        image_url="",
        source="",
        extra={},
        product_id=1,
    )
    conn.execute("UPDATE products SET winner_score=42 WHERE id=?", (pid,))
    conn.commit()

    class Dummy:
        def __init__(self):
            self.path = "/products"
            self.headers = {}
            self.wfile = io.BytesIO()

        def _set_json(self, code=200):
            self.status = code

        def send_error(self, code, msg=None):
            raise AssertionError(f"error {code}")

        def safe_write(self, func):
            try:
                func()
                return True
            except Exception:
                return False

    handler = Dummy()
    web_app.RequestHandler.do_GET(handler)
    resp = json.loads(handler.wfile.getvalue().decode("utf-8"))
    assert isinstance(resp, list) and resp and resp[0]["id"] == pid
    assert resp[0]["winner_score"] == 42


def test_desire_serialization_and_logging(tmp_path, monkeypatch):
    conn = setup_env(tmp_path, monkeypatch)
    monkeypatch.setattr(web_app, "ensure_db", lambda: conn)
    pid1 = database.insert_product(
        conn,
        name="P1",
        description="",
        category="",
        price=1.0,
        currency=None,
        image_url="",
        source="",
        desire="Top",
        extra={},
        product_id=1,
    )
    pid2 = database.insert_product(
        conn,
        name="P2",
        description="",
        category="",
        price=2.0,
        currency=None,
        image_url="",
        source="",
        extra={"desire": "Extra"},
        product_id=2,
    )
    pid3 = database.insert_product(
        conn,
        name="P3",
        description="",
        category="",
        price=3.0,
        currency=None,
        image_url="",
        source="",
        extra={},
        product_id=3,
    )

    class Dummy:
        def __init__(self, path):
            self.path = path
            self.headers = {}
            self.wfile = io.BytesIO()

        def _set_json(self, code=200):
            self.status = code

        def send_error(self, code, msg=None):
            raise AssertionError(f"error {code}")

        def safe_write(self, func):
            try:
                func()
                return True
            except Exception:
                return False

    handler = Dummy("/products")
    web_app.RequestHandler.do_GET(handler)
    resp = json.loads(handler.wfile.getvalue().decode("utf-8"))
    p1 = next(p for p in resp if p["id"] == pid1)
    p2 = next(p for p in resp if p["id"] == pid2)
    p3 = next(p for p in resp if p["id"] == pid3)
    assert p1["desire"] == "Top"
    assert isinstance(p1["price"], (int, float))
    assert p2["desire"] == "Extra"
    assert p2["extras"].get("desire") == "Extra"
    assert p3["desire"] is None
    log_text = web_app.LOG_PATH.read_text()
    assert f"desire_missing=true" in log_text and f"product={pid3}" in log_text

    lid = database.create_list(conn, "L")
    database.add_product_to_list(conn, lid, pid1)
    handler_list = Dummy(f"/list/{lid}")
    web_app.RequestHandler.do_GET(handler_list)
    resp_list = json.loads(handler_list.wfile.getvalue().decode("utf-8"))
    assert resp_list and resp_list[0]["desire"] == "Top"


def test_patch_product_desire(tmp_path, monkeypatch):
    conn = setup_env(tmp_path, monkeypatch)
    monkeypatch.setattr(web_app, "ensure_db", lambda: conn)
    pid = database.insert_product(
        conn,
        name="P1",
        description="",
        category="",
        price=1.0,
        currency=None,
        image_url="",
        source="",
        desire="old",
    )
    body = json.dumps({"desire": "nuevo texto", "unknown": "x"})

    class Dummy:
        def __init__(self, path, body):
            self.path = path
            self.headers = {"Content-Length": str(len(body))}
            self.rfile = io.BytesIO(body.encode("utf-8"))
            self.wfile = io.BytesIO()

        def _set_json(self, code=200):
            self.status = code

    handler = Dummy(f"/api/products/{pid}", body)
    web_app.RequestHandler.do_PATCH(handler)
    resp = json.loads(handler.wfile.getvalue().decode("utf-8"))
    assert handler.status == 200
    assert resp["desire"] == "nuevo texto"
    assert database.get_product(conn, pid)["desire"] == "nuevo texto"

    handler_nf = Dummy("/api/products/9999", body)
    web_app.RequestHandler.do_PATCH(handler_nf)
    assert handler_nf.status == 404
    log_text = web_app.LOG_PATH.read_text()
    assert "PATCH not found product_id=9999" in log_text

def test_patch_winner_weights_persists(tmp_path, monkeypatch):
    setup_env(tmp_path, monkeypatch)

    body = json.dumps({"weights": {"rating": 25}, "order": ["rating", "price"]})

    class Dummy:
        def __init__(self, body):
            self.path = "/api/config/winner-weights"
            self.headers = {"Content-Length": str(len(body))}
            self.rfile = io.BytesIO(body.encode("utf-8"))
            self.wfile = io.BytesIO()

        def _set_json(self, code=200):
            self.status = code

    handler = Dummy(body)
    web_app.RequestHandler.do_PATCH(handler)
    resp = json.loads(handler.wfile.getvalue().decode("utf-8"))
    assert resp["weights"]["rating"] == 25
    assert resp["order"][0] == "rating"
    from product_research_app.services.config import get_winner_weights_raw, get_winner_order_raw
    data = get_winner_weights_raw()
    order = get_winner_order_raw()
    assert data.get("rating") == 25
    assert order[0] == "rating"

def test_config_oldness_preference_roundtrip(tmp_path, monkeypatch):
    setup_env(tmp_path, monkeypatch)

    class DummyGet:
        def __init__(self):
            self.path = "/config"
            self.headers = {}
            self.rfile = io.BytesIO()
            self.wfile = io.BytesIO()

        def _set_json(self, code=200):
            self.status = code

    g = DummyGet()
    web_app.RequestHandler.do_GET(g)
    resp = json.loads(g.wfile.getvalue().decode("utf-8"))
    assert resp.get("oldness_preference") == "newer"

    body = json.dumps({"oldness_preference": "older"})

    class DummyPost:
        def __init__(self, body):
            self.path = "/setconfig"
            self.headers = {"Content-Length": str(len(body))}
            self.rfile = io.BytesIO(body.encode("utf-8"))
            self.wfile = io.BytesIO()

        def _set_json(self, code=200):
            self.status = code

    p = DummyPost(body)
    web_app.RequestHandler.handle_setconfig(p)
    assert p.status == 200
    assert config.load_config().get("oldness_preference") == "older"

def test_get_endpoints_return_json(tmp_path, monkeypatch):
    setup_env(tmp_path, monkeypatch)
    from http.server import HTTPServer
    import threading, urllib.request, json, time

    server = HTTPServer(("127.0.0.1", 0), web_app.RequestHandler)
    port = server.server_address[1]
    thread = threading.Thread(target=server.serve_forever)
    thread.daemon = True
    thread.start()
    try:
        time.sleep(0.1)
        resp = urllib.request.urlopen(f"http://127.0.0.1:{port}/config")
        assert resp.status == 200
        cfg = json.loads(resp.read().decode("utf-8"))
        weights = cfg.get("weights", {})
        assert all(0 <= v <= 100 for v in weights.values())
        assert set(weights.keys()) == set(config.SCORING_DEFAULT_WEIGHTS.keys())
        resp = urllib.request.urlopen(f"http://127.0.0.1:{port}/lists")
        assert resp.status == 200
        json.loads(resp.read().decode("utf-8"))
    finally:
        server.shutdown()
        thread.join()


def test_weight_changes_persist_without_score_reset(tmp_path, monkeypatch):
    conn = setup_env(tmp_path, monkeypatch)
    monkeypatch.setattr(web_app, "ensure_db", lambda: conn)
    pid = database.insert_product(
        conn,
        name="A",
        description="",
        category="",
        price=None,
        currency=None,
        image_url="",
        source="",
        extra={},
        product_id=1,
    )
    conn.execute("UPDATE products SET winner_score=55 WHERE id=?", (pid,))
    conn.commit()

    def patch_weight(key, value):
        body = json.dumps({"weights": {key: value}})
        class Dummy:
            def __init__(self, body):
                self.path = "/api/config/winner-weights"
                self.headers = {"Content-Length": str(len(body))}
                self.rfile = io.BytesIO(body.encode("utf-8"))
                self.wfile = io.BytesIO()

            def _set_json(self, code=200):
                self.status = code

        h = Dummy(body)
        web_app.RequestHandler.do_PATCH(h)
        resp = json.loads(h.wfile.getvalue().decode("utf-8"))
        assert resp["weights"][key] == value

    patch_weight("rating", 20)
    patch_weight("price", 30)
    patch_weight("units_sold", 50)
    from product_research_app.services.config import get_winner_weights_raw

    weights = get_winner_weights_raw()
    assert weights.get("rating") == 20
    assert weights.get("price") == 30
    assert weights.get("units_sold") == 50
    prod = database.get_product(conn, pid)
    assert prod["winner_score"] == 55


def test_import_new_batch_preserves_existing_scores(tmp_path, monkeypatch):
    conn = setup_env(tmp_path, monkeypatch)
    monkeypatch.setattr(web_app, "ensure_db", lambda: conn)
    pid = database.insert_product(
        conn,
        name="Old", description="", category="", price=None, currency=None,
        image_url="", source="", extra={}, product_id=1,
    )
    conn.execute("UPDATE products SET winner_score=10 WHERE id=?", (pid,))
    conn.commit()

    xlsx = tmp_path / "batch.xlsx"
    make_xlsx(xlsx, [["New", 10, 4.5, 100, 1000, 50, 3, 5, 0.3, "High", "Low"]])
    job_id = database.create_import_job(conn, str(xlsx))
    web_app._process_import_job(job_id, xlsx, "batch.xlsx")

    prod_old = database.get_product(conn, pid)
    assert prod_old["winner_score"] == 10
    cur = conn.execute("SELECT id, winner_score FROM products WHERE id != ?", (pid,))
    rows = cur.fetchall()
    assert rows
    for _id, score in rows:
        assert score is not None and score > 0


def test_recalculate_selected_and_all(tmp_path, monkeypatch):
    conn = setup_env(tmp_path, monkeypatch)
    monkeypatch.setattr(web_app, "ensure_db", lambda: conn)
    ids = []
    for i in range(8):
        pid = database.insert_product(
            conn,
            name=f"P{i}", description="", category="", price=None, currency=None,
            image_url="", source="", extra={"rating": 4.5}, product_id=i + 1,
        )
        conn.execute("UPDATE products SET winner_score=1 WHERE id=?", (pid,))
        ids.append(pid)
    conn.commit()

    subset = ids[:5]
    body = json.dumps({"product_ids": subset})
    class Dummy:
        def __init__(self, body):
            self.headers = {"Content-Length": str(len(body))}
            self.rfile = io.BytesIO(body.encode("utf-8"))
            self.wfile = io.BytesIO()
            self.path = "/api/winner-score/generate"

        def _set_json(self, code=200):
            self.status = code

    h = Dummy(body)
    web_app.RequestHandler.handle_scoring_v2_generate(h)
    json.loads(h.wfile.getvalue().decode("utf-8"))
    for pid in subset:
        assert database.get_product(conn, pid)["winner_score"] != 1
    for pid in ids[5:]:
        assert database.get_product(conn, pid)["winner_score"] == 1

    body2 = json.dumps({})
    h2 = Dummy(body2)
    web_app.RequestHandler.handle_scoring_v2_generate(h2)
    json.loads(h2.wfile.getvalue().decode("utf-8"))
    for pid in ids:
        assert database.get_product(conn, pid)["winner_score"] != 1


def test_weights_hash_changes_after_patch(tmp_path, monkeypatch):
    conn = setup_env(tmp_path, monkeypatch)
    monkeypatch.setattr(web_app, "ensure_db", lambda: conn)

    pid = database.insert_product(
        conn,
        name="P0",
        description="",
        category="",
        price=10.0,
        currency=None,
        image_url="",
        source="",
        extra={"rating": 4.5},
        product_id=1,
    )
    conn.execute("UPDATE products SET winner_score=1 WHERE id=?", (pid,))
    conn.commit()

    body = json.dumps({})

    class Dummy:
        def __init__(self, body):
            self.headers = {"Content-Length": str(len(body))}
            self.rfile = io.BytesIO(body.encode("utf-8"))
            self.wfile = io.BytesIO()
            self.path = "/api/winner-score/generate"

        def _set_json(self, code=200):
            self.status = code

    h1 = Dummy(body)
    web_app.RequestHandler.handle_scoring_v2_generate(h1)
    resp1 = json.loads(h1.wfile.getvalue().decode("utf-8"))
    hash1 = resp1["weights_all"]
    eff1 = resp1["weights_eff"]
    ver1 = config.get_weights_version()

    body_patch = json.dumps({"weights": {"rating": 20}})

    class Patcher:
        def __init__(self, body):
            self.path = "/api/config/winner-weights"
            self.headers = {"Content-Length": str(len(body))}
            self.rfile = io.BytesIO(body.encode("utf-8"))
            self.wfile = io.BytesIO()

        def _set_json(self, code=200):
            self.status = code

    p = Patcher(body_patch)
    web_app.RequestHandler.do_PATCH(p)

    h2 = Dummy(body)
    web_app.RequestHandler.handle_scoring_v2_generate(h2)
    resp2 = json.loads(h2.wfile.getvalue().decode("utf-8"))
    assert resp2["weights_all"] != hash1
    assert resp2["weights_eff"] != eff1
    assert config.get_weights_version() > ver1

def test_logging_and_explain_endpoint(tmp_path, monkeypatch):
    conn = setup_env(tmp_path, monkeypatch)
    monkeypatch.setattr(web_app, "ensure_db", lambda: conn)
    web_app.DEBUG = True

    config.update_weight("oldness", 2.0)

    pid = database.insert_product(
        conn,
        name="L",
        description="",
        category="",
        price=None,
        currency=None,
        image_url="",
        source="",
        extra={"rating": 4.0},
        product_id=1,
    )

    body = json.dumps({"ids": [pid]})

    class DummyGen:
        def __init__(self, body):
            self.headers = {"Content-Length": str(len(body))}
            self.rfile = io.BytesIO(body.encode("utf-8"))
            self.wfile = io.BytesIO()
            self.path = "/api/winner-score/generate"

        def _set_json(self, code=200):
            self.status = code

    handler = DummyGen(body)
    web_app.RequestHandler.handle_scoring_v2_generate(handler)

    log_text = web_app.LOG_PATH.read_text()
    assert "oldness" in log_text
    assert "effective_weights={" in log_text
    assert "order=" in log_text

    parsed = urlparse(f"/api/winner-score/explain?ids={pid}")

    class DummyExplain:
        def __init__(self):
            self.wfile = io.BytesIO()

        def _set_json(self, code=200):
            self.status = code

    handler2 = DummyExplain()
    web_app.RequestHandler.handle_winner_score_explain(handler2, parsed)
    resp = json.loads(handler2.wfile.getvalue().decode("utf-8"))
    info = resp[str(pid)]
    assert "rating" in info["present"]
    assert "oldness" in info["missing"]
    eff = info["effective_weights"]
    assert set(eff.keys()) == set(winner_score.ALLOWED_FIELDS)
    assert abs(sum(eff.values()) - 1.0) < 1e-2


def test_weights_eff_stable_when_touching_missing_metric(tmp_path, monkeypatch):
    conn = setup_env(tmp_path, monkeypatch)
    monkeypatch.setattr(web_app, "ensure_db", lambda: conn)

    pid = database.insert_product(
        conn,
        name="MM",
        description="",
        category="",
        price=None,
        currency=None,
        image_url="",
        source="",
        extra={"rating": 4.5},
        product_id=1,
    )
    conn.commit()

    config.update_weight("rating", 0.0)

    body = json.dumps({"product_ids": [pid]})

    class Dummy:
        def __init__(self, body, path="/api/winner-score/generate?debug=1"):
            self.path = path
            self.headers = {"Content-Length": str(len(body))}
            self.rfile = io.BytesIO(body.encode("utf-8"))
            self.wfile = io.BytesIO()

        def _set_json(self, code=200):
            self.status = code

    h1 = Dummy(body)
    web_app.RequestHandler.handle_scoring_v2_generate(h1)
    resp1 = json.loads(h1.wfile.getvalue().decode("utf-8"))
    hash_all1 = resp1["weights_all"]
    hash_eff1 = resp1["weights_eff"]
    sum1 = resp1["diag"]["sum_filtered"]
    assert sum1 > 0.0

    body_patch = json.dumps({"weights": {"units_sold": 20}})
    class Patcher:
        def __init__(self, body):
            self.path = "/api/config/winner-weights"
            self.headers = {"Content-Length": str(len(body))}
            self.rfile = io.BytesIO(body.encode("utf-8"))
            self.wfile = io.BytesIO()

        def _set_json(self, code=200):
            self.status = code

    p = Patcher(body_patch)
    web_app.RequestHandler.do_PATCH(p)

    h2 = Dummy(body)
    web_app.RequestHandler.handle_scoring_v2_generate(h2)
    resp2 = json.loads(h2.wfile.getvalue().decode("utf-8"))
    assert resp2["weights_all"] != hash_all1
    assert resp2["weights_eff"] != hash_eff1
    assert resp2["diag"]["sum_filtered"] > sum1


def _make_export_dummy(body: str):
    class Dummy:
        def __init__(self, payload: str):
            self.headers = {"Content-Length": str(len(payload))}
            self.rfile = io.BytesIO(payload.encode("utf-8"))
            self.wfile = io.BytesIO()
            self.sent_headers = {}
            self.status = None
            self.json_payload = None
            self.path = "/api/export/kalodata-minimal"

        def send_json(self, obj, status=200):
            self.status = status
            self.json_payload = obj

        def send_response(self, code):
            self.status = code

        def send_header(self, key, value):
            self.sent_headers[key] = value

        def end_headers(self):
            pass

    return Dummy(body)


def test_export_kalodata_minimal_requires_ids(tmp_path, monkeypatch):
    conn = setup_env(tmp_path, monkeypatch)
    monkeypatch.setattr(web_app, "ensure_db", lambda: conn)

    handler = _make_export_dummy(json.dumps({}))
    web_app.RequestHandler.handle_export_kalodata_minimal(handler)

    assert handler.status == 400
    assert handler.json_payload == {"error": "ids_required"}


def test_export_kalodata_minimal_not_found(tmp_path, monkeypatch):
    conn = setup_env(tmp_path, monkeypatch)
    monkeypatch.setattr(web_app, "ensure_db", lambda: conn)

    handler = _make_export_dummy(json.dumps({"ids": [999]}))
    web_app.RequestHandler.handle_export_kalodata_minimal(handler)

    assert handler.status == 404
    assert handler.json_payload == {"error": "products_not_found"}


def test_export_kalodata_minimal_success(tmp_path, monkeypatch):
    conn = setup_env(tmp_path, monkeypatch)
    monkeypatch.setattr(web_app, "ensure_db", lambda: conn)

    extra1 = {
        "TikTokUrl": "https://tiktok.example/alpha",
        "KalodataUrl": "https://kalodata.example/alpha",
        "Img_url": "https://img.example/alpha.jpg",
        "Category": "Beauty",
        "Price($)": "$19.99",
        "Product Rating": "4.8",
        "Item Sold": "1,200",
        "Revenue($)": "1000",
        "Live Revenue($)": "200",
        "Video Revenue($)": "300",
        "Shopping Mall Revenue($)": "50",
        "Launch Date": "2024-01-01",
        "desire_score": 0.8,
        "awareness_level": 2,
        "competition": 0.3,
    }
    extra2 = {
        "tiktok_url": "https://tiktok.example/beta",
        "KalodataUrl": "https://kalodata.example/beta",
        "image_url": "https://img.example/beta.png",
        "Category": "Home",
        "price": "29",
        "rating": 4.1,
        "units_sold": 80,
        "Revenue($)": "400",
        "Video Revenue($)": "100",
        "Launch Date": "2023-12-15",
        "desire_magnitude": 65,
        "customer_desire": "Resuelve dolor",
        "awareness_level_label": "Product-aware",
        "competition_level_label": "Medium",
    }
    extra3 = {
        "tiktok_url": "https://tiktok.example/gamma",
        "KalodataUrl": "https://kalodata.example/gamma",
        "Img_url": "https://img.example/gamma-missing.png",
        "Category": "Kitchen",
        "price": "15.50",
        "rating": 4.5,
        "units_sold": 500,
        "Revenue($)": "250",
        "Live Revenue($)": "30",
        "Video Revenue($)": "20",
        "Launch Date": "2023-11-30",
        "desires": "Resolver frustración",
        "awareness_level": 4,
        "competition_level": 80,
    }

    pid1 = database.insert_product(
        conn,
        name="Alpha",
        description="",
        category="Beauty",
        price=19.99,
        currency="USD",
        image_url="https://img.example/alpha.jpg",
        source="kalodata",
        desire="Fuerte deseo",
        desire_magnitude=None,
        awareness_level=None,
        competition_level=None,
        extra=extra1,
    )
    pid2 = database.insert_product(
        conn,
        name="Beta",
        description="",
        category="Home",
        price=None,
        currency=None,
        image_url="https://img.example/beta.png",
        source="kalodata",
        desire=None,
        desire_magnitude=None,
        awareness_level=None,
        competition_level=None,
        extra=extra2,
    )
    pid3 = database.insert_product(
        conn,
        name="Gamma",
        description="",
        category="Kitchen",
        price=None,
        currency=None,
        image_url="https://img.example/gamma-missing.png",
        source="kalodata",
        desire=None,
        desire_magnitude=None,
        awareness_level=None,
        competition_level=None,
        extra=extra3,
    )

    routes_export_minimal._IMG_CACHE.clear()

    from PIL import Image as PILImage

    def fake_fetch(url):
        if url and "missing" not in str(url):
            img = PILImage.new("RGB", (400, 260), color=(255, 0, 0))
            buf = io.BytesIO()
            img.save(buf, format="PNG")
            buf.seek(0)
            return buf
        return None

    monkeypatch.setattr(routes_export_minimal, "_fetch_and_resize", fake_fetch)

    handler = _make_export_dummy(json.dumps({"ids": [pid1, pid2, pid3]}))
    web_app.RequestHandler.handle_export_kalodata_minimal(handler)

    assert handler.status == 200
    assert "kalodata_for_analysis_" in handler.sent_headers.get("Content-Disposition", "")

    payload = handler.wfile.getvalue()
    assert payload

    from openpyxl import load_workbook

    wb = load_workbook(io.BytesIO(payload))
    assert wb.sheetnames == ["products"]
    ws = wb["products"]
    header = list(next(ws.iter_rows(min_row=1, max_row=1, values_only=True)))
    assert header == list(EXPORT_COLUMNS)

    assert ws.freeze_panes == "A2"
    assert ws.auto_filter.ref == ws.dimensions

    rows = list(ws.iter_rows(min_row=2, values_only=True))
    assert len(rows) == 3
    row1, row2, row3 = rows

<<<<<<< HEAD
    assert row1[0] is None
    assert row2[0] is None
    assert row3[0] == "(no image)"
    assert row1[1] == "Alpha"
    assert row2[1] == "Beta"
    assert row3[1] == "Gamma"
    assert row1[2] == "Beauty"
    assert row2[2] == "Home"
    assert row3[2] == "Kitchen"
    assert row1[3] and row1[3].strftime("%Y-%m-%d") == "2024-01-01"
    assert row2[3] and row2[3].strftime("%Y-%m-%d") == "2023-12-15"
    assert row3[3] and row3[3].strftime("%Y-%m-%d") == "2023-11-30"
    assert row1[4] == 19.99
    assert row2[4] == 29.0
    assert row3[4] == 15.5
    assert row1[5] == 4.8
    assert row2[5] == 4.1
    assert row3[5] == 4.5
    assert row1[6] == 1550.0
    assert row2[6] == 500.0
    assert row3[6] == 300.0
    assert row1[7] == 1200
    assert row2[7] == 80
    assert row3[7] == 500
    assert row1[8] == "Fuerte deseo"
    assert row2[8] == "Resuelve dolor"
    assert row3[8] == "Resolver frustración"
    assert row1[9] == 80
    assert row2[9] == 65
    assert row3[9] == 50
    assert row1[10] == "Solution-aware"
    assert row2[10] == "Product-aware"
    assert row3[10] == "Most aware"
    assert row1[11] == "Low"
    assert row2[11] == "Medium"
    assert row3[11] == "High"
    assert row1[12] == "https://tiktok.example/alpha"
    assert row2[12] == "https://tiktok.example/beta"
    assert row3[12] == "https://tiktok.example/gamma"
    assert row1[13] == "https://kalodata.example/alpha"
    assert row2[13] == "https://kalodata.example/beta"
    assert row3[13] == "https://kalodata.example/gamma"
    assert row1[14] == "https://img.example/alpha.jpg"
    assert row2[14] == "https://img.example/beta.png"
    assert row3[14] == "https://img.example/gamma-missing.png"

    assert ws.column_dimensions["A"].width == 38
    assert ws.column_dimensions["I"].width == 45
    assert ws.column_dimensions["O"].width == 40
=======
    assert row1[0] == "https://img.example/alpha.jpg"
    assert row2[0] == "https://img.example/beta.png"
    assert row3[0] == "https://img.example/gamma-missing.png"
    assert row1[1] == "Alpha"
    assert row2[1] == "Beta"
    assert row3[1] == "Gamma"
    assert row1[13] is None
    assert row3[13] == "(no image)"
    assert row1[2] == "Beauty"
    assert row1[3] == 19.99
    assert row1[4] == 4.8
    assert row1[6] == 1200
    assert row1[5] == 1550.0
    assert row1[14].strftime("%Y-%m-%d") == "2024-01-01"
    assert row1[7] == "Fuerte deseo"
    assert row1[8] == 80
    assert row1[9] == "Solution-aware"
    assert row1[10] == "Low"

    assert row2[2] == "Home"
    assert row2[3] == 29.0
    assert row2[4] == 4.1
    assert row2[6] == 80
    assert row2[5] == 500.0
    assert row2[14].strftime("%Y-%m-%d") == "2023-12-15"
    assert row2[7] == "Resuelve dolor"
    assert row2[8] == 65
    assert row2[9] == "Product-aware"
    assert row2[10] == "Medium"

    assert row3[2] == "Kitchen"
    assert row3[3] == 15.5
    assert row3[4] == 4.5
    assert row3[6] == 500
    assert row3[5] == 300.0
    assert row3[14].strftime("%Y-%m-%d") == "2023-11-30"
    assert row3[7] == "Resolver frustración"
    assert row3[8] == 50
    assert row3[9] == "Most aware"
    assert row3[10] == "High"

    assert ws.column_dimensions["A"].width == 40
    assert ws.column_dimensions["N"].width == 38
    assert ws.column_dimensions["H"].width == 45
>>>>>>> e35403c8
    assert "tbl_products" in ws.tables
    assert ws.tables["tbl_products"].ref == "A1:O4"

    dv_ranges = [dv.sqref for dv in ws.data_validations.dataValidation]
<<<<<<< HEAD
    assert any(str(dv) == "J2:J4" for dv in dv_ranges)
=======
    assert any(str(dv) == "I2:I4" for dv in dv_ranges)
>>>>>>> e35403c8

    cf_ranges = list(ws.conditional_formatting)

    def _cfvo_values(cfvo):
        values = []
        for obj in cfvo:
            try:
                raw = getattr(obj, "value", getattr(obj, "val", None))
                values.append(float(raw))
            except (TypeError, ValueError):
                values.append(None)
        return values

    assert any(
        getattr(rule, "type", "") == "dataBar"
        and rule.dataBar is not None
        and _cfvo_values(rule.dataBar.cfvo) == [0.0, 100.0]
        for cf in cf_ranges
        for rule in cf.rules
    )

    assert len(getattr(ws, "_images", [])) == 2
    assert ws.row_dimensions[2].height == routes_export_minimal._IMG_ROW_HEIGHT
    assert ws.row_dimensions[4].height == 45<|MERGE_RESOLUTION|>--- conflicted
+++ resolved
@@ -922,7 +922,6 @@
     assert len(rows) == 3
     row1, row2, row3 = rows
 
-<<<<<<< HEAD
     assert row1[0] is None
     assert row2[0] is None
     assert row3[0] == "(no image)"
@@ -972,61 +971,12 @@
     assert ws.column_dimensions["A"].width == 38
     assert ws.column_dimensions["I"].width == 45
     assert ws.column_dimensions["O"].width == 40
-=======
-    assert row1[0] == "https://img.example/alpha.jpg"
-    assert row2[0] == "https://img.example/beta.png"
-    assert row3[0] == "https://img.example/gamma-missing.png"
-    assert row1[1] == "Alpha"
-    assert row2[1] == "Beta"
-    assert row3[1] == "Gamma"
-    assert row1[13] is None
-    assert row3[13] == "(no image)"
-    assert row1[2] == "Beauty"
-    assert row1[3] == 19.99
-    assert row1[4] == 4.8
-    assert row1[6] == 1200
-    assert row1[5] == 1550.0
-    assert row1[14].strftime("%Y-%m-%d") == "2024-01-01"
-    assert row1[7] == "Fuerte deseo"
-    assert row1[8] == 80
-    assert row1[9] == "Solution-aware"
-    assert row1[10] == "Low"
-
-    assert row2[2] == "Home"
-    assert row2[3] == 29.0
-    assert row2[4] == 4.1
-    assert row2[6] == 80
-    assert row2[5] == 500.0
-    assert row2[14].strftime("%Y-%m-%d") == "2023-12-15"
-    assert row2[7] == "Resuelve dolor"
-    assert row2[8] == 65
-    assert row2[9] == "Product-aware"
-    assert row2[10] == "Medium"
-
-    assert row3[2] == "Kitchen"
-    assert row3[3] == 15.5
-    assert row3[4] == 4.5
-    assert row3[6] == 500
-    assert row3[5] == 300.0
-    assert row3[14].strftime("%Y-%m-%d") == "2023-11-30"
-    assert row3[7] == "Resolver frustración"
-    assert row3[8] == 50
-    assert row3[9] == "Most aware"
-    assert row3[10] == "High"
-
-    assert ws.column_dimensions["A"].width == 40
-    assert ws.column_dimensions["N"].width == 38
-    assert ws.column_dimensions["H"].width == 45
->>>>>>> e35403c8
+
     assert "tbl_products" in ws.tables
     assert ws.tables["tbl_products"].ref == "A1:O4"
 
     dv_ranges = [dv.sqref for dv in ws.data_validations.dataValidation]
-<<<<<<< HEAD
     assert any(str(dv) == "J2:J4" for dv in dv_ranges)
-=======
-    assert any(str(dv) == "I2:I4" for dv in dv_ranges)
->>>>>>> e35403c8
 
     cf_ranges = list(ws.conditional_formatting)
 
