import io
import json
import logging
import sqlite3
import sys
from pathlib import Path
from typing import List
from urllib.parse import urlparse

sys.path.append(str(Path(__file__).resolve().parents[2]))

from product_research_app import web_app, database, config
from product_research_app.routes_export_minimal import COLUMNS as EXPORT_COLUMNS
from product_research_app.services import winner_score
from product_research_app.services import config as cfg_service
from product_research_app.utils.db import row_to_dict

def setup_env(tmp_path, monkeypatch):
    monkeypatch.setattr(web_app, "DB_PATH", tmp_path / "data.sqlite3")
    monkeypatch.setattr(web_app, "LOG_DIR", tmp_path / "logs")
    monkeypatch.setattr(web_app, "LOG_PATH", tmp_path / "logs" / "app.log")
    web_app.LOG_DIR.mkdir(exist_ok=True)
    for h in list(logging.getLogger().handlers):
        logging.getLogger().removeHandler(h)
    logging.basicConfig(
        level=logging.INFO,
        handlers=[logging.FileHandler(web_app.LOG_PATH, encoding="utf-8")],
        force=True,
    )
    monkeypatch.setattr(config, "CONFIG_FILE", tmp_path / "config.json")
    monkeypatch.setattr(cfg_service, "DB_PATH", tmp_path / "data.sqlite3")
    cfg_service.init_app_config()
    return web_app.ensure_db()

def make_xlsx(path: Path, rows: List[List[object]]):
    from openpyxl import Workbook
    wb = Workbook()
    ws = wb.active
    ws.append([
        "name",
        "price",
        "rating",
        "units_sold",
        "revenue",
        "date_range",
        "image_count",
        "shipping_days",
        "profit_margin",
        "desire",
        "competition",
    ])
    for r in rows:
        ws.append(r)
    wb.save(path)

def test_app_startup(tmp_path, monkeypatch):
    conn = setup_env(tmp_path, monkeypatch)
    assert web_app.LOG_PATH.exists()
    cur = conn.cursor()
    cur.execute("SELECT name FROM sqlite_master WHERE type='table' AND name='scores'")
    assert cur.fetchone() is not None

def test_import_generates_scores(tmp_path, monkeypatch):
    conn = setup_env(tmp_path, monkeypatch)
    xlsx = tmp_path / "products.xlsx"
    make_xlsx(
        xlsx,
        [
            ["Prod1", 10, 4.5, 100, 1000, "2024-01-01~2024-02-01", 3, 5, 0.3, "High", "Low"],
            ["Prod2", 20, 3.0, 50, 500, "2024-03-01~2024-04-01", 2, 7, 0.2, "Medium", "Medium"],
        ],
    )
    job_id = database.create_import_job(conn, str(xlsx))
    web_app._process_import_job(job_id, xlsx, "products.xlsx")
    products = [row_to_dict(r) for r in database.list_products(conn)]
    assert len(products) == 2
    for p in products:
        assert 0 <= p.get("winner_score", 0) <= 100

def test_scoring_v2_generate_cases(tmp_path, monkeypatch):
    conn = setup_env(tmp_path, monkeypatch)
    monkeypatch.setattr(web_app, "ensure_db", lambda: conn)
    pid_a = database.insert_product(
        conn,
        name="A",
        description="",
        category="",
        price=None,
        currency=None,
        image_url="",
        source="",
        extra={},
        product_id=1,
    )
    pid_b = database.insert_product(
        conn,
        name="B",
        description="",
        category="",
        price=20.0,
        currency=None,
        image_url="",
        source="",
        extra={"rating": 4.0},
        product_id=2,
    )
    body = json.dumps({"ids": [pid_a, pid_b]})
    class Dummy:
        def __init__(self, body):
            self.headers = {"Content-Length": str(len(body))}
            self.rfile = io.BytesIO(body.encode("utf-8"))
            self.wfile = io.BytesIO()
            self.path = "/api/winner-score/generate"
        def _set_json(self, code=200):
            self.status = code

    handler = Dummy(body)
    web_app.RequestHandler.handle_scoring_v2_generate(handler)
    resp = json.loads(handler.wfile.getvalue().decode("utf-8"))
    assert resp["ok"] is True
    assert resp["processed"] == 2
    assert resp["updated"] == 2
    assert resp["weights_all"]
    assert resp["weights_eff"]
    prod_a = database.get_product(conn, pid_a)
    prod_b = database.get_product(conn, pid_b)
    assert 0 <= prod_a["winner_score"] <= 100
    assert 0 <= prod_b["winner_score"] <= 100

    body2 = json.dumps({"ids": [pid_b]})
    handler2 = Dummy(body2)
    web_app.RequestHandler.handle_scoring_v2_generate(handler2)
    resp2 = json.loads(handler2.wfile.getvalue().decode("utf-8"))
    assert resp2["ok"] is True
    assert resp2["processed"] == 1
    assert resp2["updated"] == 0
    assert resp2["weights_all"]
    assert resp2["weights_eff"]


def test_scoring_v2_generate_all_when_no_ids(tmp_path, monkeypatch):
    conn = setup_env(tmp_path, monkeypatch)
    monkeypatch.setattr(web_app, "ensure_db", lambda: conn)
    pid_a = database.insert_product(
        conn,
        name="A",
        description="",
        category="",
        price=None,
        currency=None,
        image_url="",
        source="",
        extra={"rating": 4.0},
        product_id=1,
    )
    pid_b = database.insert_product(
        conn,
        name="B",
        description="",
        category="",
        price=None,
        currency=None,
        image_url="",
        source="",
        extra={},
        product_id=2,
    )

    body = json.dumps({})

    class Dummy:
        def __init__(self, body):
            self.headers = {"Content-Length": str(len(body))}
            self.rfile = io.BytesIO(body.encode("utf-8"))
            self.wfile = io.BytesIO()
            self.path = "/api/winner-score/generate"

        def _set_json(self, code=200):
            self.status = code

    handler = Dummy(body)
    web_app.RequestHandler.handle_scoring_v2_generate(handler)
    resp = json.loads(handler.wfile.getvalue().decode("utf-8"))
    assert resp["processed"] == 2
    assert resp["weights_all"]
    assert resp["weights_eff"]

def test_products_endpoint_serializes_rows(tmp_path, monkeypatch):
    conn = setup_env(tmp_path, monkeypatch)
    monkeypatch.setattr(web_app, "ensure_db", lambda: conn)
    pid = database.insert_product(
        conn,
        name="X",
        description="",
        category="",
        price=0.0,
        currency=None,
        image_url="",
        source="",
        extra={},
        product_id=1,
    )
    conn.execute("UPDATE products SET winner_score=42 WHERE id=?", (pid,))
    conn.commit()

    class Dummy:
        def __init__(self):
            self.path = "/products"
            self.headers = {}
            self.wfile = io.BytesIO()

        def _set_json(self, code=200):
            self.status = code

        def send_error(self, code, msg=None):
            raise AssertionError(f"error {code}")

        def safe_write(self, func):
            try:
                func()
                return True
            except Exception:
                return False

    handler = Dummy()
    web_app.RequestHandler.do_GET(handler)
    resp = json.loads(handler.wfile.getvalue().decode("utf-8"))
    assert isinstance(resp, list) and resp and resp[0]["id"] == pid
    assert resp[0]["winner_score"] == 42


def test_desire_serialization_and_logging(tmp_path, monkeypatch):
    conn = setup_env(tmp_path, monkeypatch)
    monkeypatch.setattr(web_app, "ensure_db", lambda: conn)
    pid1 = database.insert_product(
        conn,
        name="P1",
        description="",
        category="",
        price=1.0,
        currency=None,
        image_url="",
        source="",
        desire="Top",
        extra={},
        product_id=1,
    )
    pid2 = database.insert_product(
        conn,
        name="P2",
        description="",
        category="",
        price=2.0,
        currency=None,
        image_url="",
        source="",
        extra={"desire": "Extra"},
        product_id=2,
    )
    pid3 = database.insert_product(
        conn,
        name="P3",
        description="",
        category="",
        price=3.0,
        currency=None,
        image_url="",
        source="",
        extra={},
        product_id=3,
    )

    class Dummy:
        def __init__(self, path):
            self.path = path
            self.headers = {}
            self.wfile = io.BytesIO()

        def _set_json(self, code=200):
            self.status = code

        def send_error(self, code, msg=None):
            raise AssertionError(f"error {code}")

        def safe_write(self, func):
            try:
                func()
                return True
            except Exception:
                return False

    handler = Dummy("/products")
    web_app.RequestHandler.do_GET(handler)
    resp = json.loads(handler.wfile.getvalue().decode("utf-8"))
    p1 = next(p for p in resp if p["id"] == pid1)
    p2 = next(p for p in resp if p["id"] == pid2)
    p3 = next(p for p in resp if p["id"] == pid3)
    assert p1["desire"] == "Top"
    assert isinstance(p1["price"], (int, float))
    assert p2["desire"] == "Extra"
    assert p2["extras"].get("desire") == "Extra"
    assert p3["desire"] is None
    log_text = web_app.LOG_PATH.read_text()
    assert f"desire_missing=true" in log_text and f"product={pid3}" in log_text

    lid = database.create_list(conn, "L")
    database.add_product_to_list(conn, lid, pid1)
    handler_list = Dummy(f"/list/{lid}")
    web_app.RequestHandler.do_GET(handler_list)
    resp_list = json.loads(handler_list.wfile.getvalue().decode("utf-8"))
    assert resp_list and resp_list[0]["desire"] == "Top"


def test_patch_product_desire(tmp_path, monkeypatch):
    conn = setup_env(tmp_path, monkeypatch)
    monkeypatch.setattr(web_app, "ensure_db", lambda: conn)
    pid = database.insert_product(
        conn,
        name="P1",
        description="",
        category="",
        price=1.0,
        currency=None,
        image_url="",
        source="",
        desire="old",
    )
    body = json.dumps({"desire": "nuevo texto", "unknown": "x"})

    class Dummy:
        def __init__(self, path, body):
            self.path = path
            self.headers = {"Content-Length": str(len(body))}
            self.rfile = io.BytesIO(body.encode("utf-8"))
            self.wfile = io.BytesIO()

        def _set_json(self, code=200):
            self.status = code

    handler = Dummy(f"/api/products/{pid}", body)
    web_app.RequestHandler.do_PATCH(handler)
    resp = json.loads(handler.wfile.getvalue().decode("utf-8"))
    assert handler.status == 200
    assert resp["desire"] == "nuevo texto"
    assert database.get_product(conn, pid)["desire"] == "nuevo texto"

    handler_nf = Dummy("/api/products/9999", body)
    web_app.RequestHandler.do_PATCH(handler_nf)
    assert handler_nf.status == 404
    log_text = web_app.LOG_PATH.read_text()
    assert "PATCH not found product_id=9999" in log_text

def test_patch_winner_weights_persists(tmp_path, monkeypatch):
    setup_env(tmp_path, monkeypatch)

    body = json.dumps({"weights": {"rating": 25}, "order": ["rating", "price"]})

    class Dummy:
        def __init__(self, body):
            self.path = "/api/config/winner-weights"
            self.headers = {"Content-Length": str(len(body))}
            self.rfile = io.BytesIO(body.encode("utf-8"))
            self.wfile = io.BytesIO()

        def _set_json(self, code=200):
            self.status = code

    handler = Dummy(body)
    web_app.RequestHandler.do_PATCH(handler)
    resp = json.loads(handler.wfile.getvalue().decode("utf-8"))
    assert resp["weights"]["rating"] == 25
    assert resp["order"][0] == "rating"
    from product_research_app.services.config import get_winner_weights_raw, get_winner_order_raw
    data = get_winner_weights_raw()
    order = get_winner_order_raw()
    assert data.get("rating") == 25
    assert order[0] == "rating"

def test_config_oldness_preference_roundtrip(tmp_path, monkeypatch):
    setup_env(tmp_path, monkeypatch)

    class DummyGet:
        def __init__(self):
            self.path = "/config"
            self.headers = {}
            self.rfile = io.BytesIO()
            self.wfile = io.BytesIO()

        def _set_json(self, code=200):
            self.status = code

    g = DummyGet()
    web_app.RequestHandler.do_GET(g)
    resp = json.loads(g.wfile.getvalue().decode("utf-8"))
    assert resp.get("oldness_preference") == "newer"

    body = json.dumps({"oldness_preference": "older"})

    class DummyPost:
        def __init__(self, body):
            self.path = "/setconfig"
            self.headers = {"Content-Length": str(len(body))}
            self.rfile = io.BytesIO(body.encode("utf-8"))
            self.wfile = io.BytesIO()

        def _set_json(self, code=200):
            self.status = code

    p = DummyPost(body)
    web_app.RequestHandler.handle_setconfig(p)
    assert p.status == 200
    assert config.load_config().get("oldness_preference") == "older"

def test_get_endpoints_return_json(tmp_path, monkeypatch):
    setup_env(tmp_path, monkeypatch)
    from http.server import HTTPServer
    import threading, urllib.request, json, time

    server = HTTPServer(("127.0.0.1", 0), web_app.RequestHandler)
    port = server.server_address[1]
    thread = threading.Thread(target=server.serve_forever)
    thread.daemon = True
    thread.start()
    try:
        time.sleep(0.1)
        resp = urllib.request.urlopen(f"http://127.0.0.1:{port}/config")
        assert resp.status == 200
        cfg = json.loads(resp.read().decode("utf-8"))
        weights = cfg.get("weights", {})
        assert all(0 <= v <= 100 for v in weights.values())
        assert set(weights.keys()) == set(config.SCORING_DEFAULT_WEIGHTS.keys())
        resp = urllib.request.urlopen(f"http://127.0.0.1:{port}/lists")
        assert resp.status == 200
        json.loads(resp.read().decode("utf-8"))
    finally:
        server.shutdown()
        thread.join()


def test_weight_changes_persist_without_score_reset(tmp_path, monkeypatch):
    conn = setup_env(tmp_path, monkeypatch)
    monkeypatch.setattr(web_app, "ensure_db", lambda: conn)
    pid = database.insert_product(
        conn,
        name="A",
        description="",
        category="",
        price=None,
        currency=None,
        image_url="",
        source="",
        extra={},
        product_id=1,
    )
    conn.execute("UPDATE products SET winner_score=55 WHERE id=?", (pid,))
    conn.commit()

    def patch_weight(key, value):
        body = json.dumps({"weights": {key: value}})
        class Dummy:
            def __init__(self, body):
                self.path = "/api/config/winner-weights"
                self.headers = {"Content-Length": str(len(body))}
                self.rfile = io.BytesIO(body.encode("utf-8"))
                self.wfile = io.BytesIO()

            def _set_json(self, code=200):
                self.status = code

        h = Dummy(body)
        web_app.RequestHandler.do_PATCH(h)
        resp = json.loads(h.wfile.getvalue().decode("utf-8"))
        assert resp["weights"][key] == value

    patch_weight("rating", 20)
    patch_weight("price", 30)
    patch_weight("units_sold", 50)
    from product_research_app.services.config import get_winner_weights_raw

    weights = get_winner_weights_raw()
    assert weights.get("rating") == 20
    assert weights.get("price") == 30
    assert weights.get("units_sold") == 50
    prod = database.get_product(conn, pid)
    assert prod["winner_score"] == 55


def test_import_new_batch_preserves_existing_scores(tmp_path, monkeypatch):
    conn = setup_env(tmp_path, monkeypatch)
    monkeypatch.setattr(web_app, "ensure_db", lambda: conn)
    pid = database.insert_product(
        conn,
        name="Old", description="", category="", price=None, currency=None,
        image_url="", source="", extra={}, product_id=1,
    )
    conn.execute("UPDATE products SET winner_score=10 WHERE id=?", (pid,))
    conn.commit()

    xlsx = tmp_path / "batch.xlsx"
    make_xlsx(xlsx, [["New", 10, 4.5, 100, 1000, 50, 3, 5, 0.3, "High", "Low"]])
    job_id = database.create_import_job(conn, str(xlsx))
    web_app._process_import_job(job_id, xlsx, "batch.xlsx")

    prod_old = database.get_product(conn, pid)
    assert prod_old["winner_score"] == 10
    cur = conn.execute("SELECT id, winner_score FROM products WHERE id != ?", (pid,))
    rows = cur.fetchall()
    assert rows
    for _id, score in rows:
        assert score is not None and score > 0


def test_recalculate_selected_and_all(tmp_path, monkeypatch):
    conn = setup_env(tmp_path, monkeypatch)
    monkeypatch.setattr(web_app, "ensure_db", lambda: conn)
    ids = []
    for i in range(8):
        pid = database.insert_product(
            conn,
            name=f"P{i}", description="", category="", price=None, currency=None,
            image_url="", source="", extra={"rating": 4.5}, product_id=i + 1,
        )
        conn.execute("UPDATE products SET winner_score=1 WHERE id=?", (pid,))
        ids.append(pid)
    conn.commit()

    subset = ids[:5]
    body = json.dumps({"product_ids": subset})
    class Dummy:
        def __init__(self, body):
            self.headers = {"Content-Length": str(len(body))}
            self.rfile = io.BytesIO(body.encode("utf-8"))
            self.wfile = io.BytesIO()
            self.path = "/api/winner-score/generate"

        def _set_json(self, code=200):
            self.status = code

    h = Dummy(body)
    web_app.RequestHandler.handle_scoring_v2_generate(h)
    json.loads(h.wfile.getvalue().decode("utf-8"))
    for pid in subset:
        assert database.get_product(conn, pid)["winner_score"] != 1
    for pid in ids[5:]:
        assert database.get_product(conn, pid)["winner_score"] == 1

    body2 = json.dumps({})
    h2 = Dummy(body2)
    web_app.RequestHandler.handle_scoring_v2_generate(h2)
    json.loads(h2.wfile.getvalue().decode("utf-8"))
    for pid in ids:
        assert database.get_product(conn, pid)["winner_score"] != 1


def test_weights_hash_changes_after_patch(tmp_path, monkeypatch):
    conn = setup_env(tmp_path, monkeypatch)
    monkeypatch.setattr(web_app, "ensure_db", lambda: conn)

    pid = database.insert_product(
        conn,
        name="P0",
        description="",
        category="",
        price=10.0,
        currency=None,
        image_url="",
        source="",
        extra={"rating": 4.5},
        product_id=1,
    )
    conn.execute("UPDATE products SET winner_score=1 WHERE id=?", (pid,))
    conn.commit()

    body = json.dumps({})

    class Dummy:
        def __init__(self, body):
            self.headers = {"Content-Length": str(len(body))}
            self.rfile = io.BytesIO(body.encode("utf-8"))
            self.wfile = io.BytesIO()
            self.path = "/api/winner-score/generate"

        def _set_json(self, code=200):
            self.status = code

    h1 = Dummy(body)
    web_app.RequestHandler.handle_scoring_v2_generate(h1)
    resp1 = json.loads(h1.wfile.getvalue().decode("utf-8"))
    hash1 = resp1["weights_all"]
    eff1 = resp1["weights_eff"]
    ver1 = config.get_weights_version()

    body_patch = json.dumps({"weights": {"rating": 20}})

    class Patcher:
        def __init__(self, body):
            self.path = "/api/config/winner-weights"
            self.headers = {"Content-Length": str(len(body))}
            self.rfile = io.BytesIO(body.encode("utf-8"))
            self.wfile = io.BytesIO()

        def _set_json(self, code=200):
            self.status = code

    p = Patcher(body_patch)
    web_app.RequestHandler.do_PATCH(p)

    h2 = Dummy(body)
    web_app.RequestHandler.handle_scoring_v2_generate(h2)
    resp2 = json.loads(h2.wfile.getvalue().decode("utf-8"))
    assert resp2["weights_all"] != hash1
    assert resp2["weights_eff"] != eff1
    assert config.get_weights_version() > ver1

def test_logging_and_explain_endpoint(tmp_path, monkeypatch):
    conn = setup_env(tmp_path, monkeypatch)
    monkeypatch.setattr(web_app, "ensure_db", lambda: conn)
    web_app.DEBUG = True

    config.update_weight("oldness", 2.0)

    pid = database.insert_product(
        conn,
        name="L",
        description="",
        category="",
        price=None,
        currency=None,
        image_url="",
        source="",
        extra={"rating": 4.0},
        product_id=1,
    )

    body = json.dumps({"ids": [pid]})

    class DummyGen:
        def __init__(self, body):
            self.headers = {"Content-Length": str(len(body))}
            self.rfile = io.BytesIO(body.encode("utf-8"))
            self.wfile = io.BytesIO()
            self.path = "/api/winner-score/generate"

        def _set_json(self, code=200):
            self.status = code

    handler = DummyGen(body)
    web_app.RequestHandler.handle_scoring_v2_generate(handler)

    log_text = web_app.LOG_PATH.read_text()
    assert "oldness" in log_text
    assert "effective_weights={" in log_text
    assert "order=" in log_text

    parsed = urlparse(f"/api/winner-score/explain?ids={pid}")

    class DummyExplain:
        def __init__(self):
            self.wfile = io.BytesIO()

        def _set_json(self, code=200):
            self.status = code

    handler2 = DummyExplain()
    web_app.RequestHandler.handle_winner_score_explain(handler2, parsed)
    resp = json.loads(handler2.wfile.getvalue().decode("utf-8"))
    info = resp[str(pid)]
    assert "rating" in info["present"]
    assert "oldness" in info["missing"]
    eff = info["effective_weights"]
    assert set(eff.keys()) == set(winner_score.ALLOWED_FIELDS)
    assert abs(sum(eff.values()) - 1.0) < 1e-2


def test_weights_eff_stable_when_touching_missing_metric(tmp_path, monkeypatch):
    conn = setup_env(tmp_path, monkeypatch)
    monkeypatch.setattr(web_app, "ensure_db", lambda: conn)

    pid = database.insert_product(
        conn,
        name="MM",
        description="",
        category="",
        price=None,
        currency=None,
        image_url="",
        source="",
        extra={"rating": 4.5},
        product_id=1,
    )
    conn.commit()

    config.update_weight("rating", 0.0)

    body = json.dumps({"product_ids": [pid]})

    class Dummy:
        def __init__(self, body, path="/api/winner-score/generate?debug=1"):
            self.path = path
            self.headers = {"Content-Length": str(len(body))}
            self.rfile = io.BytesIO(body.encode("utf-8"))
            self.wfile = io.BytesIO()

        def _set_json(self, code=200):
            self.status = code

    h1 = Dummy(body)
    web_app.RequestHandler.handle_scoring_v2_generate(h1)
    resp1 = json.loads(h1.wfile.getvalue().decode("utf-8"))
    hash_all1 = resp1["weights_all"]
    hash_eff1 = resp1["weights_eff"]
    sum1 = resp1["diag"]["sum_filtered"]
    assert sum1 > 0.0

    body_patch = json.dumps({"weights": {"units_sold": 20}})
    class Patcher:
        def __init__(self, body):
            self.path = "/api/config/winner-weights"
            self.headers = {"Content-Length": str(len(body))}
            self.rfile = io.BytesIO(body.encode("utf-8"))
            self.wfile = io.BytesIO()

        def _set_json(self, code=200):
            self.status = code

    p = Patcher(body_patch)
    web_app.RequestHandler.do_PATCH(p)

    h2 = Dummy(body)
    web_app.RequestHandler.handle_scoring_v2_generate(h2)
    resp2 = json.loads(h2.wfile.getvalue().decode("utf-8"))
    assert resp2["weights_all"] != hash_all1
    assert resp2["weights_eff"] != hash_eff1
    assert resp2["diag"]["sum_filtered"] > sum1


def _make_export_dummy(body: str):
    class Dummy:
        def __init__(self, payload: str):
            self.headers = {"Content-Length": str(len(payload))}
            self.rfile = io.BytesIO(payload.encode("utf-8"))
            self.wfile = io.BytesIO()
            self.sent_headers = {}
            self.status = None
            self.json_payload = None
            self.path = "/api/export/kalodata-minimal"

        def send_json(self, obj, status=200):
            self.status = status
            self.json_payload = obj

        def send_response(self, code):
            self.status = code

        def send_header(self, key, value):
            self.sent_headers[key] = value

        def end_headers(self):
            pass

    return Dummy(body)


def test_export_kalodata_minimal_requires_ids(tmp_path, monkeypatch):
    conn = setup_env(tmp_path, monkeypatch)
    monkeypatch.setattr(web_app, "ensure_db", lambda: conn)

    handler = _make_export_dummy(json.dumps({}))
    web_app.RequestHandler.handle_export_kalodata_minimal(handler)

    assert handler.status == 400
    assert handler.json_payload == {"error": "ids_required"}


def test_export_kalodata_minimal_not_found(tmp_path, monkeypatch):
    conn = setup_env(tmp_path, monkeypatch)
    monkeypatch.setattr(web_app, "ensure_db", lambda: conn)

    handler = _make_export_dummy(json.dumps({"ids": [999]}))
    web_app.RequestHandler.handle_export_kalodata_minimal(handler)

    assert handler.status == 404
    assert handler.json_payload == {"error": "products_not_found"}


def test_export_kalodata_minimal_success(tmp_path, monkeypatch):
    conn = setup_env(tmp_path, monkeypatch)
    monkeypatch.setattr(web_app, "ensure_db", lambda: conn)

    extra1 = {
        "TikTokUrl": "https://tiktok.example/alpha",
        "KalodataUrl": "https://kalodata.example/alpha",
        "Img_url": "https://img.example/alpha.jpg",
        "Category": "Beauty",
        "Price($)": "$19.99",
        "Product Rating": "4.8",
        "Item Sold": "1,200",
        "Revenue($)": "1000",
        "Live Revenue($)": "200",
        "Video Revenue($)": "300",
        "Shopping Mall Revenue($)": "50",
        "Launch Date": "2024-01-01",
        "desire_score": 0.8,
        "awareness_level": 2,
        "competition": 0.3,
    }
    extra2 = {
        "tiktok_url": "https://tiktok.example/beta",
        "KalodataUrl": "https://kalodata.example/beta",
        "image_url": "https://img.example/beta.png",
        "Category": "Home",
        "price": "29",
        "rating": 4.1,
        "units_sold": 80,
        "Revenue($)": "400",
        "Video Revenue($)": "100",
        "Launch Date": "2023-12-15",
        "desire_magnitude": 65,
        "customer_desire": "Resuelve dolor",
        "awareness_level_label": "Product-aware",
        "competition_level_label": "Medium",
    }

    pid1 = database.insert_product(
        conn,
        name="Alpha",
        description="",
        category="Beauty",
        price=19.99,
        currency="USD",
        image_url="https://img.example/alpha.jpg",
        source="kalodata",
        desire="Fuerte deseo",
        desire_magnitude=None,
        awareness_level=None,
        competition_level=None,
        extra=extra1,
    )
    pid2 = database.insert_product(
        conn,
        name="Beta",
        description="",
        category="Home",
        price=None,
        currency=None,
        image_url="https://img.example/beta.png",
        source="kalodata",
        desire=None,
        desire_magnitude=None,
        awareness_level=None,
        competition_level=None,
        extra=extra2,
    )

    handler = _make_export_dummy(json.dumps({"ids": [pid1, pid2]}))
    web_app.RequestHandler.handle_export_kalodata_minimal(handler)

    assert handler.status == 200
    assert "kalodata_for_analysis_" in handler.sent_headers.get("Content-Disposition", "")

    payload = handler.wfile.getvalue()
    assert payload

    from openpyxl import load_workbook

    wb = load_workbook(io.BytesIO(payload))
    assert wb.sheetnames == ["products"]
    ws = wb["products"]
    header = list(next(ws.iter_rows(min_row=1, max_row=1, values_only=True)))
    assert header == list(EXPORT_COLUMNS)

<<<<<<< HEAD
    assert ws.freeze_panes == "A2"
    assert ws.auto_filter.ref == ws.dimensions

=======
>>>>>>> 2a9a22d8
    rows = list(ws.iter_rows(min_row=2, values_only=True))
    assert len(rows) == 2
    row1, row2 = rows

    assert row1[0] == "Alpha"
    assert row2[0] == "Beta"
    assert row1[5] == 19.99
    assert row1[6] == 4.8
    assert row1[7] == 1200
    assert row1[8] == 1550.0
<<<<<<< HEAD
    assert row1[9].strftime("%Y-%m-%d") == "2024-01-01"
=======
>>>>>>> 2a9a22d8
    assert row1[10] == "Fuerte deseo"
    assert row1[11] == 80
    assert row1[12] == "Solution-aware"
    assert row1[13] == "Low"

    assert row2[5] == 29.0
    assert row2[6] == 4.1
    assert row2[7] == 80
    assert row2[8] == 500.0
<<<<<<< HEAD
    assert row2[9].strftime("%Y-%m-%d") == "2023-12-15"
    assert row2[10] == "Resuelve dolor"
    assert row2[11] == 65
    assert row2[12] == "Product-aware"
    assert row2[13] == "Medium"

    assert ws.column_dimensions["A"].width == 40
    assert ws.column_dimensions["L"].width == 18
    assert "tbl_products" in ws.tables
    assert ws.tables["tbl_products"].ref == "A1:N3"

    dv_ranges = [dv.sqref for dv in ws.data_validations.dataValidation]
    assert any(str(dv) == "L2:L3" for dv in dv_ranges)

    cf_ranges = list(ws.conditional_formatting)

    def _cfvo_values(cfvo):
        values = []
        for obj in cfvo:
            try:
                raw = getattr(obj, "value", getattr(obj, "val", None))
                values.append(float(raw))
            except (TypeError, ValueError):
                values.append(None)
        return values

    assert any(
        getattr(rule, "type", "") == "dataBar"
        and rule.dataBar is not None
        and _cfvo_values(rule.dataBar.cfvo) == [0.0, 100.0]
        for cf in cf_ranges
        for rule in cf.rules
    )
=======
    assert row2[10] == "Resuelve dolor"
    assert row2[11] == 65
    assert row2[12] == "Product-aware"
    assert row2[13] == "Medium"
>>>>>>> 2a9a22d8
<|MERGE_RESOLUTION|>--- conflicted
+++ resolved
@@ -869,12 +869,8 @@
     header = list(next(ws.iter_rows(min_row=1, max_row=1, values_only=True)))
     assert header == list(EXPORT_COLUMNS)
 
-<<<<<<< HEAD
     assert ws.freeze_panes == "A2"
     assert ws.auto_filter.ref == ws.dimensions
-
-=======
->>>>>>> 2a9a22d8
     rows = list(ws.iter_rows(min_row=2, values_only=True))
     assert len(rows) == 2
     row1, row2 = rows
@@ -885,10 +881,7 @@
     assert row1[6] == 4.8
     assert row1[7] == 1200
     assert row1[8] == 1550.0
-<<<<<<< HEAD
     assert row1[9].strftime("%Y-%m-%d") == "2024-01-01"
-=======
->>>>>>> 2a9a22d8
     assert row1[10] == "Fuerte deseo"
     assert row1[11] == 80
     assert row1[12] == "Solution-aware"
@@ -898,7 +891,6 @@
     assert row2[6] == 4.1
     assert row2[7] == 80
     assert row2[8] == 500.0
-<<<<<<< HEAD
     assert row2[9].strftime("%Y-%m-%d") == "2023-12-15"
     assert row2[10] == "Resuelve dolor"
     assert row2[11] == 65
@@ -931,10 +923,4 @@
         and _cfvo_values(rule.dataBar.cfvo) == [0.0, 100.0]
         for cf in cf_ranges
         for rule in cf.rules
-    )
-=======
-    assert row2[10] == "Resuelve dolor"
-    assert row2[11] == 65
-    assert row2[12] == "Product-aware"
-    assert row2[13] == "Medium"
->>>>>>> 2a9a22d8
+    )