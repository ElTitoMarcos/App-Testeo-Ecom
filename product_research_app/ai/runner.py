--- conflicted
+++ resolved
@@ -740,8 +740,6 @@
         for reason, ids in self.failed.items():
             database.fail_ai_tasks(conn, ids, reason[:255])
 
-
-<<<<<<< HEAD
 def _stringify_desire_text(value: Any) -> str:
     if isinstance(value, list):
         lines = [str(line).strip() for line in value if str(line).strip()]
@@ -852,9 +850,6 @@
 
     return items, list(dict.fromkeys(notes))
 
-
-=======
->>>>>>> af9df2f9
 def _apply_desire_payload(
     conn,
     products: Mapping[int, Dict[str, Any]],
@@ -1052,7 +1047,6 @@
         for entry in desire_work["cache"]:
             pid = int(entry["product_id"])
             payload = entry.get("payload") if isinstance(entry.get("payload"), Mapping) else {}
-<<<<<<< HEAD
             text_value = payload.get("normalized_text")
             if not text_value:
                 text_value = payload.get("text")
@@ -1062,10 +1056,6 @@
                 keywords = [str(kw).strip() for kw in keywords_raw if str(kw).strip()]
             else:
                 keywords = []
-=======
-            text = payload.get("normalized_text") or payload.get("text") or ""
-            keywords = payload.get("keywords") if isinstance(payload.get("keywords"), list) else []
->>>>>>> af9df2f9
             normalized, stored_keywords = _apply_desire_payload(conn, products, pid, text, keywords)
             cache_key = entry.get("cache_key")
             if cache_key:
@@ -1110,14 +1100,10 @@
                 for outcome in summary.get("results", []):
                     batch_items = outcome.get("items") or []
                     if outcome.get("success"):
-<<<<<<< HEAD
                         result_map, result_notes = _parse_desire_result_payload(outcome.get("result"))
                         for note in result_notes:
                             if note:
                                 notes.append(str(note))
-=======
-                        result_map = outcome.get("result") if isinstance(outcome.get("result"), Mapping) else {}
->>>>>>> af9df2f9
                         for batch_item in batch_items:
                             pid_raw = batch_item.get("id")
                             try:
@@ -1131,17 +1117,12 @@
                             if isinstance(result_map, Mapping):
                                 entry = result_map.get(str(pid_raw)) or result_map.get(str(pid_int))
                             if isinstance(entry, Mapping):
-<<<<<<< HEAD
                                 text = _stringify_desire_text(entry.get("normalized_text") or entry.get("text"))
                                 keywords_raw = entry.get("keywords")
                                 if isinstance(keywords_raw, list):
                                     keywords = [str(kw).strip() for kw in keywords_raw if str(kw).strip()]
                                 else:
                                     keywords = []
-=======
-                                text = entry.get("normalized_text") or entry.get("text") or ""
-                                keywords = entry.get("keywords") if isinstance(entry.get("keywords"), list) else []
->>>>>>> af9df2f9
                                 normalized, stored_keywords = _apply_desire_payload(conn, products, pid_int, text, keywords)
                                 if meta and meta.get("cache_key"):
                                     ai_cache_set(
@@ -1230,14 +1211,10 @@
                     for outcome in summary.get("results", []):
                         batch_items = outcome.get("items") or []
                         if outcome.get("success"):
-<<<<<<< HEAD
                             result_map, result_notes = _parse_imputacion_result_payload(outcome.get("result"))
                             for note in result_notes:
                                 if note:
                                     notes.append(str(note))
-=======
-                            result_map = outcome.get("result") if isinstance(outcome.get("result"), Mapping) else {}
->>>>>>> af9df2f9
                             for batch_item in batch_items:
                                 pid_raw = batch_item.get("id")
                                 try:
