"""Winner Score calculation utilities."""
from __future__ import annotations
import json
import math
import hashlib
import logging
import sqlite3
import unicodedata
from datetime import datetime, date
from typing import Dict, Any, Iterable, Optional, Callable

from ..utils.db import rget
from .. import database
from .config import (
    get_winner_weights_raw,
    set_winner_weights_raw,
    get_winner_order_raw,
    DB_PATH as CONFIG_DB_PATH,
)
from ..config import load_config, save_config

logger = logging.getLogger(__name__)


def load_settings() -> Dict[str, Any]:
    return load_config()


def save_settings(settings: Dict[str, Any]) -> None:
    save_config(settings)

# Winner Score allowed fields and compatibility aliases
ALLOWED_FIELDS = (
    "price",
    "rating",
    "units_sold",
    "revenue",
    "desire",
    "competition",
    "oldness",
    "awareness",
)
DEFAULT_WEIGHTS = {k: 1.0 for k in ALLOWED_FIELDS}

WEIGHT_KEYS = list(ALLOWED_FIELDS)

ALIASES = {
    "unitsSold": "units_sold",
    "orders": "units_sold",
}

AWARE_STAGES = [
    "unaware",
    "problem aware",
    "solution aware",
    "product aware",
    "most aware",
]
AWARE_INDEX = {name: i for i, name in enumerate(AWARE_STAGES)}
AWARE_CENTERS = [10, 30, 50, 70, 90]  # centros de cada tramo (0-19, 20-39, ...)


def _norm_awareness(s: str) -> str:
    return (s or "").strip().lower()


def awareness_stage_index_from_product(prod) -> int:
    cand = None
    extras = _get_extras(prod)
    for attr in ("awareness_type", "awareness_level", "awareness", "awarenessLabel"):
        cand = rget(prod, attr)
        if cand is None:
            cand = extras.get(attr)
        if cand is not None:
            break
    if isinstance(cand, (int, float)):
        i = int(round(float(cand)))
        return min(4, max(0, i))
    label = unicodedata.normalize("NFKD", str(cand))
    label = "".join(ch for ch in label if not unicodedata.combining(ch))
    return AWARE_INDEX.get(_norm_awareness(label), 2)


def awareness_pref_segment_from_weight(w: int) -> int:
    w = max(0, min(100, int(round(float(w)))))
    return min(4, w // 20)  # 0..4


def awareness_priority_order_from_weight(w: int) -> list[int]:
    """Ordena 0..4 por cercanía del valor w a los centros [10,30,50,70,90]. Ties: prioriza el menor índice."""
    w = max(0, min(100, int(round(float(w)))))
    return sorted(range(5), key=lambda i: (abs(w - AWARE_CENTERS[i]), i))


def awareness_closeness(w_slider_0_100: int, stage_idx: int) -> float:
    w = max(0, min(100, int(round(float(w_slider_0_100)))))
    dist = abs(w - AWARE_CENTERS[stage_idx])  # máx 80 (10↔90)
    return max(0.0, 1.0 - (dist / 80.0))  # 1.0..0.0


def awareness_closeness_from_weight(w: int, stage_idx: int) -> float:
    """Backward-compatible alias."""
    return awareness_closeness(w, stage_idx)


def awareness_feature_value(prod, w_slider_0_100: int) -> float:
    stage_idx = awareness_stage_index_from_product(prod)
    return awareness_closeness(w_slider_0_100, stage_idx)


def build_features(prod, settings):
    feats: Dict[str, float] = {}
    w_aw = (settings.get("winner_weights") or {}).get("awareness", 50)
    stage_idx = awareness_stage_index_from_product(prod)
    feats["awareness"] = awareness_closeness(w_aw, stage_idx)
    return feats


def _minmax_norm(pop, v):
    vals = [x for x in pop if x is not None]
    if not vals:
        return 0.0
    vmin, vmax = min(vals), max(vals)
    if vmax == vmin:
        return 0.5  # neutro si todos son iguales
    return (v - vmin) / (vmax - vmin)


def _parse_date(s):
    if not s:
        return None
    try:
        return datetime.strptime(str(s)[:10], "%Y-%m-%d").date()
    except Exception:
        return None


def _oldness_days(product: dict) -> int | None:
    dr = (product.get("date_range") or product.get("Date Range") or "").strip()
    start = None
    if "~" in dr:
        left = dr.split("~", 1)[0].strip()
        start = _parse_date(left)
    if start is None:
        for k in ("first_seen", "created_at", "createdAt"):
            start = _parse_date(product.get(k))
            if start:
                break
    return None if start is None else max(0, (date.today() - start).days)


OLDNESS_MIN = 0.0
OLDNESS_MAX = 0.0


def prepare_oldness_bounds(rows: Iterable[Any]) -> None:
    global OLDNESS_MIN, OLDNESS_MAX
    vals: list[int] = []
    for row in rows:
        try:
            data = dict(row)
        except Exception:
            data = {}
        extras = _get_extras(row)
        data.update(extras)
        val = _oldness_days(data)
        if val is not None:
            vals.append(val)
    if vals:
        OLDNESS_MIN = float(min(vals))
        OLDNESS_MAX = float(max(vals))
    else:
        OLDNESS_MIN = OLDNESS_MAX = 0.0


WEIGHTS_CACHE: Dict[str, float] | None = None
ORDER_CACHE: list[str] | None = None
ENABLED_CACHE: Dict[str, bool] | None = None
WEIGHTS_VERSION: int = 0


def compute_effective_weights(weights: dict[str, int | float], order: list[str]) -> dict[str, float]:
    """Map integer weights 0..100 to float ratios 0..1 without normalization."""

    out: dict[str, float] = {}
    for k in order:
        out[k] = float(weights.get(k, 0)) / 100.0  # NOTE: pesos 0–100 → ratios 0–1 con división float; sin normalización global.
    for k in weights:
        if k not in out:
            out[k] = float(weights.get(k, 0)) / 100.0
    return out

def sanitize_weights(weights: dict | None) -> dict:
    w = (weights or {}).copy()
    w = {k: float(v) for k, v in w.items() if k in ALLOWED_FIELDS}
    if not w:
        w = DEFAULT_WEIGHTS.copy()
    s = sum(w.values()) or 1.0
    return {k: v / s for k, v in w.items()}


<<<<<<< HEAD
def to_int_weights_0_100(
    raw: dict[str, float], prev_cfg: dict | None = None
) -> tuple[dict[str, int], list[str], str]:
    """Convert raw weights to clamped integers 0-100 without normalization.

    The function accepts aliased keys and detects if the incoming values are
    within 0-1, auto-scaling them to 0-100 before clamping.
    """  # NOTE: IA 0–1 autoescalada a 0–100; guardia anti-cero; revenue incluido.

    ALIASES = {
        "price": "price",
        "rating": "rating",
        "units_sold": "units_sold",
        "unit_sold": "units_sold",
        "unitsSold": "units_sold",
        "revenue": "revenue",
        "sales": "revenue",
        "turnover": "revenue",
        "desire": "desire",
        "competition": "competition",
        "oldness": "oldness",
        "age": "oldness",
        "awareness": "awareness",
        "brand_awareness": "awareness",
    }
    CANON = [
        "price",
        "rating",
        "units_sold",
        "revenue",
        "desire",
        "competition",
        "oldness",
        "awareness",
    ]

    weights_raw: dict[str, float] = {}
    for k, v in (raw or {}).items():
        ck = ALIASES.get(k, k)
        if ck not in CANON:
            continue
        try:
            weights_raw[ck] = float(v)
        except Exception:
            continue

    mx = max(weights_raw.values(), default=0.0)
    range_detected = "0_1" if 0.0 <= mx <= 1.0 else "0_100"
    scale = 100.0 if range_detected == "0_1" else 1.0

    ints: dict[str, int] = {}
    for key in CANON:
        if key not in weights_raw:
            logger.warning("missing weight for %s, defaulting to 0", key)
            val = 0.0
        else:
            val = weights_raw[key]
        val = int(round(val * scale))
        val = max(0, min(100, val))
        ints[key] = val

    order = [k for k, _ in sorted(ints.items(), key=lambda kv: (-kv[1], kv[0]))]
    return ints, order, range_detected
=======
def to_int_weights_0_100(raw: dict[str, float], prev_cfg: dict | None = None) -> tuple[dict[str, int], list[str]]:
    """Convert raw weights to clamped integers 0-100 without normalization."""  # NOTE: pesos 0–100 independientes; sin normalización.

    ints: dict[str, int] = {}
    missing: list[str] = []
    for k in ALLOWED_FIELDS:
        if k not in raw:
            missing.append(k)
            v = 0
        else:
            try:
                v = int(round(float(raw.get(k, 0))))
            except Exception:
                v = 0
        ints[k] = max(0, min(100, v))
    for k in missing:
        logger.warning("auto-weights missing %s", k)
    order = sorted(ints.keys(), key=lambda x: (-ints[x], x))
    return ints, order
>>>>>>> edbbde80


def invalidate_weights_cache() -> None:
    global WEIGHTS_CACHE, ORDER_CACHE, ENABLED_CACHE, WEIGHTS_VERSION
    WEIGHTS_CACHE = None
    ORDER_CACHE = None
    ENABLED_CACHE = None
    WEIGHTS_VERSION += 1


def normalize_weight_key(key: str) -> str:
    """Return canonical weight key or raise ``ValueError``.

    The function applies legacy alias mapping and accepts keys with an
    optional ``_weight`` suffix.  Unknown keys raise ``ValueError`` with a
    descriptive message.
    """

    k = str(key or "").strip()
    if k.endswith("_weight"):
        k = k[:-7]
    k = ALIASES.get(k, k)
    if k not in WEIGHT_KEYS:
        raise ValueError(f"Invalid weight key: {key}")
    return k


def load_winner_weights_raw() -> Dict[str, Any]:
    """Return persisted weights with minimal metadata."""

    w, o, e = load_winner_settings()
    return {"weights": w, "order": o, "weights_enabled": e}


def save_winner_weights_raw(data: Dict[str, Any]) -> None:
    set_winner_weights_raw(data.get("weights", {}))
    if "order" in data:
        from .config import set_winner_order_raw

        set_winner_order_raw(data.get("order", []))
    if "weights_enabled" in data:
        from .config import set_weights_enabled_raw

        set_weights_enabled_raw(data.get("weights_enabled", {}))
    invalidate_weights_cache()


def load_winner_settings() -> tuple[Dict[str, float], list[str], Dict[str, bool]]:
    global WEIGHTS_CACHE, ORDER_CACHE, ENABLED_CACHE
    if (
        WEIGHTS_CACHE is not None
        and ORDER_CACHE is not None
        and ENABLED_CACHE is not None
    ):
        return WEIGHTS_CACHE, ORDER_CACHE, ENABLED_CACHE
    weights = get_winner_weights_raw()
    order = get_winner_order_raw()
    from .config import get_weights_enabled_raw

    enabled = get_weights_enabled_raw()
    WEIGHTS_CACHE = weights
    ORDER_CACHE = order
    ENABLED_CACHE = enabled
    return weights, order, enabled


def load_winner_weights() -> Dict[str, float]:
    """Load Winner Score weights (RAW integers)."""

    weights, _, _ = load_winner_settings()
    return weights


def update_winner_weight(key: str, value: float) -> None:
    """Update a single weight in persistent storage."""

    norm = normalize_weight_key(key)
    set_winner_weights_raw({norm: value})
    invalidate_weights_cache()


def set_winner_weights(weights: Dict[str, float]) -> None:
    """Replace or update multiple weights at once."""

    cleaned: Dict[str, float] = {}
    for k, v in weights.items():
        try:
            cleaned[normalize_weight_key(k)] = float(v)
        except ValueError:
            continue
    set_winner_weights_raw(cleaned)
    invalidate_weights_cache()

# Mapping tables for categorical metrics
MAGNITUD_DESEO = {"low":0.33, "medium":0.66, "high":1.0}
NIVEL_CONSCIENCIA_HEADROOM = {"unaware":1.0, "problem":0.8, "solution":0.6, "product":0.4, "most":0.2}
COMPETITION_LEVEL_INVERTIDO = {"low":1.0, "medium":0.5, "high":0.0}
FACILIDAD = {"low":0.33, "med":0.66, "medium":0.66, "high":1.0}
ESCALABILIDAD = FACILIDAD
DURABILIDAD = {"consumible":1.0, "durable":0.0, "intermedio":0.5}

MAPS = {
    "magnitud_deseo": MAGNITUD_DESEO,
    "nivel_consciencia_headroom": NIVEL_CONSCIENCIA_HEADROOM,
    "competition_level_invertido": COMPETITION_LEVEL_INVERTIDO,
    "facilidad_anuncio": FACILIDAD,
    "escalabilidad": ESCALABILIDAD,
    "durabilidad_recurrencia": DURABILIDAD,
}

ALL_METRICS = [
    "magnitud_deseo",
    "nivel_consciencia_headroom",
    "evidencia_demanda",
    "tasa_conversion",
    "ventas_por_dia",
    "recencia_lanzamiento",
    "competition_level_invertido",
    "facilidad_anuncio",
    "escalabilidad",
    "durabilidad_recurrencia",
]

def clamp(v: float) -> float:
    return 0.0 if v < 0 else 1.0 if v > 1 else v

def _percentiles(values: Iterable[float]) -> Dict[str, float]:
    vals = sorted(v for v in values if v is not None)
    if not vals:
        return {"p5":0.0, "p95":1.0}
    def p(q: float) -> float:
        idx = int(q * (len(vals)-1))
        return vals[idx]
    return {"p5": p(0.05), "p95": p(0.95)}

def compute_ranges(products: Iterable[Dict[str, Any]]) -> Dict[str, Dict[str,float]]:
    ev = []
    vpd = []
    for p in products:
        if p.get("evidencia_demanda") is not None:
            ev.append(math.log1p(float(p.get("evidencia_demanda", 0))))
        if p.get("ventas_por_dia") is not None:
            vpd.append(float(p.get("ventas_por_dia", 0)))
    return {
        "evidencia_demanda": _percentiles(ev),
        "ventas_por_dia": _percentiles(vpd),
    }

def normalize_metric(name: str, value: Any, ranges: Dict[str, Dict[str,float]]) -> float | None:
    if value is None:
        return None
    if name in MAPS:
        return MAPS[name].get(str(value).lower())
    if name == "evidencia_demanda":
        v = math.log1p(float(value))
        r = ranges.get(name, {})
        return clamp((v - r.get("p5",0.0)) / (r.get("p95",1.0) - r.get("p5",0.0) or 1))
    if name == "tasa_conversion":
        v = float(value)
        if v > 1:
            v /= 100.0
        return clamp(v)
    if name == "ventas_por_dia":
        v = float(value)
        r = ranges.get(name, {})
        return clamp((v - r.get("p5",0.0)) / (r.get("p95",1.0) - r.get("p5",0.0) or 1))
    if name == "recencia_lanzamiento":
        return math.exp(-float(value)/180.0)
    return None

def score_product(
    prod: Dict[str, Any],
    weights: Dict[str, float],
    ranges: Dict[str, Dict[str, float]] | None = None,
    missing: list[str] | None = None,
    used: list[str] | None = None,
) -> float | None:
    if ranges is None:
        ranges = compute_ranges([prod])
    total_w = 0.0
    score = 0.0
    for k, w in weights.items():
        if w <= 0:
            continue
        val = normalize_metric(k, prod.get(k), ranges)
        if val is None or (isinstance(val, float) and math.isnan(val)):
            if missing is not None:
                missing.append(k)
            continue
        if used is not None:
            used.append(k)
        score += w * val
        total_w += w
    if total_w <= 0:
        return None
    return score / total_w


# ---- V2 utilities ----

FeatureDict = Dict[str, Optional[float]]

# --- New Winner Score V2 (feature based on real product fields) ---

DESIRE_LABELS = {"low": 0.2, "medium": 0.5, "med": 0.5, "high": 0.8}
COMPETITION_LABELS = {"low": 0.8, "medium": 0.5, "med": 0.5, "high": 0.2}

# Backwards-compatible alias for legacy imports
FEATURES = WEIGHT_KEYS

def _get_extras(product_row: Any) -> Dict[str, Any]:
    extras = rget(product_row, "extras")
    if extras is None:
        extras = rget(product_row, "extra")
    if isinstance(extras, str):
        try:
            extras = json.loads(extras)
        except Exception:
            extras = None
    return extras if isinstance(extras, dict) else {}


def _to_float(val: Any) -> Optional[float]:
    try:
        if val is None:
            return None
        if isinstance(val, str):
            val = val.strip()
            if not val:
                return None
        num = float(val)
        return num
    except Exception:
        return None


def _get_from_sources(product_row: Any, extras: Dict[str, Any], keys: Iterable[str]) -> Optional[float]:
    for k in keys:
        v = rget(product_row, k)
        if v is None:
            v = extras.get(k)
        v = _to_float(v)
        if v is not None:
            return v
    return None


def _feat_desire(product_row: Any, extras: Dict[str, Any]) -> Optional[float]:
    num = _get_from_sources(product_row, extras, ["ai_desire_score", "desire_score", "_desire_score"])
    if num is not None:
        if num > 1:
            num /= 100.0
        return clamp(num)
    lab = rget(product_row, "ai_desire_label") or rget(product_row, "desire_magnitude") or rget(product_row, "desire")
    if lab is None:
        lab = extras.get("ai_desire_label") or extras.get("desire_magnitude") or extras.get("desire")
    if isinstance(lab, str):
        return DESIRE_LABELS.get(lab.strip().lower())
    return None


def _feat_competition(product_row: Any, extras: Dict[str, Any]) -> Optional[float]:
    num = _get_from_sources(product_row, extras, ["ai_competition_score", "competition_score", "_competition_score"])
    if num is not None:
        if num > 1:
            num /= 100.0
        return clamp(num)
    lab = rget(product_row, "ai_competition_label") or rget(product_row, "competition_level")
    if lab is None:
        lab = extras.get("ai_competition_label") or extras.get("competition_level")
    if isinstance(lab, str):
        return COMPETITION_LABELS.get(lab.strip().lower())
    return None


def _feat_oldness(product_row: Any, extras: Dict[str, Any]) -> Optional[float]:
    data: Dict[str, Any] = {}
    try:
        data.update(dict(product_row))
    except Exception:
        pass
    data.update(extras)
    val = _oldness_days(data)
    if val is None:
        return None
    return float(val)


FeatureGetter = Callable[[Any, Dict[str, Any]], Optional[float]]

FEATURE_MAP: Dict[str, FeatureGetter] = {
    "price": lambda p, e: _get_from_sources(p, e, ["price"]),
    "rating": lambda p, e: _get_from_sources(p, e, ["rating", "Product Rating"]),
    "units_sold": lambda p, e: _get_from_sources(p, e, ["units_sold", "Item Sold"]),
    "revenue": lambda p, e: _get_from_sources(p, e, ["revenue", "Revenue($)"]),
    "desire": _feat_desire,
    "competition": _feat_competition,
    "oldness": lambda p, e: _feat_oldness(p, e),
    "awareness": lambda p, e: (
        float(idx) if (idx := awareness_stage_index_from_product(p)) is not None else None
    ),
}


def _norm_price(v: float) -> float:
    return clamp(v / 1000.0)


def _norm_rating(v: float) -> float:
    return clamp(v / 5.0)


def _norm_units(v: float) -> float:
    return clamp(math.log1p(v) / math.log1p(10000.0))


def _norm_revenue(v: float) -> float:
    return clamp(math.log1p(v) / math.log1p(1_000_000.0))


def _norm_oldness(v: float) -> float:
    return clamp(_minmax_norm([OLDNESS_MIN, OLDNESS_MAX], v))

def _norm_identity(v: float) -> float:
    return clamp(v)


def _oldness_dir_from_pref(pref: str) -> float:
    pref = (pref or "").strip().lower()
    if pref == "older":
        return 1.0
    if pref == "newer":
        return -1.0
    return 0.0


NORMALIZERS: Dict[str, Callable[[float], float]] = {
    "price": _norm_price,
    "rating": _norm_rating,
    "units_sold": _norm_units,
    "revenue": _norm_revenue,
    "desire": _norm_identity,
    "competition": _norm_identity,
    "oldness": _norm_oldness,
    "awareness": _norm_identity,
}


def compute_winner_score_v2(
    product_row: Any,
    weights_int: Dict[str, float],
    order: Optional[list[str]] = None,
    enabled: Optional[Dict[str, bool]] = None,
    oldness_dir: float = 0.0,
) -> Dict[str, Any]:
    """Compute Winner Score using available features only."""

    extras = _get_extras(product_row)
    raw_vals: Dict[str, float] = {}
    for name, getter in FEATURE_MAP.items():
        val = getter(product_row, extras)
        if val is None or (isinstance(val, float) and math.isnan(val)):
            continue
        raw_vals[name] = val

    w_aw = weights_int.get("awareness", 0)
    raw_vals["awareness"] = awareness_feature_value(product_row, w_aw)

    present = list(raw_vals.keys())
    missing_fields = [f for f in ALLOWED_FIELDS if f not in present]
    disabled_fields = [f for f in ALLOWED_FIELDS if enabled and not enabled.get(f, True)]

    norms: Dict[str, float] = {}
    for k, v in raw_vals.items():
        n = NORMALIZERS[k](v)
        if k == "oldness" and oldness_dir < 0:
            n = 1.0 - n
        norms[k] = n

    if order is None:
        order = [k for k, _ in sorted(weights_int.items(), key=lambda kv: (-kv[1], kv[0]))]

    weights_ratio: Dict[str, float] = {}
    for k in ALLOWED_FIELDS:
        base = float(weights_int.get(k, 0))
        if enabled and not enabled.get(k, True):
            base = 0.0
        weights_ratio[k] = base / 100.0  # NOTE: pesos 0–100 → ratios 0–1 con división float; sin normalización global.

    eff_weights = {k: weights_ratio.get(k, 0.0) for k in norms.keys()}
    sum_filtered = sum(eff_weights.values())
    score_float = 0.0
    if sum_filtered > 0:
        score_float = sum(eff_weights.get(k, 0.0) * norms[k] for k in norms) / sum_filtered
    score_int = int(round(score_float * 100))

    eff_all_full = {k: weights_ratio.get(k, 0.0) for k in ALLOWED_FIELDS}
    return {
        "score": score_int,
        "score_float": score_float,
        "used": len(present),
        "missing": len(ALLOWED_FIELDS) - len(present),
        "missing_fields": missing_fields,
        "present_fields": present,
        "effective_weights": eff_all_full,
        "disabled_fields": disabled_fields,
        "sum_filtered": sum_filtered,
        "fallback": sum_filtered == 0,
        "order": order,
    }


def generate_winner_scores(
    conn: sqlite3.Connection,
    product_ids: Optional[Iterable[Any]] = None,
    weights: Optional[Dict[str, float]] = None,
    debug: bool = False,
    ) -> Dict[str, Any]:
    """Recalculate and persist Winner Scores for the given products.

    Args:
        conn: Database connection.
        product_ids: Iterable of product IDs to update. If ``None`` or empty,
            all products are processed.
        weights: Optional weighting factors. If ``None``, weights are loaded
            fresh from configuration on each call.

    Returns a dict with counts and weight metadata.
    """

    if weights is None:
        weights, _, enabled = load_winner_settings()
    else:
        from .config import get_weights_enabled_raw

        enabled = get_weights_enabled_raw()

<<<<<<< HEAD
    ints, _, _ = to_int_weights_0_100(weights, {})
=======
    ints, _ = to_int_weights_0_100(weights, {})
>>>>>>> edbbde80
    ints = {k: (ints.get(k, 0) if enabled.get(k, True) else 0) for k in ALLOWED_FIELDS}
    order = [k for k, _ in sorted(ints.items(), key=lambda kv: (-kv[1], kv[0]))]
    ratios = {k: ints[k] / 100.0 for k in ALLOWED_FIELDS}
    logger.info("weights_effective_int=%s effective_weights=%s order=%s", ints, ratios, order)

    cfg = load_config()
    pref = cfg.get("oldness_preference", "newer")
    dir_old = _oldness_dir_from_pref(pref)
    oldness_ui = 0.0 if pref == "newer" else 100.0 if pref == "older" else 50.0
    w_old_intensity = ratios.get("oldness", 0.0)
    dir_old_label = "+1" if dir_old >= 0 else "-1"

    weights_hash_all = hashlib.sha1(
        json.dumps(ints, sort_keys=True).encode("utf-8")
    ).hexdigest()[:8]
    weights_hash_eff = ""

    ids: Optional[set[int]] = None
    if product_ids:
        ids = {int(pid) for pid in product_ids if str(pid).strip()}

    if ids:
        placeholders = ",".join("?" for _ in ids)
        cur = conn.execute(f"SELECT * FROM products WHERE id IN ({placeholders})", tuple(ids))
        rows = cur.fetchall()
    else:
        rows = database.list_products(conn)

    prepare_oldness_bounds(rows)

    processed = 0
    updated_int = 0
    now = datetime.utcnow().isoformat()
    diag_present: Optional[Iterable[str]] = None
    diag_missing: Optional[Iterable[str]] = None
    diag_sum_filtered: float = 0.0
    diag_eff: Dict[str, float] = {}
    for row in rows:
        pid = row["id"]
        old_score = row["winner_score"]
        res = compute_winner_score_v2(row, ints, order, enabled, dir_old)
        sf = res.get("score_float") or 0.0
        present = set(res.get("present_fields", []))
        missing = set(res.get("missing_fields", []))
        disabled = set(res.get("disabled_fields", []))
        eff_w = {k: round(v, 3) for k, v in res.get("effective_weights", {}).items()}
        eff_hash = hashlib.sha1(
            json.dumps(res.get("effective_weights", {}), sort_keys=True).encode("utf-8")
        ).hexdigest()[:8]
        weights_hash_eff = eff_hash
        eff_w_int = {k: int(round(v * 100)) for k, v in res.get("effective_weights", {}).items()}
        ord_list = res.get("order", order)

        if debug and diag_present is None:
            diag_present = present
            diag_missing = missing
            diag_sum_filtered = float(res.get("sum_filtered", 0.0))
            diag_eff = {k: round(v, 6) for k, v in res.get("effective_weights", {}).items()}

        score_raw_0_100 = max(0.0, min(1.0, sf)) * 100.0
        new_score = int(round(score_raw_0_100))

        if new_score != old_score or row["winner_score_raw"] != score_raw_0_100:
            conn.execute(
                "UPDATE products SET winner_score = ?, winner_score_raw = ?, winner_score_updated_at = ? WHERE id = ?",
                (new_score, score_raw_0_100, now, pid),
            )
            if new_score != old_score:
                updated_int += 1

        if not present:
            logger.warning(
                "Winner Score: product=%s score_int=%s score_raw=%.3f weights_all=%s weights_eff=%s present=%s missing=%s disabled=%s "
                "effective_weights=%s order=%s weights_effective_int=%s oldness_dir=%s oldness_intensity=%.3f oldness_ui=%.1f no_features_present",
                pid,
                new_score,
                score_raw_0_100,
                weights_hash_all,
                eff_hash,
                present,
                missing,
                disabled,
                eff_w,
                ord_list,
                eff_w_int,
                dir_old_label,
                w_old_intensity,
                oldness_ui,
            )
        else:
            logger.info(
                "Winner Score: product=%s score_int=%s score_raw=%.3f weights_all=%s weights_eff=%s present=%s missing=%s disabled=%s "
                "effective_weights=%s order=%s weights_effective_int=%s oldness_dir=%s oldness_intensity=%.3f oldness_ui=%.1f",
                pid,
                new_score,
                score_raw_0_100,
                weights_hash_all,
                eff_hash,
                present,
                missing,
                disabled,
                eff_w,
                ord_list,
                eff_w_int,
                dir_old_label,
                w_old_intensity,
                oldness_ui,
            )
        processed += 1

    conn.commit()
    result: Dict[str, Any] = {
        "processed": processed,
        "updated": updated_int,
        "weights_all": weights_hash_all,
        "weights_eff": weights_hash_eff,
    }
    if debug:
        result["diag"] = {
            "present": sorted(diag_present or []),
            "missing": sorted(diag_missing or []),
            "sum_filtered": diag_sum_filtered,
            "effective_weights": diag_eff,
        }
    return result


def recompute_scores_for_all_products(scope: str = "all") -> int:
    """Recalcula y persiste el score 0..100 de todos los productos."""
    conn = database.get_connection(CONFIG_DB_PATH)
    try:
        res = generate_winner_scores(conn)
        updated = int(res.get("updated", 0))
        logger.info("winner_score recompute updated=%s", updated)
        return updated
    finally:
        conn.close()<|MERGE_RESOLUTION|>--- conflicted
+++ resolved
@@ -199,7 +199,6 @@
     return {k: v / s for k, v in w.items()}
 
 
-<<<<<<< HEAD
 def to_int_weights_0_100(
     raw: dict[str, float], prev_cfg: dict | None = None
 ) -> tuple[dict[str, int], list[str], str]:
@@ -263,28 +262,6 @@
 
     order = [k for k, _ in sorted(ints.items(), key=lambda kv: (-kv[1], kv[0]))]
     return ints, order, range_detected
-=======
-def to_int_weights_0_100(raw: dict[str, float], prev_cfg: dict | None = None) -> tuple[dict[str, int], list[str]]:
-    """Convert raw weights to clamped integers 0-100 without normalization."""  # NOTE: pesos 0–100 independientes; sin normalización.
-
-    ints: dict[str, int] = {}
-    missing: list[str] = []
-    for k in ALLOWED_FIELDS:
-        if k not in raw:
-            missing.append(k)
-            v = 0
-        else:
-            try:
-                v = int(round(float(raw.get(k, 0))))
-            except Exception:
-                v = 0
-        ints[k] = max(0, min(100, v))
-    for k in missing:
-        logger.warning("auto-weights missing %s", k)
-    order = sorted(ints.keys(), key=lambda x: (-ints[x], x))
-    return ints, order
->>>>>>> edbbde80
-
 
 def invalidate_weights_cache() -> None:
     global WEIGHTS_CACHE, ORDER_CACHE, ENABLED_CACHE, WEIGHTS_VERSION
@@ -721,11 +698,7 @@
 
         enabled = get_weights_enabled_raw()
 
-<<<<<<< HEAD
     ints, _, _ = to_int_weights_0_100(weights, {})
-=======
-    ints, _ = to_int_weights_0_100(weights, {})
->>>>>>> edbbde80
     ints = {k: (ints.get(k, 0) if enabled.get(k, True) else 0) for k in ALLOWED_FIELDS}
     order = [k for k, _ in sorted(ints.items(), key=lambda kv: (-kv[1], kv[0]))]
     ratios = {k: ints[k] / 100.0 for k in ALLOWED_FIELDS}
