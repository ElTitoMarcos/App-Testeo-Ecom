<<<<<<< HEAD
from __future__ import annotations

import csv
import io
import time
from typing import Iterable, Iterator, Sequence

from product_research_app.db import get_db


def _count_lines(b: bytes) -> int:
    """Return a quick line count estimate for CSV payloads."""

    if not b:
        return 0
    return max(b.count(b"\n") - 1, 0)


def _num(x):
    if x is None:
        return 0.0
    s = str(x).strip()
    mul = 1
    if s.lower().endswith("m"):
        mul, s = 1e6, s[:-1]
    if s.lower().endswith("k"):
        mul, s = 1e3, s[:-1]
    s = (
        s.replace("€", "")
        .replace("$", "")
        .replace("%", "")
        .replace(".", "")
        .replace(",", ".")
    )
    try:
        return float(s) * mul
    except Exception:
        return 0.0


def _rows_from_csv(csv_bytes: bytes) -> Iterator[tuple]:
    txt = csv_bytes.decode("utf-8", errors="ignore")
    rdr = csv.DictReader(io.StringIO(txt))
    for r in rdr:
        yield (
            int(r.get("id") or r.get("ID") or 0),
            r.get("name") or r.get("Nombre") or "",
            r.get("category_path")
            or r.get("Categoría")
            or r.get("categoria")
            or "",
            _num(r.get("price")),
            _num(r.get("rating")),
            _num(r.get("units_sold") or r.get("unidades")),
            _num(r.get("revenue") or r.get("ingresos")),
            _num(r.get("conversion_rate") or r.get("tasa_conversion")),
            (r.get("launch_date") or r.get("fecha_lanzamiento") or "")[:10],
            r.get("date_range") or r.get("rango_fechas") or "",
            r.get("desire_magnitude") or r.get("desireMag") or "",
            r.get("awareness_level") or r.get("awareness") or "",
            r.get("competition_level") or r.get("competition") or "",
            None
            if (r.get("winner_score") in (None, ""))
            else int(_num(r.get("winner_score"))),
            r.get("image_url") or r.get("imagen") or "",
            r.get("desire") or "",
        )


def _rows_from_records(records: Iterable[dict]) -> Iterator[tuple]:
    for r in records:
        if not isinstance(r, dict):
            continue
        yield (
            int(_num(r.get("id") or r.get("ID"))),
            r.get("name") or r.get("Nombre") or "",
            r.get("category_path")
            or r.get("Categoría")
            or r.get("categoria")
            or r.get("category")
            or "",
            _num(r.get("price") or r.get("precio")),
            _num(r.get("rating") or r.get("valoracion")),
            _num(r.get("units_sold") or r.get("unidades") or r.get("units")),
            _num(r.get("revenue") or r.get("ingresos") or r.get("sales")),
            _num(
                r.get("conversion_rate")
                or r.get("tasa_conversion")
                or r.get("conversion")
            ),
            (r.get("launch_date") or r.get("fecha_lanzamiento") or r.get("launchDate") or "")[
                :10
            ],
            r.get("date_range")
            or r.get("rango_fechas")
            or r.get("Date Range")
            or "",
            r.get("desire_magnitude") or r.get("desireMag") or "",
            r.get("awareness_level") or r.get("awareness") or "",
            r.get("competition_level") or r.get("competition") or "",
            None
            if (r.get("winner_score") in (None, ""))
            else int(_num(r.get("winner_score"))),
            r.get("image_url") or r.get("imagen") or r.get("image") or "",
            r.get("desire") or "",
        )


def _snapshot_and_drop(db, table: str = "products") -> tuple[Sequence[tuple], Sequence[tuple]]:
    idx = db.execute(
        "SELECT name, sql FROM sqlite_master WHERE type='index' AND tbl_name=? AND sql IS NOT NULL;",
        (table,),
    ).fetchall()
    trg = db.execute(
        "SELECT name, sql FROM sqlite_master WHERE type='trigger' AND tbl_name=?;",
        (table,),
    ).fetchall()
    for (name, _) in idx:
        db.execute(f'DROP INDEX IF EXISTS "{name}";')
    for (name, _) in trg:
        db.execute(f'DROP TRIGGER IF EXISTS "{name}";')
    return idx, trg


def _recreate(db, items: Sequence[tuple]) -> None:
    for (name, sql) in items or ():
        if sql:
            db.execute(sql)


def _round_ms(delta: float) -> int:
    return max(int(round(delta * 1000)), 0)
=======
import csv, io
from product_research_app.db import get_db

STAGING_SCHEMA = """
CREATE TEMP TABLE IF NOT EXISTS staging_products (
  id INTEGER PRIMARY KEY,
  name TEXT,
  category_path TEXT,
  price REAL,
  rating REAL,
  units_sold REAL,
  revenue REAL,
  conversion_rate REAL,
  launch_date TEXT,
  date_range TEXT,
  desire_magnitude TEXT,
  awareness_level TEXT,
  competition_level TEXT,
  winner_score INTEGER,
  image_url TEXT,
  desire TEXT
);
DELETE FROM staging_products;
"""

UPSERT_SELECT = """
INSERT INTO products (
  id, name, category_path, price, rating, units_sold, revenue,
  conversion_rate, launch_date, date_range, desire_magnitude,
  awareness_level, competition_level, winner_score, image_url, desire
)
SELECT
  id, name, category_path, price, rating, units_sold, revenue,
  conversion_rate, launch_date, date_range, desire_magnitude,
  awareness_level, competition_level, winner_score, image_url, desire
FROM staging_products
ON CONFLICT(id) DO UPDATE SET
  name=excluded.name,
  category_path=excluded.category_path,
  price=excluded.price,
  rating=excluded.rating,
  units_sold=excluded.units_sold,
  revenue=excluded.revenue,
  conversion_rate=excluded.conversion_rate,
  launch_date=excluded.launch_date,
  date_range=excluded.date_range,
  desire_magnitude=excluded.desire_magnitude,
  awareness_level=excluded.awareness_level,
  competition_level=excluded.competition_level,
  winner_score=COALESCE(excluded.winner_score, products.winner_score),
  image_url=excluded.image_url,
  desire=COALESCE(excluded.desire, products.desire);
"""

BATCH_SIZE = 5000

def _num(x):
  if x is None: return 0.0
  s = str(x).strip()
  mul = 1
  if s.lower().endswith('m'): mul, s = 1e6, s[:-1]
  if s.lower().endswith('k'): mul, s = 1e3, s[:-1]
  s = s.replace('€','').replace('$','').replace('%','').replace('.','').replace(',','.')
  try: return float(s) * mul
  except: return 0.0

def _int_or_default(x, default=0):
  if x in (None, ''): return default
  try: return int(_num(x)) or default
  except: return default

def _rows_from_csv(csv_bytes):
  txt = csv_bytes.decode('utf-8', errors='ignore')
  rdr = csv.DictReader(io.StringIO(txt))
  for r in rdr:
    yield (
      int(r.get('id') or r.get('ID') or 0),
      r.get('name') or r.get('Nombre') or '',
      r.get('category_path') or r.get('Categoría') or r.get('categoria') or '',
      _num(r.get('price')),
      _num(r.get('rating')),
      _num(r.get('units_sold') or r.get('unidades')),
      _num(r.get('revenue') or r.get('ingresos')),
      _num(r.get('conversion_rate') or r.get('tasa_conversion')),
      (r.get('launch_date') or r.get('fecha_lanzamiento') or '')[:10],
      r.get('date_range') or r.get('rango_fechas') or '',
      r.get('desire_magnitude') or r.get('desireMag') or '',
      r.get('awareness_level') or r.get('awareness') or '',
      r.get('competition_level') or r.get('competition') or '',
      None if (r.get('winner_score') in (None,'')) else int(_num(r.get('winner_score'))),
      r.get('image_url') or r.get('imagen') or '',
      r.get('desire') or ''
    )
>>>>>>> 68aeb5b2

def _rows_from_records(records):
  for r in records:
    if not isinstance(r, dict):
      continue
    yield (
      _int_or_default(r.get('id') or r.get('ID')),
      r.get('name') or r.get('Nombre') or '',
      r.get('category_path') or r.get('Categoría') or r.get('categoria') or r.get('category') or '',
      _num(r.get('price') or r.get('precio')),
      _num(r.get('rating') or r.get('valoracion')),
      _num(r.get('units_sold') or r.get('unidades') or r.get('units')),
      _num(r.get('revenue') or r.get('ingresos') or r.get('sales')),
      _num(r.get('conversion_rate') or r.get('tasa_conversion') or r.get('conversion')),
      (r.get('launch_date') or r.get('fecha_lanzamiento') or r.get('launchDate') or '')[:10],
      r.get('date_range') or r.get('rango_fechas') or r.get('Date Range') or '',
      r.get('desire_magnitude') or r.get('desireMag') or '',
      r.get('awareness_level') or r.get('awareness') or '',
      r.get('competition_level') or r.get('competition') or '',
      None if (r.get('winner_score') in (None,'')) else int(_num(r.get('winner_score'))),
      r.get('image_url') or r.get('imagen') or r.get('image') or '',
      r.get('desire') or ''
    )

<<<<<<< HEAD
def _push_pragmas(db):
    original = {}
    try:
        original["journal_mode"] = db.execute("PRAGMA journal_mode;").fetchone()[0]
    except Exception:
        original["journal_mode"] = None
    try:
        original["synchronous"] = db.execute("PRAGMA synchronous;").fetchone()[0]
    except Exception:
        original["synchronous"] = None
    try:
        original["temp_store"] = db.execute("PRAGMA temp_store;").fetchone()[0]
    except Exception:
        original["temp_store"] = None
    try:
        original["cache_size"] = db.execute("PRAGMA cache_size;").fetchone()[0]
    except Exception:
        original["cache_size"] = None
    try:
        original["locking_mode"] = db.execute("PRAGMA locking_mode;").fetchone()[0]
    except Exception:
        original["locking_mode"] = None
    try:
        original["foreign_keys"] = db.execute("PRAGMA foreign_keys;").fetchone()[0]
    except Exception:
        original["foreign_keys"] = None
    try:
        original["busy_timeout"] = db.execute("PRAGMA busy_timeout;").fetchone()[0]
    except Exception:
        original["busy_timeout"] = None
    try:
        original["mmap_size"] = db.execute("PRAGMA mmap_size;").fetchone()[0]
    except Exception:
        original["mmap_size"] = None

    db.execute("PRAGMA journal_mode=WAL;")
    db.execute("PRAGMA synchronous=OFF;")
    db.execute("PRAGMA temp_store=MEMORY;")
    db.execute("PRAGMA cache_size=-60000;")
    db.execute("PRAGMA locking_mode=EXCLUSIVE;")
    db.execute("PRAGMA foreign_keys=OFF;")
    db.execute("PRAGMA busy_timeout=2000;")
    db.execute("PRAGMA mmap_size=268435456;")

    return original


def _restore_pragmas(db, original) -> None:
    if not original:
        return
    try:
        jm = original.get("journal_mode")
        if jm:
            db.execute(f"PRAGMA journal_mode={jm};")
    except Exception:
        pass
    try:
        sync = original.get("synchronous")
        if sync is not None:
            db.execute(f"PRAGMA synchronous={sync};")
    except Exception:
        pass
    try:
        temp_store = original.get("temp_store")
        if temp_store is not None:
            db.execute(f"PRAGMA temp_store={temp_store};")
    except Exception:
        pass
    try:
        cache_size = original.get("cache_size")
        if cache_size is not None:
            db.execute(f"PRAGMA cache_size={cache_size};")
    except Exception:
        pass
    try:
        locking_mode = original.get("locking_mode")
        if locking_mode:
            db.execute(f"PRAGMA locking_mode={locking_mode};")
    except Exception:
        pass
    try:
        fk = original.get("foreign_keys")
        if fk is not None:
            db.execute(f"PRAGMA foreign_keys={'ON' if fk else 'OFF'};")
    except Exception:
        pass
    try:
        busy = original.get("busy_timeout")
        if busy is not None:
            db.execute(f"PRAGMA busy_timeout={int(busy)};")
    except Exception:
        pass
    try:
        mmap = original.get("mmap_size")
        if mmap is not None:
            db.execute(f"PRAGMA mmap_size={int(mmap)};")
    except Exception:
        pass


STAGING_SCHEMA = """
CREATE TEMP TABLE IF NOT EXISTS staging_products (
  id INTEGER PRIMARY KEY,
  name TEXT, category_path TEXT, price REAL, rating REAL,
  units_sold REAL, revenue REAL, conversion_rate REAL,
  launch_date TEXT, date_range TEXT,
  desire_magnitude TEXT, awareness_level TEXT, competition_level TEXT,
  winner_score INTEGER, image_url TEXT, desire TEXT
);
DELETE FROM staging_products;
"""


UPSERT_DIRECT = """
INSERT INTO products (
  id, name, category_path, price, rating, units_sold, revenue,
  conversion_rate, launch_date, date_range, desire_magnitude,
  awareness_level, competition_level, winner_score, image_url, desire
) VALUES (?,?,?,?,?,?,?,?,?,?,?,?,?,?,?,?)
ON CONFLICT(id) DO UPDATE SET
  name=excluded.name,
  category_path=excluded.category_path,
  price=excluded.price,
  rating=excluded.rating,
  units_sold=excluded.units_sold,
  revenue=excluded.revenue,
  conversion_rate=excluded.conversion_rate,
  launch_date=excluded.launch_date,
  date_range=excluded.date_range,
  desire_magnitude=excluded.desire_magnitude,
  awareness_level=excluded.awareness_level,
  competition_level=excluded.competition_level,
  winner_score=COALESCE(excluded.winner_score, products.winner_score),
  image_url=excluded.image_url,
  desire=COALESCE(excluded.desire, products.desire);
"""


UPSERT_FROM_STAGING = """
INSERT INTO products (
  id, name, category_path, price, rating, units_sold, revenue,
  conversion_rate, launch_date, date_range, desire_magnitude,
  awareness_level, competition_level, winner_score, image_url, desire
)
SELECT
  id, name, category_path, price, rating, units_sold, revenue,
  conversion_rate, launch_date, date_range, desire_magnitude,
  awareness_level, competition_level, winner_score, image_url, desire
FROM staging_products
ON CONFLICT(id) DO UPDATE SET
  name=excluded.name,
  category_path=excluded.category_path,
  price=excluded.price,
  rating=excluded.rating,
  units_sold=excluded.units_sold,
  revenue=excluded.revenue,
  conversion_rate=excluded.conversion_rate,
  launch_date=excluded.launch_date,
  date_range=excluded.date_range,
  desire_magnitude=excluded.desire_magnitude,
  awareness_level=excluded.awareness_level,
  competition_level=excluded.competition_level,
  winner_score=COALESCE(excluded.winner_score, products.winner_score),
  image_url=excluded.image_url,
  desire=COALESCE(excluded.desire, products.desire);
"""


_BATCH_SIZE = 8000


def _should_use_staging(n_rows_est: int, current_rows: int) -> bool:
    if n_rows_est <= 0:
        return False
    if n_rows_est >= 1000:
        return True
    if n_rows_est < 200:
        return False
    base = max(current_rows, 1)
    relative = n_rows_est / base
    return relative > 0.03


def _import_rows(
    db,
    rows: Iterator[tuple],
    total_est: int,
    status_cb,
    use_staging: bool,
    t0: float,
):
    total_hint = int(total_est or 0)
    if total_hint < 0:
        total_hint = 0
    done = 0
    actual_total = total_hint

    def update_progress(stage: str | None = None, final: bool = False) -> None:
        nonlocal actual_total
        actual_total = max(actual_total, done)
        payload = {"done": done, "total": actual_total}
        if stage is not None:
            payload["stage"] = stage
        if final:
            payload["imported"] = done
        status_cb(**payload)

    t_parse = time.time()
    db.execute("BEGIN IMMEDIATE;")
    try:
        if use_staging:
            db.executescript(STAGING_SCHEMA)
            insert_staging = (
                "INSERT INTO staging_products "
                "(id,name,category_path,price,rating,units_sold,revenue,conversion_rate,"
                "launch_date,date_range,desire_magnitude,awareness_level,competition_level,"
                "winner_score,image_url,desire) VALUES (?,?,?,?,?,?,?,?,?,?,?,?,?,?,?,?);"
            )
            batch = []
            for row in rows:
                batch.append(row)
                if len(batch) >= _BATCH_SIZE:
                    db.executemany(insert_staging, batch)
                    done += len(batch)
                    batch.clear()
                    update_progress("staging")
            if batch:
                db.executemany(insert_staging, batch)
                done += len(batch)
                batch.clear()
                update_progress("staging")

            idx, trg = _snapshot_and_drop(db, "products")
            t_staging = time.time()

            db.execute("SAVEPOINT upsert_bulk;")
            db.execute(UPSERT_FROM_STAGING)
            db.execute("RELEASE upsert_bulk;")
            t_upsert = time.time()
            update_progress("upsert")

            db.execute("COMMIT;")
            t_commit = time.time()
            update_progress("done", final=True)

            status_cb(
                t_parse=_round_ms(t_parse - t0),
                t_staging=_round_ms(t_staging - t_parse),
                t_upsert=_round_ms(t_upsert - t_staging),
                t_commit=_round_ms(t_commit - t_upsert),
            )

            idx = list(idx or [])
            trg = list(trg or [])
            already = False

            def optimize():
                nonlocal already
                if already:
                    return
                already = True
                if idx or trg:
                    db.execute("BEGIN;")
                    try:
                        _recreate(db, idx)
                        _recreate(db, trg)
                        db.execute("COMMIT;")
                    except Exception:
                        db.execute("ROLLBACK;")
                        raise
                db.execute("ANALYZE products;")

            optimize.rows_imported = done
            optimize.use_staging = True
            return optimize

        cur = db.cursor()
        try:
            batch = []
            for row in rows:
                batch.append(row)
                if len(batch) >= _BATCH_SIZE:
                    cur.executemany(UPSERT_DIRECT, batch)
                    done += len(batch)
                    batch.clear()
                    update_progress("upsert")
            if batch:
                cur.executemany(UPSERT_DIRECT, batch)
                done += len(batch)
                batch.clear()
                update_progress("upsert")
        finally:
            cur.close()

        t_upsert = time.time()
        db.execute("COMMIT;")
        t_commit = time.time()
        update_progress("done", final=True)

        status_cb(
            t_parse=_round_ms(t_parse - t0),
            t_staging=0,
            t_upsert=_round_ms(t_upsert - t_parse),
            t_commit=_round_ms(t_commit - t_upsert),
        )

        already = False

        def optimize():
            nonlocal already
            if already:
                return
            already = True

        optimize.rows_imported = done
        optimize.use_staging = False
        return optimize

    except Exception:
        db.execute("ROLLBACK;")
        raise


def fast_import_adaptive(csv_bytes: bytes, status_cb=lambda **k: None):
    """Import CSV data using an adaptive strategy.

    Returns a callable ``optimize()`` that performs heavy post-processing
    (index/trigger recreation and ANALYZE). Callers may execute the returned
    callable in a background thread to keep the UI responsive.
    """

    if not isinstance(csv_bytes, (bytes, bytearray)):
        csv_bytes = bytes(csv_bytes)

    db = get_db()
    t0 = time.time()
    n_rows_est = _count_lines(csv_bytes)
    status_cb(total=n_rows_est)

    try:
        cur_count = db.execute("SELECT COUNT(*) FROM products;").fetchone()[0]
    except Exception:
        cur_count = 0

    use_staging = _should_use_staging(n_rows_est, cur_count)
    pragmas = _push_pragmas(db)
    optimize = None
    try:
        optimize = _import_rows(
            db,
            _rows_from_csv(csv_bytes),
            n_rows_est,
            status_cb,
            use_staging,
            t0,
        )
    finally:
        _restore_pragmas(db, pragmas)

    if optimize is None:
        def _noop():
            return None

        _noop.rows_imported = 0
        _noop.use_staging = False
        optimize = _noop

    return optimize


def fast_import(csv_bytes, status_cb=lambda **k: None, source=None):
    optimize = fast_import_adaptive(csv_bytes, status_cb=status_cb)
    try:
        optimize()
    except Exception:
        raise
    return int(getattr(optimize, "rows_imported", 0) or 0)


def fast_import_records(records, status_cb=lambda **k: None, source=None):
    if not isinstance(records, Sequence):
        records = list(records)
    total = len(records)
    status_cb(total=total)

    db = get_db()
    t0 = time.time()
    try:
        cur_count = db.execute("SELECT COUNT(*) FROM products;").fetchone()[0]
    except Exception:
        cur_count = 0

    use_staging = _should_use_staging(total, cur_count)
    pragmas = _push_pragmas(db)
    optimize = None
    try:
        optimize = _import_rows(
            db,
            _rows_from_records(records),
            total,
            status_cb,
            use_staging,
            t0,
        )
    finally:
        _restore_pragmas(db, pragmas)

    if optimize is None:
        def _noop():
            return None

        _noop.rows_imported = 0
        _noop.use_staging = False
        optimize = _noop

    optimize()
    return int(getattr(optimize, "rows_imported", 0) or 0)
=======
def _snapshot_and_drop(db, table='products'):
  idx = db.execute(
    "SELECT name, sql FROM sqlite_master WHERE type='index' AND tbl_name=? AND sql IS NOT NULL;",
    (table,)
  ).fetchall()
  trg = db.execute(
    "SELECT name, sql FROM sqlite_master WHERE type='trigger' AND tbl_name=?;",
    (table,)
  ).fetchall()
  for (name, _) in idx: db.execute(f'DROP INDEX IF EXISTS "{name}";')
  for (name, _) in trg: db.execute(f'DROP TRIGGER IF EXISTS "{name}";')
  return idx, trg

def _recreate(db, items):
  for (name, sql) in items:
    if sql: db.execute(sql)

def _bulk_import(row_iter, status_cb):
  db = get_db()

  # PRAGMAs (solo durante import)
  db.execute("PRAGMA journal_mode=WAL;")
  db.execute("PRAGMA synchronous=OFF;")
  db.execute("PRAGMA temp_store=MEMORY;")
  db.execute("PRAGMA cache_size=-50000;")      # ~50MB de cache
  db.execute("PRAGMA locking_mode=EXCLUSIVE;")
  db.execute("PRAGMA foreign_keys=OFF;")

  db.execute("BEGIN IMMEDIATE;")
  total = 0
  try:
    # 1) staging en memoria
    db.executescript(STAGING_SCHEMA)

    # 2) ingestión en grandes lotes (sin retener todo en RAM)
    insert_staging = (
      "INSERT INTO staging_products "
      "(id,name,category_path,price,rating,units_sold,revenue,conversion_rate," \
      "launch_date,date_range,desire_magnitude,awareness_level,competition_level," \
      "winner_score,image_url,desire) VALUES (?,?,?,?,?,?,?,?,?,?,?,?,?,?,?,?);"
    )
    batch = []; done = 0
    for row in row_iter:
      batch.append(row); total += 1
      if len(batch) >= BATCH_SIZE:
        db.executemany(insert_staging, batch); done += len(batch); batch.clear()
        status_cb(stage="staging", done=done, total=max(total, done))
    if batch:
      db.executemany(insert_staging, batch); done += len(batch); batch.clear()
      status_cb(stage="staging", done=done, total=max(total, done))

    # 3) desactivar índices/triggers de destino y upsert masivo
    idx, trg = _snapshot_and_drop(db, 'products')
    db.execute("SAVEPOINT upsert_bulk;")
    db.execute(UPSERT_SELECT)
    db.execute("RELEASE upsert_bulk;")

    # 4) recrear índices/triggers y optimizar stats
    _recreate(db, idx); _recreate(db, trg)
    db.execute("ANALYZE products;")

    db.execute("COMMIT;")
    status_cb(stage="done", done=total, total=total)
    return total
  except Exception:
    db.execute("ROLLBACK;")
    raise
  finally:
    # volver a modo seguro
    db.execute("PRAGMA synchronous=NORMAL;")
    db.execute("PRAGMA foreign_keys=ON;")
    db.execute("PRAGMA locking_mode=NORMAL;")

def fast_import(csv_bytes, status_cb=lambda **k: None, source=None):
  """
  Import rápido para grandes volúmenes:
  - staging TEMP en memoria
  - PRAGMAs agresivos durante la ventana de import
  - desactivar índices/triggers del destino
  - UPSERT masivo SELECT->products
  """
  return _bulk_import(_rows_from_csv(csv_bytes), status_cb)

def fast_import_records(records, status_cb=lambda **k: None, source=None):
  return _bulk_import(_rows_from_records(records), status_cb)
>>>>>>> 68aeb5b2
<|MERGE_RESOLUTION|>--- conflicted
+++ resolved
@@ -1,4 +1,3 @@
-<<<<<<< HEAD
 from __future__ import annotations
 
 import csv
@@ -131,101 +130,6 @@
 
 def _round_ms(delta: float) -> int:
     return max(int(round(delta * 1000)), 0)
-=======
-import csv, io
-from product_research_app.db import get_db
-
-STAGING_SCHEMA = """
-CREATE TEMP TABLE IF NOT EXISTS staging_products (
-  id INTEGER PRIMARY KEY,
-  name TEXT,
-  category_path TEXT,
-  price REAL,
-  rating REAL,
-  units_sold REAL,
-  revenue REAL,
-  conversion_rate REAL,
-  launch_date TEXT,
-  date_range TEXT,
-  desire_magnitude TEXT,
-  awareness_level TEXT,
-  competition_level TEXT,
-  winner_score INTEGER,
-  image_url TEXT,
-  desire TEXT
-);
-DELETE FROM staging_products;
-"""
-
-UPSERT_SELECT = """
-INSERT INTO products (
-  id, name, category_path, price, rating, units_sold, revenue,
-  conversion_rate, launch_date, date_range, desire_magnitude,
-  awareness_level, competition_level, winner_score, image_url, desire
-)
-SELECT
-  id, name, category_path, price, rating, units_sold, revenue,
-  conversion_rate, launch_date, date_range, desire_magnitude,
-  awareness_level, competition_level, winner_score, image_url, desire
-FROM staging_products
-ON CONFLICT(id) DO UPDATE SET
-  name=excluded.name,
-  category_path=excluded.category_path,
-  price=excluded.price,
-  rating=excluded.rating,
-  units_sold=excluded.units_sold,
-  revenue=excluded.revenue,
-  conversion_rate=excluded.conversion_rate,
-  launch_date=excluded.launch_date,
-  date_range=excluded.date_range,
-  desire_magnitude=excluded.desire_magnitude,
-  awareness_level=excluded.awareness_level,
-  competition_level=excluded.competition_level,
-  winner_score=COALESCE(excluded.winner_score, products.winner_score),
-  image_url=excluded.image_url,
-  desire=COALESCE(excluded.desire, products.desire);
-"""
-
-BATCH_SIZE = 5000
-
-def _num(x):
-  if x is None: return 0.0
-  s = str(x).strip()
-  mul = 1
-  if s.lower().endswith('m'): mul, s = 1e6, s[:-1]
-  if s.lower().endswith('k'): mul, s = 1e3, s[:-1]
-  s = s.replace('€','').replace('$','').replace('%','').replace('.','').replace(',','.')
-  try: return float(s) * mul
-  except: return 0.0
-
-def _int_or_default(x, default=0):
-  if x in (None, ''): return default
-  try: return int(_num(x)) or default
-  except: return default
-
-def _rows_from_csv(csv_bytes):
-  txt = csv_bytes.decode('utf-8', errors='ignore')
-  rdr = csv.DictReader(io.StringIO(txt))
-  for r in rdr:
-    yield (
-      int(r.get('id') or r.get('ID') or 0),
-      r.get('name') or r.get('Nombre') or '',
-      r.get('category_path') or r.get('Categoría') or r.get('categoria') or '',
-      _num(r.get('price')),
-      _num(r.get('rating')),
-      _num(r.get('units_sold') or r.get('unidades')),
-      _num(r.get('revenue') or r.get('ingresos')),
-      _num(r.get('conversion_rate') or r.get('tasa_conversion')),
-      (r.get('launch_date') or r.get('fecha_lanzamiento') or '')[:10],
-      r.get('date_range') or r.get('rango_fechas') or '',
-      r.get('desire_magnitude') or r.get('desireMag') or '',
-      r.get('awareness_level') or r.get('awareness') or '',
-      r.get('competition_level') or r.get('competition') or '',
-      None if (r.get('winner_score') in (None,'')) else int(_num(r.get('winner_score'))),
-      r.get('image_url') or r.get('imagen') or '',
-      r.get('desire') or ''
-    )
->>>>>>> 68aeb5b2
 
 def _rows_from_records(records):
   for r in records:
@@ -250,7 +154,6 @@
       r.get('desire') or ''
     )
 
-<<<<<<< HEAD
 def _push_pragmas(db):
     original = {}
     try:
@@ -667,91 +570,4 @@
         optimize = _noop
 
     optimize()
-    return int(getattr(optimize, "rows_imported", 0) or 0)
-=======
-def _snapshot_and_drop(db, table='products'):
-  idx = db.execute(
-    "SELECT name, sql FROM sqlite_master WHERE type='index' AND tbl_name=? AND sql IS NOT NULL;",
-    (table,)
-  ).fetchall()
-  trg = db.execute(
-    "SELECT name, sql FROM sqlite_master WHERE type='trigger' AND tbl_name=?;",
-    (table,)
-  ).fetchall()
-  for (name, _) in idx: db.execute(f'DROP INDEX IF EXISTS "{name}";')
-  for (name, _) in trg: db.execute(f'DROP TRIGGER IF EXISTS "{name}";')
-  return idx, trg
-
-def _recreate(db, items):
-  for (name, sql) in items:
-    if sql: db.execute(sql)
-
-def _bulk_import(row_iter, status_cb):
-  db = get_db()
-
-  # PRAGMAs (solo durante import)
-  db.execute("PRAGMA journal_mode=WAL;")
-  db.execute("PRAGMA synchronous=OFF;")
-  db.execute("PRAGMA temp_store=MEMORY;")
-  db.execute("PRAGMA cache_size=-50000;")      # ~50MB de cache
-  db.execute("PRAGMA locking_mode=EXCLUSIVE;")
-  db.execute("PRAGMA foreign_keys=OFF;")
-
-  db.execute("BEGIN IMMEDIATE;")
-  total = 0
-  try:
-    # 1) staging en memoria
-    db.executescript(STAGING_SCHEMA)
-
-    # 2) ingestión en grandes lotes (sin retener todo en RAM)
-    insert_staging = (
-      "INSERT INTO staging_products "
-      "(id,name,category_path,price,rating,units_sold,revenue,conversion_rate," \
-      "launch_date,date_range,desire_magnitude,awareness_level,competition_level," \
-      "winner_score,image_url,desire) VALUES (?,?,?,?,?,?,?,?,?,?,?,?,?,?,?,?);"
-    )
-    batch = []; done = 0
-    for row in row_iter:
-      batch.append(row); total += 1
-      if len(batch) >= BATCH_SIZE:
-        db.executemany(insert_staging, batch); done += len(batch); batch.clear()
-        status_cb(stage="staging", done=done, total=max(total, done))
-    if batch:
-      db.executemany(insert_staging, batch); done += len(batch); batch.clear()
-      status_cb(stage="staging", done=done, total=max(total, done))
-
-    # 3) desactivar índices/triggers de destino y upsert masivo
-    idx, trg = _snapshot_and_drop(db, 'products')
-    db.execute("SAVEPOINT upsert_bulk;")
-    db.execute(UPSERT_SELECT)
-    db.execute("RELEASE upsert_bulk;")
-
-    # 4) recrear índices/triggers y optimizar stats
-    _recreate(db, idx); _recreate(db, trg)
-    db.execute("ANALYZE products;")
-
-    db.execute("COMMIT;")
-    status_cb(stage="done", done=total, total=total)
-    return total
-  except Exception:
-    db.execute("ROLLBACK;")
-    raise
-  finally:
-    # volver a modo seguro
-    db.execute("PRAGMA synchronous=NORMAL;")
-    db.execute("PRAGMA foreign_keys=ON;")
-    db.execute("PRAGMA locking_mode=NORMAL;")
-
-def fast_import(csv_bytes, status_cb=lambda **k: None, source=None):
-  """
-  Import rápido para grandes volúmenes:
-  - staging TEMP en memoria
-  - PRAGMAs agresivos durante la ventana de import
-  - desactivar índices/triggers del destino
-  - UPSERT masivo SELECT->products
-  """
-  return _bulk_import(_rows_from_csv(csv_bytes), status_cb)
-
-def fast_import_records(records, status_cb=lambda **k: None, source=None):
-  return _bulk_import(_rows_from_records(records), status_cb)
->>>>>>> 68aeb5b2
+    return int(getattr(optimize, "rows_imported", 0) or 0)