from __future__ import annotations

import csv
import io
import re
from typing import Any, Callable, Iterable, Mapping, Sequence

from product_research_app.db import get_db
from product_research_app.utils.timing import phase


PRODUCTS_TABLE_SQL = """
CREATE TABLE IF NOT EXISTS products (
    id INTEGER PRIMARY KEY,
    title TEXT,
    price REAL,
    units_sold REAL,
    revenue REAL,
    rating REAL,
    desire TEXT,
    competition TEXT,
    oldness TEXT,
    awareness TEXT,
    category TEXT,
    store TEXT,
    description TEXT,
    dateAdded TEXT
);
"""

PRODUCT_COLUMN_TYPES: dict[str, str] = {
    "title": "TEXT",
    "price": "REAL",
    "units_sold": "REAL",
    "revenue": "REAL",
    "rating": "REAL",
    "desire": "TEXT",
    "competition": "TEXT",
    "oldness": "TEXT",
    "awareness": "TEXT",
    "category": "TEXT",
    "store": "TEXT",
    "description": "TEXT",
    "dateAdded": "TEXT",
}

UPSERT_SQL = """
INSERT INTO products (
    id, title, price, units_sold, revenue, rating, desire, competition,
    oldness, awareness, category, store, description, dateAdded
)
VALUES (?, ?, ?, ?, ?, ?, ?, ?, ?, ?, ?, ?, ?, ?)
ON CONFLICT(id) DO UPDATE SET
    title=excluded.title,
    price=excluded.price,
    units_sold=excluded.units_sold,
    revenue=excluded.revenue,
    rating=excluded.rating,
    desire=excluded.desire,
    competition=excluded.competition,
    oldness=excluded.oldness,
    awareness=excluded.awareness,
    category=excluded.category,
    store=excluded.store,
    description=excluded.description,
    dateAdded=excluded.dateAdded;
"""

<<<<<<< HEAD
=======
PRODUCTS_TABLE_SQL = """
CREATE TABLE IF NOT EXISTS products (
    id INTEGER PRIMARY KEY,
    title TEXT,
    price REAL,
    units_sold REAL,
    revenue REAL,
    rating REAL,
    desire TEXT,
    competition TEXT,
    oldness TEXT,
    awareness TEXT,
    category TEXT,
    store TEXT,
    description TEXT,
    dateAdded TEXT
);
"""

PRODUCT_COLUMN_TYPES: dict[str, str] = {
    "title": "TEXT",
    "price": "REAL",
    "units_sold": "REAL",
    "revenue": "REAL",
    "rating": "REAL",
    "desire": "TEXT",
    "competition": "TEXT",
    "oldness": "TEXT",
    "awareness": "TEXT",
    "category": "TEXT",
    "store": "TEXT",
    "description": "TEXT",
    "dateAdded": "TEXT",
}

UPSERT_SQL = """
INSERT INTO products (
    id, title, price, units_sold, revenue, rating, desire, competition,
    oldness, awareness, category, store, description, dateAdded
)
VALUES (?, ?, ?, ?, ?, ?, ?, ?, ?, ?, ?, ?, ?, ?)
ON CONFLICT(id) DO UPDATE SET
    title=excluded.title,
    price=excluded.price,
    units_sold=excluded.units_sold,
    revenue=excluded.revenue,
    rating=excluded.rating,
    desire=excluded.desire,
    competition=excluded.competition,
    oldness=excluded.oldness,
    awareness=excluded.awareness,
    category=excluded.category,
    store=excluded.store,
    description=excluded.description,
    dateAdded=excluded.dateAdded;
"""

>>>>>>> 625bb988
FIELD_ALIASES: dict[str, tuple[str, ...]] = {
    "id": ("id", "ID"),
    "title": ("title", "name", "product", "producto"),
    "price": ("price", "precio", "cost"),
    "units_sold": (
        "units_sold",
        "unitsSold",
        "units",
        "unitssold",
        "ventas",
        "sold",
        "orders",
    ),
    "revenue": ("revenue", "sales", "ingresos", "income"),
    "rating": ("rating", "valoracion", "stars"),
    "desire": ("desire", "desire_score", "deseo"),
    "competition": ("competition", "competition_level", "saturacion"),
    "oldness": ("oldness", "age", "edad", "antiguedad"),
    "awareness": ("awareness", "awareness_level", "consciencia"),
    "category": ("category", "categoria", "niche"),
    "store": ("store", "tienda", "shop", "seller"),
    "description": ("description", "descripcion", "desc"),
    "dateAdded": ("dateAdded", "date_added", "added", "fecha"),
}

<<<<<<< HEAD
SECONDARY_INDEXES: dict[str, str] = {
    "idx_products_category": "CREATE INDEX IF NOT EXISTS idx_products_category ON products(category);",
    "idx_products_store": "CREATE INDEX IF NOT EXISTS idx_products_store ON products(store);",
    "idx_products_date": "CREATE INDEX IF NOT EXISTS idx_products_date ON products(dateAdded);",
}

=======
>>>>>>> 625bb988

def _normalize_key(value: str) -> str:
    return "".join(ch for ch in value.lower() if ch.isalnum())


def _lookup(row: Mapping[str, object], sanitized: dict[str, str], field: str) -> object | None:
    aliases = FIELD_ALIASES.get(field, ())
    for alias in aliases:
        key = sanitized.get(_normalize_key(alias))
        if key is None:
            continue
        value = row.get(key)
        if isinstance(value, str):
            value = value.strip()
        if value in (None, ""):
            continue
        return value
    return None


def _as_float(value: object) -> float | None:
    if value in (None, ""):
        return None
    if isinstance(value, (int, float)):
        return float(value)

    text = str(value).strip()
    if not text:
        return None

    multiplier = 1.0
    last = text[-1].lower()
    if last == "m":
        multiplier = 1_000_000.0
        text = text[:-1]
    elif last == "k":
        multiplier = 1_000.0
        text = text[:-1]

    text = (
        text.replace("€", "")
        .replace("$", "")
        .replace("%", "")
        .replace("\u00a0", "")
        .replace(" ", "")
    )
    if not text:
        return None

    if "," in text and "." in text:
        if text.rfind(",") > text.rfind("."):
            decimal_sep, thousands_sep = ",", "."
        else:
            decimal_sep, thousands_sep = ".", ","
        text = text.replace(thousands_sep, "")
        text = text.replace(decimal_sep, ".")
    elif text.count(",") > 1:
        text = text.replace(",", "")
    elif text.count(".") > 1:
        text = text.replace(".", "")
    else:
        text = text.replace(",", ".")

<<<<<<< HEAD
    try:
        return float(text) * multiplier
    except ValueError:
        match = re.search(r"[-+]?\d+(?:\.\d+)?", text)
        if match:
            try:
                return float(match.group(0)) * multiplier
            except ValueError:
                return None
    return None


def _as_int(value: object) -> int | None:
    num = _as_float(value)
    if num is None:
        return None
    try:
=======
    try:
        return float(text) * multiplier
    except ValueError:
        match = re.search(r"[-+]?\d+(?:\.\d+)?", text)
        if match:
            try:
                return float(match.group(0)) * multiplier
            except ValueError:
                return None
    return None


def _as_int(value: object) -> int | None:
    num = _as_float(value)
    if num is None:
        return None
    try:
>>>>>>> 625bb988
        return int(round(num))
    except Exception:
        return None

<<<<<<< HEAD

=======
>>>>>>> 625bb988
def _resolve_numeric_columns(fieldnames: Iterable[str | None]) -> dict[str, str]:
    sanitized: dict[str, str] = {}
    for name in fieldnames:
        if name is None:
<<<<<<< HEAD
            continue
        norm = _normalize_key(str(name))
        if not norm:
            continue
        sanitized[norm] = str(name)

    resolved: dict[str, str] = {}
    numeric_fields = ("price", "units_sold", "revenue", "rating", "oldness", "awareness")
    for field in numeric_fields:
        for alias in FIELD_ALIASES.get(field, ()):  # pragma: no branch - tiny tuple
            key = _normalize_key(alias)
            actual = sanitized.get(key)
            if actual is not None:
                resolved[field] = actual
                break
    return resolved


def _vectorized_type_cast(
    records: list[dict[str, Any]],
    resolved: Mapping[str, str],
) -> None:
    if not records or not resolved:
        return

    casters: dict[str, Callable[[object], Any]] = {
        "price": _as_float,
        "units_sold": _as_int,
        "revenue": _as_float,
        "rating": _as_float,
        "oldness": _as_int,
        "awareness": _as_float,
    }

    for field, column in resolved.items():
        caster = casters.get(field)
        if caster is None:
            continue
        converted = [caster(record.get(column)) for record in records]
        for record, value in zip(records, converted):
            record[column] = value


def _coerce_text(value: object | None) -> str | None:
    if value in (None, ""):
        return None
    return str(value).strip()


def _normalize_for_dedup(value: str | None) -> str:
    if not value:
        return ""
    return " ".join(value.lower().split())


def _row_from_mapping(
    row: Mapping[str, object],
    seen_ids: set[int],
    seen_hashes: set[tuple[str, str]],
) -> tuple[int, str, float | None, float | None, float | None, float | None, object | None,
           object | None, object | None, object | None, str | None, str | None, str | None, str | None] | None:
    sanitized = {}
    for key in row.keys():
        if key is None:
            continue
        norm = _normalize_key(str(key))
        if not norm:
            continue
=======
            continue
        norm = _normalize_key(str(name))
        if not norm:
            continue
        sanitized[norm] = str(name)

    resolved: dict[str, str] = {}
    numeric_fields = ("price", "units_sold", "revenue", "rating", "oldness", "awareness")
    for field in numeric_fields:
        for alias in FIELD_ALIASES.get(field, ()):  # pragma: no branch - tiny tuple
            key = _normalize_key(alias)
            actual = sanitized.get(key)
            if actual is not None:
                resolved[field] = actual
                break
    return resolved


def _vectorized_type_cast(
    records: list[dict[str, Any]],
    resolved: Mapping[str, str],
) -> None:
    if not records or not resolved:
        return

    casters: dict[str, Callable[[object], Any]] = {
        "price": _as_float,
        "units_sold": _as_int,
        "revenue": _as_float,
        "rating": _as_float,
        "oldness": _as_int,
        "awareness": _as_float,
    }

    for field, column in resolved.items():
        caster = casters.get(field)
        if caster is None:
            continue
        converted = [caster(record.get(column)) for record in records]
        for record, value in zip(records, converted):
            record[column] = value


def _coerce_text(value: object | None) -> str | None:
    if value in (None, ""):
        return None
    return str(value).strip()


def _normalize_for_dedup(value: str | None) -> str:
    if not value:
        return ""
    return " ".join(value.lower().split())


def _row_from_mapping(
    row: Mapping[str, object],
    seen_ids: set[int],
    seen_hashes: set[tuple[str, str]],
) -> tuple[int, str, float | None, float | None, float | None, float | None, object | None,
           object | None, object | None, object | None, str | None, str | None, str | None, str | None] | None:
    sanitized = {}
    for key in row.keys():
        if key is None:
            continue
        norm = _normalize_key(str(key))
        if not norm:
            continue
>>>>>>> 625bb988
        sanitized.setdefault(norm, str(key))

    product_id = _as_int(_lookup(row, sanitized, "id"))
    if product_id is None or product_id <= 0:
        return None
    if product_id in seen_ids:
        return None
    seen_ids.add(product_id)

    title_val = _coerce_text(_lookup(row, sanitized, "title")) or ""
    store_val = _coerce_text(_lookup(row, sanitized, "store")) or ""
    hash_key = (_normalize_for_dedup(title_val), _normalize_for_dedup(store_val))
    if hash_key != ("", "") and hash_key in seen_hashes:
        return None
    seen_hashes.add(hash_key)

    price_val = _as_float(_lookup(row, sanitized, "price"))
    units_val = _as_int(_lookup(row, sanitized, "units_sold"))
    revenue_val = _as_float(_lookup(row, sanitized, "revenue"))
    rating_val = _as_float(_lookup(row, sanitized, "rating"))

    desire_val = _lookup(row, sanitized, "desire")
    competition_val = _lookup(row, sanitized, "competition")
    oldness_val = _as_int(_lookup(row, sanitized, "oldness"))
    awareness_val = _as_float(_lookup(row, sanitized, "awareness"))

    category_val = _coerce_text(_lookup(row, sanitized, "category"))
    description_val = _coerce_text(_lookup(row, sanitized, "description"))
    date_added_val = _coerce_text(_lookup(row, sanitized, "dateAdded"))

    return (
        product_id,
        title_val,
        price_val,
        units_val,
        revenue_val,
        rating_val,
        desire_val,
        competition_val,
        oldness_val,
        awareness_val,
        category_val,
        store_val or None,
        description_val,
        date_added_val,
    )


def _prepare_rows(records: Iterable[Mapping[str, object]]) -> list[tuple]:
    rows: list[tuple] = []
    seen_ids: set[int] = set()
    seen_hashes: set[tuple[str, str]] = set()
    for record in records:
        if not isinstance(record, Mapping):
            continue
        prepared = _row_from_mapping(record, seen_ids, seen_hashes)
        if prepared is None:
            continue
        rows.append(prepared)
    return rows


def _rows_from_csv(csv_bytes: bytes) -> list[tuple]:
    text = csv_bytes.decode("utf-8", errors="ignore")
    reader = csv.DictReader(io.StringIO(text))
    records: list[dict[str, Any]] = list(reader)
    if not records:
        return []

    resolved = _resolve_numeric_columns(reader.fieldnames or [])
    if resolved:
        _vectorized_type_cast(records, resolved)

    return _prepare_rows(records)

<<<<<<< HEAD

=======
>>>>>>> 625bb988
def _ensure_products_schema(conn) -> None:
    conn.execute(PRODUCTS_TABLE_SQL)
    existing = {
        row[1]
        for row in conn.execute("PRAGMA table_info(products)")
    }
    for column, col_type in PRODUCT_COLUMN_TYPES.items():
        if column not in existing:
            conn.execute(f"ALTER TABLE products ADD COLUMN {column} {col_type};")


def _ensure_unique_index(conn) -> None:
    conn.execute("CREATE UNIQUE INDEX IF NOT EXISTS idx_products_id ON products(id);")


<<<<<<< HEAD
def _drop_secondary_indexes(conn) -> None:
    for name in SECONDARY_INDEXES:
        conn.execute(f"DROP INDEX IF EXISTS {name};")


def _recreate_secondary_indexes(conn) -> None:
    for sql in SECONDARY_INDEXES.values():
        conn.execute(sql)


=======
>>>>>>> 625bb988
def _apply_pragmas(conn) -> dict[str, object]:
    original: dict[str, object] = {}
    try:
        original["journal_mode"] = conn.execute("PRAGMA journal_mode;").fetchone()[0]
    except Exception:
        original["journal_mode"] = None
    try:
        original["synchronous"] = conn.execute("PRAGMA synchronous;").fetchone()[0]
    except Exception:
        original["synchronous"] = None
    try:
        original["temp_store"] = conn.execute("PRAGMA temp_store;").fetchone()[0]
    except Exception:
        original["temp_store"] = None
    try:
        original["foreign_keys"] = conn.execute("PRAGMA foreign_keys;").fetchone()[0]
    except Exception:
        original["foreign_keys"] = None

    conn.execute("PRAGMA journal_mode=WAL;")
    conn.execute("PRAGMA synchronous=NORMAL;")
    conn.execute("PRAGMA temp_store=MEMORY;")
    conn.execute("PRAGMA foreign_keys=OFF;")
    return original


def _restore_pragmas(conn, original: dict[str, object]) -> None:
    jm = original.get("journal_mode")
    if jm and str(jm).upper() != "WAL":
        conn.execute(f"PRAGMA journal_mode={jm};")
    else:
        conn.execute("PRAGMA journal_mode=WAL;")

    sync = original.get("synchronous")
    if sync is not None:
        conn.execute(f"PRAGMA synchronous={sync};")
<<<<<<< HEAD
=======

    temp_store = original.get("temp_store")
    if temp_store is not None:
        conn.execute(f"PRAGMA temp_store={temp_store};")

    fk = original.get("foreign_keys")
    if fk in (0, 1):
        conn.execute(f"PRAGMA foreign_keys={'ON' if fk else 'OFF'};")
    else:
        conn.execute("PRAGMA foreign_keys=ON;")
>>>>>>> 625bb988

    temp_store = original.get("temp_store")
    if temp_store is not None:
        conn.execute(f"PRAGMA temp_store={temp_store};")

<<<<<<< HEAD
    fk = original.get("foreign_keys")
    if fk in (0, 1):
        conn.execute(f"PRAGMA foreign_keys={'ON' if fk else 'OFF'};")
    else:
        conn.execute("PRAGMA foreign_keys=ON;")
=======
def _import_rows(rows: Sequence[tuple], status_cb) -> int:
    total = len(rows)
    status_cb(total=total)
>>>>>>> 625bb988

    conn = get_db()
    _ensure_products_schema(conn)
    _ensure_unique_index(conn)

<<<<<<< HEAD
def _import_rows(
    rows: Sequence[tuple],
    status_cb,
    phase_recorder: Callable[[Mapping[str, int]], None] | None = None,
) -> int:
    total = len(rows)
    status_cb(total=total)

    conn = get_db()
    _ensure_products_schema(conn)
    _ensure_unique_index(conn)

    if rows:
        with phase("drop_product_indexes") as info:
            _drop_secondary_indexes(conn)
        if phase_recorder is not None:
            phase_recorder(info)

=======
>>>>>>> 625bb988
    original_pragmas = _apply_pragmas(conn)
    try:
        rows_imported = 0
        with conn:
            cursor = conn.cursor()
            try:
                if rows:
                    status_cb(stage="db_bulk_insert", done=0, total=total)
                    cursor.executemany(UPSERT_SQL, rows)
                    rows_imported = total
                status_cb(
                    stage="db_bulk_insert",
                    done=rows_imported,
                    total=total,
                    imported=rows_imported,
                )
            finally:
                cursor.close()
    finally:
        _restore_pragmas(conn, original_pragmas)
<<<<<<< HEAD

    if rows:
        with phase("rebuild_product_indexes") as info:
            _recreate_secondary_indexes(conn)
        if phase_recorder is not None:
            phase_recorder(info)
=======
>>>>>>> 625bb988

    return total


<<<<<<< HEAD
def fast_import_adaptive(
    csv_bytes: bytes,
    status_cb=lambda **_: None,
    phase_recorder: Callable[[Mapping[str, int]], None] | None = None,
):
=======
def fast_import_adaptive(csv_bytes: bytes, status_cb=lambda **_: None):
>>>>>>> 625bb988
    if not isinstance(csv_bytes, (bytes, bytearray)):
        csv_bytes = bytes(csv_bytes)

    rows = _rows_from_csv(csv_bytes)
    product_ids = [
        int(row[0])
        for row in rows
        if isinstance(row, tuple) and row and row[0] is not None
    ]
<<<<<<< HEAD

    rows_imported = _import_rows(rows, status_cb, phase_recorder=phase_recorder)

    def _optimize():
        return None

    _optimize.rows_imported = rows_imported  # type: ignore[attr-defined]
    _optimize.product_ids = product_ids  # type: ignore[attr-defined]
    return _optimize


def fast_import(
    csv_bytes,
    status_cb=lambda **_: None,
    source=None,
    phase_recorder: Callable[[Mapping[str, int]], None] | None = None,
):
    optimize = fast_import_adaptive(
        csv_bytes,
        status_cb=status_cb,
        phase_recorder=phase_recorder,
    )
=======

    rows_imported = _import_rows(rows, status_cb)

    def _optimize():
        return None

    _optimize.rows_imported = rows_imported  # type: ignore[attr-defined]
    _optimize.product_ids = product_ids  # type: ignore[attr-defined]
    return _optimize


def fast_import(csv_bytes, status_cb=lambda **_: None, source=None):
    optimize = fast_import_adaptive(csv_bytes, status_cb=status_cb)
>>>>>>> 625bb988
    try:
        optimize()
    except Exception:
        raise
    return int(getattr(optimize, "rows_imported", 0) or 0)


<<<<<<< HEAD
def fast_import_records(
    records: Iterable[Mapping[str, object]],
    status_cb=lambda **_: None,
    source=None,
    phase_recorder: Callable[[Mapping[str, int]], None] | None = None,
):
    if not isinstance(records, Sequence):
        records = list(records)
    rows = _prepare_rows(records)
    return _import_rows(rows, status_cb, phase_recorder=phase_recorder)
=======
def fast_import_records(records: Iterable[Mapping[str, object]], status_cb=lambda **_: None, source=None):
    if not isinstance(records, Sequence):
        records = list(records)
    rows = _prepare_rows(records)
    return _import_rows(rows, status_cb)
>>>>>>> 625bb988
<|MERGE_RESOLUTION|>--- conflicted
+++ resolved
@@ -66,66 +66,6 @@
     dateAdded=excluded.dateAdded;
 """
 
-<<<<<<< HEAD
-=======
-PRODUCTS_TABLE_SQL = """
-CREATE TABLE IF NOT EXISTS products (
-    id INTEGER PRIMARY KEY,
-    title TEXT,
-    price REAL,
-    units_sold REAL,
-    revenue REAL,
-    rating REAL,
-    desire TEXT,
-    competition TEXT,
-    oldness TEXT,
-    awareness TEXT,
-    category TEXT,
-    store TEXT,
-    description TEXT,
-    dateAdded TEXT
-);
-"""
-
-PRODUCT_COLUMN_TYPES: dict[str, str] = {
-    "title": "TEXT",
-    "price": "REAL",
-    "units_sold": "REAL",
-    "revenue": "REAL",
-    "rating": "REAL",
-    "desire": "TEXT",
-    "competition": "TEXT",
-    "oldness": "TEXT",
-    "awareness": "TEXT",
-    "category": "TEXT",
-    "store": "TEXT",
-    "description": "TEXT",
-    "dateAdded": "TEXT",
-}
-
-UPSERT_SQL = """
-INSERT INTO products (
-    id, title, price, units_sold, revenue, rating, desire, competition,
-    oldness, awareness, category, store, description, dateAdded
-)
-VALUES (?, ?, ?, ?, ?, ?, ?, ?, ?, ?, ?, ?, ?, ?)
-ON CONFLICT(id) DO UPDATE SET
-    title=excluded.title,
-    price=excluded.price,
-    units_sold=excluded.units_sold,
-    revenue=excluded.revenue,
-    rating=excluded.rating,
-    desire=excluded.desire,
-    competition=excluded.competition,
-    oldness=excluded.oldness,
-    awareness=excluded.awareness,
-    category=excluded.category,
-    store=excluded.store,
-    description=excluded.description,
-    dateAdded=excluded.dateAdded;
-"""
-
->>>>>>> 625bb988
 FIELD_ALIASES: dict[str, tuple[str, ...]] = {
     "id": ("id", "ID"),
     "title": ("title", "name", "product", "producto"),
@@ -151,15 +91,11 @@
     "dateAdded": ("dateAdded", "date_added", "added", "fecha"),
 }
 
-<<<<<<< HEAD
 SECONDARY_INDEXES: dict[str, str] = {
     "idx_products_category": "CREATE INDEX IF NOT EXISTS idx_products_category ON products(category);",
     "idx_products_store": "CREATE INDEX IF NOT EXISTS idx_products_store ON products(store);",
     "idx_products_date": "CREATE INDEX IF NOT EXISTS idx_products_date ON products(dateAdded);",
 }
-
-=======
->>>>>>> 625bb988
 
 def _normalize_key(value: str) -> str:
     return "".join(ch for ch in value.lower() if ch.isalnum())
@@ -223,7 +159,6 @@
     else:
         text = text.replace(",", ".")
 
-<<<<<<< HEAD
     try:
         return float(text) * multiplier
     except ValueError:
@@ -241,38 +176,14 @@
     if num is None:
         return None
     try:
-=======
-    try:
-        return float(text) * multiplier
-    except ValueError:
-        match = re.search(r"[-+]?\d+(?:\.\d+)?", text)
-        if match:
-            try:
-                return float(match.group(0)) * multiplier
-            except ValueError:
-                return None
-    return None
-
-
-def _as_int(value: object) -> int | None:
-    num = _as_float(value)
-    if num is None:
-        return None
-    try:
->>>>>>> 625bb988
         return int(round(num))
     except Exception:
         return None
 
-<<<<<<< HEAD
-
-=======
->>>>>>> 625bb988
 def _resolve_numeric_columns(fieldnames: Iterable[str | None]) -> dict[str, str]:
     sanitized: dict[str, str] = {}
     for name in fieldnames:
         if name is None:
-<<<<<<< HEAD
             continue
         norm = _normalize_key(str(name))
         if not norm:
@@ -341,76 +252,6 @@
         norm = _normalize_key(str(key))
         if not norm:
             continue
-=======
-            continue
-        norm = _normalize_key(str(name))
-        if not norm:
-            continue
-        sanitized[norm] = str(name)
-
-    resolved: dict[str, str] = {}
-    numeric_fields = ("price", "units_sold", "revenue", "rating", "oldness", "awareness")
-    for field in numeric_fields:
-        for alias in FIELD_ALIASES.get(field, ()):  # pragma: no branch - tiny tuple
-            key = _normalize_key(alias)
-            actual = sanitized.get(key)
-            if actual is not None:
-                resolved[field] = actual
-                break
-    return resolved
-
-
-def _vectorized_type_cast(
-    records: list[dict[str, Any]],
-    resolved: Mapping[str, str],
-) -> None:
-    if not records or not resolved:
-        return
-
-    casters: dict[str, Callable[[object], Any]] = {
-        "price": _as_float,
-        "units_sold": _as_int,
-        "revenue": _as_float,
-        "rating": _as_float,
-        "oldness": _as_int,
-        "awareness": _as_float,
-    }
-
-    for field, column in resolved.items():
-        caster = casters.get(field)
-        if caster is None:
-            continue
-        converted = [caster(record.get(column)) for record in records]
-        for record, value in zip(records, converted):
-            record[column] = value
-
-
-def _coerce_text(value: object | None) -> str | None:
-    if value in (None, ""):
-        return None
-    return str(value).strip()
-
-
-def _normalize_for_dedup(value: str | None) -> str:
-    if not value:
-        return ""
-    return " ".join(value.lower().split())
-
-
-def _row_from_mapping(
-    row: Mapping[str, object],
-    seen_ids: set[int],
-    seen_hashes: set[tuple[str, str]],
-) -> tuple[int, str, float | None, float | None, float | None, float | None, object | None,
-           object | None, object | None, object | None, str | None, str | None, str | None, str | None] | None:
-    sanitized = {}
-    for key in row.keys():
-        if key is None:
-            continue
-        norm = _normalize_key(str(key))
-        if not norm:
-            continue
->>>>>>> 625bb988
         sanitized.setdefault(norm, str(key))
 
     product_id = _as_int(_lookup(row, sanitized, "id"))
@@ -486,10 +327,6 @@
 
     return _prepare_rows(records)
 
-<<<<<<< HEAD
-
-=======
->>>>>>> 625bb988
 def _ensure_products_schema(conn) -> None:
     conn.execute(PRODUCTS_TABLE_SQL)
     existing = {
@@ -504,8 +341,6 @@
 def _ensure_unique_index(conn) -> None:
     conn.execute("CREATE UNIQUE INDEX IF NOT EXISTS idx_products_id ON products(id);")
 
-
-<<<<<<< HEAD
 def _drop_secondary_indexes(conn) -> None:
     for name in SECONDARY_INDEXES:
         conn.execute(f"DROP INDEX IF EXISTS {name};")
@@ -515,9 +350,6 @@
     for sql in SECONDARY_INDEXES.values():
         conn.execute(sql)
 
-
-=======
->>>>>>> 625bb988
 def _apply_pragmas(conn) -> dict[str, object]:
     original: dict[str, object] = {}
     try:
@@ -554,41 +386,21 @@
     sync = original.get("synchronous")
     if sync is not None:
         conn.execute(f"PRAGMA synchronous={sync};")
-<<<<<<< HEAD
-=======
-
     temp_store = original.get("temp_store")
     if temp_store is not None:
         conn.execute(f"PRAGMA temp_store={temp_store};")
 
     fk = original.get("foreign_keys")
     if fk in (0, 1):
+      
         conn.execute(f"PRAGMA foreign_keys={'ON' if fk else 'OFF'};")
     else:
         conn.execute("PRAGMA foreign_keys=ON;")
->>>>>>> 625bb988
-
-    temp_store = original.get("temp_store")
-    if temp_store is not None:
-        conn.execute(f"PRAGMA temp_store={temp_store};")
-
-<<<<<<< HEAD
-    fk = original.get("foreign_keys")
-    if fk in (0, 1):
-        conn.execute(f"PRAGMA foreign_keys={'ON' if fk else 'OFF'};")
-    else:
-        conn.execute("PRAGMA foreign_keys=ON;")
-=======
-def _import_rows(rows: Sequence[tuple], status_cb) -> int:
-    total = len(rows)
-    status_cb(total=total)
->>>>>>> 625bb988
 
     conn = get_db()
     _ensure_products_schema(conn)
     _ensure_unique_index(conn)
 
-<<<<<<< HEAD
 def _import_rows(
     rows: Sequence[tuple],
     status_cb,
@@ -606,9 +418,6 @@
             _drop_secondary_indexes(conn)
         if phase_recorder is not None:
             phase_recorder(info)
-
-=======
->>>>>>> 625bb988
     original_pragmas = _apply_pragmas(conn)
     try:
         rows_imported = 0
@@ -629,28 +438,20 @@
                 cursor.close()
     finally:
         _restore_pragmas(conn, original_pragmas)
-<<<<<<< HEAD
 
     if rows:
         with phase("rebuild_product_indexes") as info:
             _recreate_secondary_indexes(conn)
         if phase_recorder is not None:
             phase_recorder(info)
-=======
->>>>>>> 625bb988
 
     return total
 
-
-<<<<<<< HEAD
 def fast_import_adaptive(
     csv_bytes: bytes,
     status_cb=lambda **_: None,
     phase_recorder: Callable[[Mapping[str, int]], None] | None = None,
 ):
-=======
-def fast_import_adaptive(csv_bytes: bytes, status_cb=lambda **_: None):
->>>>>>> 625bb988
     if not isinstance(csv_bytes, (bytes, bytearray)):
         csv_bytes = bytes(csv_bytes)
 
@@ -660,7 +461,6 @@
         for row in rows
         if isinstance(row, tuple) and row and row[0] is not None
     ]
-<<<<<<< HEAD
 
     rows_imported = _import_rows(rows, status_cb, phase_recorder=phase_recorder)
 
@@ -683,29 +483,12 @@
         status_cb=status_cb,
         phase_recorder=phase_recorder,
     )
-=======
-
-    rows_imported = _import_rows(rows, status_cb)
-
-    def _optimize():
-        return None
-
-    _optimize.rows_imported = rows_imported  # type: ignore[attr-defined]
-    _optimize.product_ids = product_ids  # type: ignore[attr-defined]
-    return _optimize
-
-
-def fast_import(csv_bytes, status_cb=lambda **_: None, source=None):
-    optimize = fast_import_adaptive(csv_bytes, status_cb=status_cb)
->>>>>>> 625bb988
     try:
         optimize()
     except Exception:
         raise
     return int(getattr(optimize, "rows_imported", 0) or 0)
 
-
-<<<<<<< HEAD
 def fast_import_records(
     records: Iterable[Mapping[str, object]],
     status_cb=lambda **_: None,
@@ -715,11 +498,4 @@
     if not isinstance(records, Sequence):
         records = list(records)
     rows = _prepare_rows(records)
-    return _import_rows(rows, status_cb, phase_recorder=phase_recorder)
-=======
-def fast_import_records(records: Iterable[Mapping[str, object]], status_cb=lambda **_: None, source=None):
-    if not isinstance(records, Sequence):
-        records = list(records)
-    rows = _prepare_rows(records)
-    return _import_rows(rows, status_cb)
->>>>>>> 625bb988
+    return _import_rows(rows, status_cb, phase_recorder=phase_recorder)