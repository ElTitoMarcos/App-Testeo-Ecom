import json
import logging
import os
import asyncio
import random
import time
from datetime import datetime
from pathlib import Path
from typing import Any, Dict, List, Optional

from .. import config, database, gpt

logger = logging.getLogger(__name__)

APP_DIR = Path(__file__).resolve().parent.parent
DB_PATH = APP_DIR / "data.sqlite3"


def _ensure_conn():
    conn = database.get_connection(DB_PATH)
    database.initialize_database(conn)
    return conn


async def _call_with_retries(api_key: str, model: str, items: List[Dict[str, Any]], max_retries: int) -> tuple[Dict[str, Any], Dict[str, str], int]:
    retry = 0
    base = 0.5
    while True:
        try:
            ok, ko, usage, duration = await asyncio.to_thread(gpt.generate_batch_columns, api_key, model, items)
            return ok, ko, retry
        except gpt.OpenAIError as exc:
            msg = str(exc)
            status = 0
            for tok in msg.split():
                if tok.isdigit():
                    status = int(tok)
                    break
            if status in (429, 500, 502, 503, 504) and retry < max_retries:
                delay = base * (2**retry) + random.uniform(0.1, 0.4)
                retry += 1
                await asyncio.sleep(delay)
                continue
            return {}, {str(it["id"]): msg for it in items}, retry


def fill_ai_columns(
    product_ids: List[int],
    *,
    model: str | None = None,
    batch_mode: bool | None = None,
    cost_cap_usd: float | None = None,
) -> Dict[str, Any]:
    start_time = time.time()
    conn = _ensure_conn()

    cfg_batch = config.get_ai_batch_config()
    cfg_cost = config.get_ai_cost_config()
    api_key = config.get_api_key() or os.environ.get("OPENAI_API_KEY")
    model = model or cfg_cost.get("model")
    batch_mode = batch_mode if batch_mode is not None else (len(product_ids) >= cfg_cost.get("useBatchWhenCountGte", 300))
    cost_cap_usd = cost_cap_usd if cost_cap_usd is not None else cfg_cost.get("costCapUSD")

    total_requested = len(product_ids)
    skipped_existing = 0
    to_process: List[Dict[str, Any]] = []
    selected_ids: List[int] = []
    records: Dict[str, Any] = {}
    now_ts = datetime.utcnow().isoformat()

    for pid in product_ids:
        rec = database.get_product(conn, pid)
        if not rec:
            continue
        if rec["ai_columns_completed_at"]:
            skipped_existing += 1
            continue
        if rec["desire"] or rec["desire_magnitude"] or rec["awareness_level"] or rec["competition_level"]:
            skipped_existing += 1
            database.update_product(conn, pid, ai_columns_completed_at=now_ts)
            continue
        try:
            extra = json.loads(rec["extra"]) if rec["extra"] else {}
        except Exception:
            extra = {}
        selected_ids.append(rec["id"])
        item = {
            "id": rec["id"],
            "name": rec["name"],
            "category": rec["category"],
            "price": rec["price"],
            "rating": extra.get("rating"),
            "units_sold": extra.get("units_sold"),
            "revenue": extra.get("revenue"),
            "conversion_rate": extra.get("conversion_rate"),
            "launch_date": extra.get("launch_date"),
            "date_range": rec["date_range"],
            "image_url": rec["image_url"],
        }
        to_process.append(item)
        records[str(rec["id"])] = rec

    count = len(to_process)
    est_in = count * cfg_cost.get("estTokensPerItemIn", 0)
    est_out = count * cfg_cost.get("estTokensPerItemOut", 0)
    price_map = cfg_cost.get("prices", {}).get(model, {})
    price_in = price_map.get("input", 0.15)
    price_out = price_map.get("output", 0.6)
    cost_estimated = (est_in / 1_000_000) * price_in + (est_out / 1_000_000) * price_out
    truncated = False
<<<<<<< HEAD
    pending_ids: List[int] = []
=======
>>>>>>> 67782869
    if cost_cap_usd is not None and cost_estimated > cost_cap_usd:
        per_item_cost = ((cfg_cost.get("estTokensPerItemIn", 0) / 1_000_000) * price_in + (cfg_cost.get("estTokensPerItemOut", 0) / 1_000_000) * price_out)
        max_items = int(cost_cap_usd // per_item_cost) if per_item_cost > 0 else 0
        to_process = to_process[:max_items]
        records = {str(it["id"]): records[str(it["id"])] for it in to_process}
<<<<<<< HEAD
        pending_ids.extend(selected_ids[max_items:])
=======
>>>>>>> 67782869
        count = len(to_process)
        est_in = count * cfg_cost.get("estTokensPerItemIn", 0)
        est_out = count * cfg_cost.get("estTokensPerItemOut", 0)
        cost_estimated = (est_in / 1_000_000) * price_in + (est_out / 1_000_000) * price_out
        truncated = True

    if not api_key or not to_process:
        err_msg = "missing_api_key" if not api_key else None
        logger.info(
            "fill_ai_columns: n_importados=%s n_para_ia=0 n_procesados=0 n_omitidos_por_valor_existente=%s n_reintentados=0 n_error_definitivo=%s truncated=%s cost_estimated_usd=%.4f",
            total_requested,
            skipped_existing,
            len(to_process),
            truncated,
            cost_estimated,
        )
        return {
            "ok": {},
            "ko": {str(it["id"]): err_msg or "skipped" for it in to_process} if err_msg else {},
            "error": err_msg,
            "counts": {
                "n_importados": total_requested,
                "n_para_ia": 0,
                "n_procesados": 0,
                "n_omitidos_por_valor_existente": skipped_existing,
                "n_reintentados": 0,
                "n_error_definitivo": len(to_process) if err_msg else 0,
                "truncated": truncated,
                "cost_estimated_usd": cost_estimated,
            },
            "pending_ids": selected_ids,
        }

    batches = [to_process[i : i + cfg_batch.get("BATCH_SIZE", 10)] for i in range(0, len(to_process), cfg_batch.get("BATCH_SIZE", 10))]

    ok_all: Dict[str, Dict[str, Any]] = {}
    ko_all: Dict[str, str] = {}
    success = 0
    errors = 0
    n_retried = 0

    async def run_batches() -> None:
        nonlocal success, errors, n_retried
        sem = asyncio.Semaphore(cfg_batch.get("MAX_CONCURRENCY", 2))

        async def worker(batch: List[Dict[str, Any]]):
            async with sem:
                ok, ko, retries = await _call_with_retries(api_key, model, batch, cfg_batch.get("MAX_RETRIES", 3))
                return batch, ok, ko, retries

        tasks = [asyncio.create_task(worker(b)) for b in batches]
        done = 0
        for coro in asyncio.as_completed(tasks):
            if time.time() - start_time > cfg_batch.get("TIME_LIMIT_SECONDS", 300):
                for t in tasks:
                    t.cancel()
                break
            try:
                batch, ok, ko, retries = await coro
            except Exception:
                continue
            n_retried += retries
            for pid, updates in ok.items():
                rec = records.get(str(pid))
                if not rec:
                    ko_all[str(pid)] = "not_found"
                    errors += 1
                    continue
                apply: Dict[str, Any] = {}
                if not rec["desire"] and updates.get("desire"):
                    apply["desire"] = updates.get("desire")
                if not rec["desire_magnitude"] and updates.get("desire_magnitude"):
                    apply["desire_magnitude"] = updates.get("desire_magnitude")
                if not rec["awareness_level"] and updates.get("awareness_level"):
                    apply["awareness_level"] = updates.get("awareness_level")
                if not rec["competition_level"] and updates.get("competition_level"):
                    apply["competition_level"] = updates.get("competition_level")
                if apply:
                    apply["ai_columns_completed_at"] = datetime.utcnow().isoformat()
                    database.update_product(conn, int(pid), **apply)
                    ok_all[str(pid)] = {k: v for k, v in apply.items() if k != "ai_columns_completed_at"}
                    success += 1
                else:
                    database.update_product(conn, int(pid), ai_columns_completed_at=datetime.utcnow().isoformat())
                    ko_all[str(pid)] = "existing"
                    errors += 1
            for pid, reason in ko.items():
                ko_all[str(pid)] = reason
                errors += 1
            done += len(batch)

    asyncio.run(run_batches())

    conn.commit()
    logger.info(
        "fill_ai_columns: n_importados=%s n_para_ia=%s n_procesados=%s n_omitidos_por_valor_existente=%s n_reintentados=%s n_error_definitivo=%s truncated=%s cost_estimated_usd=%.4f",
        total_requested,
        len(to_process),
        success,
        skipped_existing,
        n_retried,
        errors,
        truncated,
        cost_estimated,
    )
    processed_ids = {int(pid) for pid in ok_all.keys()} | {int(pid) for pid in ko_all.keys()}
    pending_ids.extend([it["id"] for it in to_process if it["id"] not in processed_ids])
    return {
        "ok": ok_all,
        "ko": ko_all,
        "counts": {
            "n_importados": total_requested,
            "n_para_ia": len(to_process),
            "n_procesados": success,
            "n_omitidos_por_valor_existente": skipped_existing,
            "n_reintentados": n_retried,
            "n_error_definitivo": errors,
            "truncated": truncated,
            "cost_estimated_usd": cost_estimated,
        },
        "pending_ids": pending_ids,
    }<|MERGE_RESOLUTION|>--- conflicted
+++ resolved
@@ -108,19 +108,14 @@
     price_out = price_map.get("output", 0.6)
     cost_estimated = (est_in / 1_000_000) * price_in + (est_out / 1_000_000) * price_out
     truncated = False
-<<<<<<< HEAD
     pending_ids: List[int] = []
-=======
->>>>>>> 67782869
+
     if cost_cap_usd is not None and cost_estimated > cost_cap_usd:
         per_item_cost = ((cfg_cost.get("estTokensPerItemIn", 0) / 1_000_000) * price_in + (cfg_cost.get("estTokensPerItemOut", 0) / 1_000_000) * price_out)
         max_items = int(cost_cap_usd // per_item_cost) if per_item_cost > 0 else 0
         to_process = to_process[:max_items]
         records = {str(it["id"]): records[str(it["id"])] for it in to_process}
-<<<<<<< HEAD
         pending_ids.extend(selected_ids[max_items:])
-=======
->>>>>>> 67782869
         count = len(to_process)
         est_in = count * cfg_cost.get("estTokensPerItemIn", 0)
         est_out = count * cfg_cost.get("estTokensPerItemOut", 0)
