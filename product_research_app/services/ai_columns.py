--- conflicted
+++ resolved
@@ -295,29 +295,20 @@
         if ids_saved:
             self.last_processed_ids.update(ids_saved)
 
-
-<<<<<<< HEAD
 async def _call_gpt(client, payload, model, timeout, n_items: int):
     max_tokens = min(8192, _estimate_output_tokens(n_items))
-=======
-async def _call_gpt(client, payload, model, timeout):
->>>>>>> f7840366
     body = {
         "model": model,
         "messages": payload["messages"],
         "temperature": 0,
         "response_format": {"type": "json_object"},
-<<<<<<< HEAD
         "max_tokens": max_tokens,
-=======
->>>>>>> f7840366
     }
     url = os.getenv("AI_GPT_URL") or GPT_URL
     if not url:
         raise RuntimeError("AI_GPT_URL not configured")
     r = await client.post(url, json=body, timeout=timeout)
     r.raise_for_status()
-<<<<<<< HEAD
     data = r.json()
     log = payload.get("logger") if isinstance(payload, dict) else None
     if log is not None:
@@ -328,10 +319,6 @@
         except Exception:
             pass
     return data
-=======
-    return r.json()
->>>>>>> f7840366
-
 
 def _parse_openai_envelope(resp_json):
     try:
@@ -342,7 +329,6 @@
         obj = json.loads(content)
     except Exception:
         return {}
-<<<<<<< HEAD
     return _as_dict_by_id(obj)
 
 
@@ -388,10 +374,6 @@
         )
 
     return parsed
-=======
-    return _parse(obj)
->>>>>>> f7840366
-
 
 async def _run_batches_parallel(
     batches: List[List[Dict[str, Any]]],
@@ -410,27 +392,16 @@
     limits = httpx.Limits(max_connections=conc, max_keepalive_connections=conc)
     headers = _GPT_HEADERS or None
     timeout = httpx.Timeout(TIMEOUT_REQUEST_SEC)
-
-<<<<<<< HEAD
-=======
-    rpm_bucket = _TokenBucket(RPM_LIMIT, RPM_LIMIT)
-    tpm_bucket = _TokenBucket(TPM_LIMIT, TPM_LIMIT)
-
->>>>>>> f7840366
     processed = 0
     processed_ids: set[int] = set()
     retries = 0
 
-<<<<<<< HEAD
     async with httpx.AsyncClient(
         http2=True, limits=limits, headers=headers, timeout=timeout
     ) as client:
 
         def build_payload_local(items: List[Dict[str, Any]], *, force_brief: bool = False):
             return _build_payload(items, weights, force_brief=force_brief)
-=======
-    async with httpx.AsyncClient(http2=True, limits=limits, headers=headers, timeout=timeout) as client:
->>>>>>> f7840366
 
         async def one(batch: List[Dict[str, Any]], idx: int, attempt: int = 0) -> bool:
             nonlocal processed, retries
@@ -450,7 +421,6 @@
                 return None
 
             try:
-<<<<<<< HEAD
                 parsed = await _score_batch_with_backfill(
                     client,
                     batch,
@@ -459,21 +429,12 @@
                     build_payload_local,
                     logger,
                 )
-=======
-                tokens_est = max(600, _tok_req(batch))
-                await rpm_bucket.consume(1)
-                await tpm_bucket.consume(tokens_est)
-                payload = _build_payload(batch, weights)
-                resp = await _call_gpt(client, payload, model, TIMEOUT_REQUEST_SEC)
-                parsed = _parse_openai_envelope(resp)
->>>>>>> f7840366
                 rows: List[Dict[str, Any]] = []
                 for it in batch:
                     pid = str(it["id"])
                     vals = parsed.get(pid)
                     if not vals:
                         continue
-<<<<<<< HEAD
 
                     desire_norm = _normalize(vals.get("desire"))
                     awareness_source = vals.get("awareness_level")
@@ -522,25 +483,6 @@
                     if any(value is not None for key, value in row.items() if key != "id"):
                         rows.append(row)
 
-=======
-                    desire = _clamp(vals.get("desire"))
-                    desire_mag = _clamp(vals.get("desire_magnitude"))
-                    awareness_val = _clamp(vals.get("awareness_level"))
-                    competition_val = _clamp(vals.get("competition_level"))
-                    winner_val = _clamp(vals.get("winner_score"))
-                    rows.append(
-                        {
-                            "id": it["id"],
-                            "desire": desire,
-                            "desire_magnitude": desire_mag,
-                            "awareness": awareness_val,
-                            "awareness_level": awareness_val,
-                            "competition": competition_val,
-                            "competition_level": competition_val,
-                            "winner_score": winner_val,
-                        }
-                    )
->>>>>>> f7840366
                 saved = 0
                 if rows and dao is not None:
                     dao.upsert_ai_fields_bulk(rows)
