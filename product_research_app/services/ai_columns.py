import os
import time
import json
import math
import asyncio
import logging
import re
from datetime import datetime
from pathlib import Path
from typing import Any, Dict, List, Optional

import httpx

from .. import config, database

logger = logging.getLogger(__name__)

APP_DIR = Path(__file__).resolve().parent.parent
DB_PATH = APP_DIR / "data.sqlite3"

RPM_LIMIT = int(os.getenv("AI_RPM_LIMIT", "9999"))
TPM_LIMIT = int(os.getenv("AI_TPM_LIMIT", "99999999"))
REQ_TOKEN_HARD_MAX = int(os.getenv("AI_REQ_TOKEN_HARD_MAX", "240000"))
TARGET_INPUT_TOKENS_PER_REQ = int(os.getenv("AI_TARGET_INPUT_TOKENS_PER_REQ", "120000"))
MAX_ITEMS_PER_CALL = int(os.getenv("AI_MAX_ITEMS_PER_CALL", "512"))
CONCURRENCY_MAX = int(os.getenv("AI_CONCURRENCY_MAX", "64"))
TIMEOUT_REQUEST_SEC = float(os.getenv("AI_TIMEOUT_REQUEST_SEC", "45"))
MAX_RETRIES = int(os.getenv("AI_MAX_RETRIES", "2"))
GPT_URL = os.getenv("AI_GPT_URL") or os.getenv("GPT_URL")

GPT_API_KEY = config.get_api_key() or os.environ.get("OPENAI_API_KEY")
GPT_EXTRA_HEADERS_RAW = os.getenv("AI_GPT_HEADERS")
GPT_MODEL_NAME = os.getenv("AI_GPT_MODEL")

if not GPT_URL:
    GPT_URL = "https://api.openai.com/v1/chat/completions"

_GPT_HEADERS: Dict[str, str] = {}
if GPT_API_KEY:
    _GPT_HEADERS["Authorization"] = f"Bearer {GPT_API_KEY}"
if GPT_EXTRA_HEADERS_RAW:
    try:
        extra_headers = json.loads(GPT_EXTRA_HEADERS_RAW)
        if isinstance(extra_headers, dict):
            _GPT_HEADERS.update({str(k): str(v) for k, v in extra_headers.items()})
    except json.JSONDecodeError:
        logger.warning("Invalid AI_GPT_HEADERS JSON; ignoring")


def _tok_item(it: Dict[str, Any]) -> int:
    title = (it.get("title", "")[:160])
    desc = (it.get("description", "")[:400])
    brand = (it.get("brand", "")[:40])
    cat = (it.get("category", "")[:60])
    nums = f"{it.get('price', '')}{it.get('rating', '')}{it.get('units_sold', '')}{it.get('revenue', '')}{it.get('oldness', '')}"
    chars = len(title) + len(desc) + len(brand) + len(cat) + len(nums)
    return max(28, chars // 4)


def _tok_req(items: List[Dict[str, Any]]) -> int:
    return 600 + sum(_tok_item(x) for x in items)


def _estimate_output_tokens(n_items: int) -> int:
    """
    Estimación conservadora: ~55 tokens por ítem (ids cortos + 5 campos compactos).
    Ajusta si añades más campos.
    """

    base = 120  # margen para llaves, cabecera JSON, etc.
    per_item = 55
    return base + per_item * max(1, n_items)


def _to_label(x: float) -> Optional[str]:
    if x is None:
        return None
    if x < 0.33:
        return "Low"
    if x < 0.66:
        return "Medium"
    return "High"


def _best_K(items: List[Dict[str, Any]], cap: int) -> int:
    if not items:
        return 0
    sample = items[: min(64, len(items))]
    avg = max(28, sum(_tok_item(x) for x in sample) / len(sample))
    budget = min(TARGET_INPUT_TOKENS_PER_REQ, REQ_TOKEN_HARD_MAX)
    avail = max(0, budget - 600)
    k = int(avail // avg) if avg else cap
    return max(1, min(cap, k))


def _chunk_maximal(items: List[Dict[str, Any]], K: int) -> List[List[Dict[str, Any]]]:
    out: List[List[Dict[str, Any]]] = []
    i = 0
    limit = min(TARGET_INPUT_TOKENS_PER_REQ, REQ_TOKEN_HARD_MAX)
    while i < len(items):
        sub = items[i : i + K]
        while len(sub) > 1 and _tok_req(sub) > limit:
            mid = len(sub) // 2
            left = sub[:mid]
            right = sub[mid:]
            if _tok_req(left) <= limit:
                out.append(left)
                sub = right
            else:
                sub = left
        out.append(sub)
        i += K
    return [c for c in out if c]


def _build_payload(
    batch: List[Dict[str, Any]],
    weights: Optional[Dict[str, Any]],
    *,
    force_brief: bool = False,
) -> Dict[str, Any]:
    desc_limit = 400 if not force_brief else 160
    title_limit = 160 if not force_brief else 80
    category_limit = 60 if not force_brief else 32
    brand_limit = 40 if not force_brief else 24

    items = []
    for it in batch:
        item = {
            "id": str(it["id"]),
            "title": (it.get("title", "")[:title_limit]),
            "category": (it.get("category", "")[:category_limit]),
            "brand": (it.get("brand", "")[:brand_limit]),
            "price": it.get("price"),
            "rating": it.get("rating"),
        }
        if not force_brief:
            item.update(
                {
                    "units_sold": it.get("units_sold"),
                    "revenue": it.get("revenue"),
                    "oldness": it.get("oldness"),
                }
            )
        desc = (it.get("description", "")[:desc_limit]).strip()
        if desc:
            item["desc"] = desc
        items.append(item)

    sys = {
        "role": "system",
        "content": "Eres estricto. Devuelves SOLO JSON válido.",
    }

    ranges_txt = "0-100" if not force_brief else "0-1"
<<<<<<< HEAD
    instructions_template = (
        "Devuelve SOLO JSON válido con este formato: "
        '{"results":[{"id":"<id>","desire":RANGE_VALUE,'
        '"desire_magnitude":"Low|Medium|High",'
        '"awareness_level":RANGE_VALUE,"competition_level":RANGE_VALUE,'
        '"winner_score":RANGE_VALUE}]}'
        "\n"
    )
    instructions = instructions_template.replace("RANGE_VALUE", ranges_txt)
=======
    instructions = (
        "Devuelve SOLO JSON válido con este formato: "
        "{\"results\":[{\"id\":\"<id>\",\"desire\":{rng},"
        "\"desire_magnitude\":\"Low|Medium|High\","
        "\"awareness_level\":{rng},\"competition_level\":{rng},"
        "\"winner_score\":{rng}}]}\n"
    ).format(rng=ranges_txt)
>>>>>>> 55398b7c
    if force_brief:
        instructions += "Responde con números compactos (máx 2 decimales).\n"

    usr_content = instructions + f"Items: {json.dumps(items, ensure_ascii=False)}\n"
    if weights:
        usr_content += f"Weights: {json.dumps(weights)}"

    usr = {"role": "user", "content": usr_content}
    payload = {"messages": [sys, usr]}
    model_name = GPT_MODEL_NAME
    if model_name:
        payload.setdefault("model", model_name)
    return payload


def _clamp(x: Any) -> int:
    try:
        v = int(round(float(x)))
    except Exception:
        v = 0
    return max(0, min(100, v))


def _as_dict_by_id(results_obj: Any) -> Dict[str, Dict[str, Any]]:
    """Acepta {"results": {...}} o {"results":[{"id":..}, ...]} y devuelve dict["id"] = item"""

    if results_obj is None:
        return {}
    results = results_obj.get("results") if isinstance(results_obj, dict) else results_obj
    out: Dict[str, Dict[str, Any]] = {}
    if isinstance(results, dict):
        for key, value in results.items():
            out[str(key)] = value if isinstance(value, dict) else {}
    elif isinstance(results, list):
        for entry in results:
            if not isinstance(entry, dict):
                continue
            pid = entry.get("id")
            if pid is None:
                continue
            out[str(pid)] = entry
    return out


class _TokenBucket:
    def __init__(self, capacity: int, refill_per_minute: int) -> None:
        if capacity <= 0 or refill_per_minute <= 0:
            self.capacity = float("inf")
            self.refill_per_sec = float("inf")
        else:
            self.capacity = float(capacity)
            self.refill_per_sec = float(refill_per_minute) / 60.0
        self.tokens = float(self.capacity if self.capacity != float("inf") else 0)
        self.ts = time.monotonic()
        self.lock = asyncio.Lock()

    async def consume(self, amount: float) -> None:
        if self.capacity == float("inf"):
            return
        need = max(0.0, float(amount))
        if need <= 0:
            return
        while True:
            async with self.lock:
                now = time.monotonic()
                delta = now - self.ts
                self.ts = now
                self.tokens = min(self.capacity, self.tokens + delta * self.refill_per_sec)
                if self.tokens >= need:
                    self.tokens -= need
                    return
                deficit = need - self.tokens
            wait = deficit / self.refill_per_sec if self.refill_per_sec > 0 else 0.05
            await asyncio.sleep(max(wait, 0.01))


class _AsyncDBWriter:
    def __init__(self, conn) -> None:
        self.conn = conn
        self.columns = self._load_columns()
        self.retry_count = 0
        self.last_processed_ids: set[int] = set()

    def _load_columns(self) -> set[str]:
        cur = self.conn.cursor()
        cur.execute("PRAGMA table_info(products)")
        return {row[1] for row in cur.fetchall()}

    def upsert_ai_fields_bulk(self, rows: List[Dict[str, Any]]) -> None:
        if not rows:
            return
        cols_order = [
            col
            for col in [
                "desire",
                "desire_magnitude",
                "awareness",
                "awareness_level",
                "competition",
                "competition_level",
                "winner_score",
            ]
            if col in self.columns
        ]
        has_completed = "ai_columns_completed_at" in self.columns
        if not cols_order and not has_completed:
            return
        now = datetime.utcnow().isoformat()
        assignments = [f"{col} = COALESCE(?, {col})" for col in cols_order]
        if has_completed:
            assignments.append("ai_columns_completed_at = ?")
        sql = f"UPDATE products SET {', '.join(assignments)} WHERE id = ?"
        payload: List[tuple] = []
        ids_saved: set[int] = set()
        for row in rows:
            pid = row.get("id")
            if pid is None:
                continue
            params = [row.get(col) for col in cols_order]
            if has_completed:
                params.append(now)
            params.append(pid)
            payload.append(tuple(params))
            try:
                ids_saved.add(int(pid))
            except Exception:
                continue
        if not payload:
            return
        cur = self.conn.cursor()
        cur.executemany(sql, payload)
        self.conn.commit()
        if ids_saved:
            self.last_processed_ids.update(ids_saved)

<<<<<<< HEAD

=======
>>>>>>> 55398b7c
async def _call_gpt(client, payload, model, timeout, n_items: int):
    max_tokens = min(8192, _estimate_output_tokens(n_items))
    body = {
        "model": model,
        "messages": payload["messages"],
        "temperature": 0,
        "response_format": {"type": "json_object"},
        "max_tokens": max_tokens,
    }
    url = os.getenv("AI_GPT_URL") or GPT_URL
    if not url:
        raise RuntimeError("AI_GPT_URL not configured")
    r = await client.post(url, json=body, timeout=timeout)
    r.raise_for_status()
    data = r.json()
    log = payload.get("logger") if isinstance(payload, dict) else None
    if log is not None:
        try:
            choice = data["choices"][0]
            finish_reason = choice.get("finish_reason")
            log.info("finish_reason=%s max_tokens=%d", finish_reason, max_tokens)
        except Exception:
            pass
    return data
<<<<<<< HEAD


def _parse_openai_envelope(resp_json):
    try:
        content = resp_json["choices"][0]["message"]["content"]
    except Exception:
        return {}
    try:
        obj = json.loads(content)
    except Exception:
        return {}
=======

def _parse_openai_envelope(resp_json):
    try:
        content = resp_json["choices"][0]["message"]["content"]
    except Exception:
        return {}
    try:
        obj = json.loads(content)
    except Exception:
        return {}
>>>>>>> 55398b7c
    return _as_dict_by_id(obj)


async def _score_batch_with_backfill(
    client,
    batch,
    model,
    timeout,
    build_payload,
    logger,
):
    payload = build_payload(batch)
    if isinstance(payload, dict):
        payload["logger"] = logger
    resp = await _call_gpt(client, payload, model, timeout, n_items=len(batch))
    parsed = _parse_openai_envelope(resp)

    missing = [it for it in batch if str(it["id"]) not in parsed]

    rounds = 0
    while missing and rounds < 2:
        rounds += 1
        logger.info("Backfill round %d: missing=%d", rounds, len(missing))
        payload_miss = build_payload(missing, force_brief=True)
        if isinstance(payload_miss, dict):
            payload_miss["logger"] = logger
        resp_miss = await _call_gpt(
            client,
            payload_miss,
            model,
            timeout,
            n_items=len(missing),
        )
        parsed_miss = _parse_openai_envelope(resp_miss)
        parsed.update(parsed_miss)
        missing = [it for it in missing if str(it["id"]) not in parsed]

    if missing:
        logger.warning(
            "Aún faltan %d ids tras backfill: %s",
            len(missing),
            [m["id"] for m in missing][:20],
        )
<<<<<<< HEAD

    return parsed
=======
>>>>>>> 55398b7c

    return parsed

async def _run_batches_parallel(
    batches: List[List[Dict[str, Any]]],
    dao: Optional[_AsyncDBWriter],
    weights: Optional[Dict[str, Any]],
    logger: logging.Logger,
) -> int:
    if dao is not None:
        dao.last_processed_ids = set()
        dao.retry_count = 0
    if not batches:
        return 0

    model = os.getenv("AI_GPT_MODEL") or GPT_MODEL_NAME or "gpt-4o-mini"
    conc = max(1, min(CONCURRENCY_MAX, len(batches)))
    limits = httpx.Limits(max_connections=conc, max_keepalive_connections=conc)
    headers = _GPT_HEADERS or None
    timeout = httpx.Timeout(TIMEOUT_REQUEST_SEC)
<<<<<<< HEAD

=======
>>>>>>> 55398b7c
    processed = 0
    processed_ids: set[int] = set()
    retries = 0

    async with httpx.AsyncClient(
        http2=True, limits=limits, headers=headers, timeout=timeout
    ) as client:

        def build_payload_local(items: List[Dict[str, Any]], *, force_brief: bool = False):
            return _build_payload(items, weights, force_brief=force_brief)

        async def one(batch: List[Dict[str, Any]], idx: int, attempt: int = 0) -> bool:
            nonlocal processed, retries
            t0 = time.monotonic()

            def _normalize(value: Any) -> Optional[float]:
                if value is None:
                    return None
                try:
                    num = float(value)
                except (TypeError, ValueError):
                    return None
                if num > 1:
                    num /= 100.0
                if 0 <= num <= 1:
                    return num
                return None

            try:
                parsed = await _score_batch_with_backfill(
                    client,
                    batch,
                    model,
                    TIMEOUT_REQUEST_SEC,
                    build_payload_local,
                    logger,
                )
                rows: List[Dict[str, Any]] = []
                for it in batch:
                    pid = str(it["id"])
                    vals = parsed.get(pid)
                    if not vals:
                        continue

                    desire_norm = _normalize(vals.get("desire"))
                    awareness_source = vals.get("awareness_level")
                    if awareness_source is None:
                        awareness_source = vals.get("awareness")
                    awareness_norm = _normalize(awareness_source)
                    competition_source = vals.get("competition_level")
                    if competition_source is None:
                        competition_source = vals.get("competition")
                    competition_norm = _normalize(competition_source)
                    winner_norm = _normalize(vals.get("winner_score"))

                    def to_int(norm: Optional[float]) -> Optional[int]:
                        if norm is None:
                            return None
                        return int(round(norm * 100))

                    desire_val = to_int(desire_norm)
                    awareness_val = to_int(awareness_norm)
                    competition_val = to_int(competition_norm)
                    winner_val = to_int(winner_norm)

                    desire_mag_value = vals.get("desire_magnitude")
                    if isinstance(desire_mag_value, str):
                        desire_mag = desire_mag_value
                    else:
                        desire_mag = _to_label(_normalize(desire_mag_value))
                    if desire_mag is None:
                        desire_mag = _to_label(desire_norm)

                    awareness_label = vals.get("awareness_label") or _to_label(awareness_norm)
                    competition_label = vals.get("competition_label") or _to_label(competition_norm)

                    row = {
                        "id": it["id"],
                        "desire": desire_val,
                        "desire_magnitude": desire_mag,
                        "awareness": awareness_val,
                        "awareness_level": awareness_val,
                        "awareness_label": awareness_label,
                        "competition": competition_val,
                        "competition_level": competition_val,
                        "competition_label": competition_label,
                        "winner_score": winner_val,
                    }
                    if any(value is not None for key, value in row.items() if key != "id"):
                        rows.append(row)

                saved = 0
                if rows and dao is not None:
                    dao.upsert_ai_fields_bulk(rows)
                    saved = len(rows)
                    processed += saved
                    processed_ids.update(
                        int(r["id"]) for r in rows if r.get("id") is not None
                    )
                logger.info(
                    "IA batch %d OK: items=%d saved=%d in %.2fs",
                    idx,
                    len(batch),
                    saved,
                    time.monotonic() - t0,
                )
                return True
            except httpx.HTTPStatusError as exc:
                response = exc.response
                retry_after = response.headers.get("Retry-After") if response else None
                try:
                    wait = float(retry_after) if retry_after is not None else None
                except (TypeError, ValueError):
                    wait = None
                if wait is None:
                    wait = min(30, 2 ** min(5, attempt))
                status = response.status_code if response else "?"
                logger.warning("IA batch %d HTTP %s, retry in %.1fs", idx, status, wait)
                if attempt < MAX_RETRIES:
                    retries += 1
                    await asyncio.sleep(wait)
                    return await one(batch, idx, attempt + 1)
                logger.error("IA batch %d FAILED after %d retries", idx, attempt)
                return False
            except Exception as exc:
                logger.exception("IA batch %d error: %s", idx, exc)
                if attempt < 1:
                    retries += 1
                    await asyncio.sleep(1.0)
                    return await one(batch, idx, attempt + 1)
                return False

        tasks = [asyncio.create_task(one(batch, idx)) for idx, batch in enumerate(batches, start=1)]
        await asyncio.gather(*tasks, return_exceptions=False)

    if dao is not None:
        dao.last_processed_ids = processed_ids
        dao.retry_count = retries

    return processed


def _ensure_conn():
    conn = database.get_connection(DB_PATH)
    database.initialize_database(conn)
    return conn


def _parse_score(val: Any) -> Optional[float]:
    """Parse a score which may be a string label or numeric value.

    Returns a float in [0, 1] or ``None`` if parsing fails."""

    if val is None:
        return None
    if isinstance(val, (int, float)):
        num = float(val)
        if 0 <= num <= 1:
            return num
        if 0 <= num <= 100:
            return num / 100.0
        return None
    if isinstance(val, str):
        txt = val.strip().lower()
        m = re.search(r"\d+(?:\.\d+)?", txt)
        if m:
            try:
                num = float(m.group())
                if num > 1:
                    num /= 100.0
                if 0 <= num <= 1:
                    return num
            except Exception:
                pass
        if txt.startswith("low"):
            return 0.2
        if txt.startswith("med"):
            return 0.5
        if txt.startswith("high"):
            return 0.8
    return None


def _quantile(data: List[float], q: float) -> float:
    """Return the q-th quantile of data using linear interpolation."""

    if not data:
        return 0.0
    s = sorted(data)
    pos = (len(s) - 1) * q
    lo = math.floor(pos)
    hi = math.ceil(pos)
    if lo == hi:
        return s[int(pos)]
    return s[lo] * (hi - pos) + s[hi] * (pos - lo)


def _format_cost_message(cost: float) -> str:
    if cost >= 0.1:
        txt = f"{cost:.2f}"
    else:
        txt = f"{cost:.4f}"
    if "." in txt:
        txt = txt.rstrip("0").rstrip(".")
    return f"importando productos, por favor espere... El coste será de {txt}$"


def _classify_scores(
    pairs: List[tuple[str, float]],
    *,
    winsorize_pct: float,
    min_low_pct: float,
    min_medium_pct: float,
    min_high_pct: float,
) -> tuple[Dict[str, str], Dict[str, int], Dict[str, Any]]:
    labels: Dict[str, str] = {}
    dist = {"Low": 0, "Medium": 0, "High": 0}
    info: Dict[str, Any] = {"q33": None, "q67": None, "fallback": False, "moved_medium": 0, "moved_low": 0, "moved_high": 0}

    if not pairs:
        return labels, dist, info

    values = [s for _, s in pairs]
    n = len(values)
    distinct = len(set(values))

    if n >= 50 and winsorize_pct > 0:
        low_lim = _quantile(values, winsorize_pct)
        high_lim = _quantile(values, 1 - winsorize_pct)
        values = [min(max(s, low_lim), high_lim) for s in values]
        pairs = [(pid, min(max(score, low_lim), high_lim)) for pid, score in pairs]

    q33 = _quantile(values, 1 / 3)
    q67 = _quantile(values, 2 / 3)
    info["q33"] = q33
    info["q67"] = q67

    if n >= 6 and distinct >= 3 and abs(q67 - q33) > 1e-6:
        for pid, score in pairs:
            if score <= q33:
                lab = "Low"
            elif score >= q67:
                lab = "High"
            else:
                lab = "Medium"
            labels[pid] = lab
            dist[lab] += 1
    else:
        info["fallback"] = True
        sorted_pairs = sorted(pairs, key=lambda x: x[1])
        cut1 = round(n / 3)
        cut2 = round(2 * n / 3)
        for idx, (pid, _) in enumerate(sorted_pairs):
            if idx < cut1:
                lab = "Low"
            elif idx < cut2:
                lab = "Medium"
            else:
                lab = "High"
            labels[pid] = lab
            dist[lab] += 1

    min_medium = math.ceil(min_medium_pct * n)
    min_low = math.ceil(min_low_pct * n)
    min_high = math.ceil(min_high_pct * n)

    if dist["Medium"] < min_medium:
        need = min_medium - dist["Medium"]
        candidates = [(abs(score - 0.5), pid) for pid, score in pairs if labels[pid] != "Medium"]
        candidates.sort()
        for _, pid in candidates[:need]:
            prev = labels[pid]
            labels[pid] = "Medium"
            dist["Medium"] += 1
            dist[prev] -= 1
            info["moved_medium"] += 1

    available = max(0, dist["Medium"] - min_medium)
    if dist["Low"] < min_low and available > 0:
        need = min(min_low - dist["Low"], available)
        candidates = [
            (abs(score - q33), pid)
            for pid, score in pairs
            if labels[pid] == "Medium"
        ]
        candidates.sort()
        for _, pid in candidates[:need]:
            labels[pid] = "Low"
            dist["Low"] += 1
            dist["Medium"] -= 1
            info["moved_low"] += 1
        available = max(0, dist["Medium"] - min_medium)

    if dist["High"] < min_high and available > 0:
        need = min(min_high - dist["High"], available)
        candidates = [
            (abs(score - q67), pid)
            for pid, score in pairs
            if labels[pid] == "Medium"
        ]
        candidates.sort()
        for _, pid in candidates[:need]:
            labels[pid] = "High"
            dist["High"] += 1
            dist["Medium"] -= 1
            info["moved_high"] += 1

    return labels, dist, info


def fill_ai_columns(
    product_ids: List[int],
    *,
    model: str | None = None,
    batch_mode: bool | None = None,
    cost_cap_usd: float | None = None,
) -> Dict[str, Any]:
    conn = _ensure_conn()

    cfg_cost = config.get_ai_cost_config()
    api_key = config.get_api_key() or os.environ.get("OPENAI_API_KEY")
    model = model or cfg_cost.get("model")
    batch_mode = batch_mode if batch_mode is not None else (len(product_ids) >= cfg_cost.get("useBatchWhenCountGte", 300))
    cost_cap_usd = cost_cap_usd if cost_cap_usd is not None else cfg_cost.get("costCapUSD")

    global GPT_MODEL_NAME, _GPT_HEADERS
    if model:
        GPT_MODEL_NAME = model

    if api_key:
        _GPT_HEADERS["Authorization"] = f"Bearer {api_key}"

    dao = _AsyncDBWriter(conn)

    total_requested = len(product_ids)
    skipped_existing = 0
    to_process: List[Dict[str, Any]] = []
    selected_ids: List[int] = []
    records: Dict[str, Any] = {}
    now_ts = datetime.utcnow().isoformat()

    for pid in product_ids:
        rec = database.get_product(conn, pid)
        if not rec:
            continue
        if rec["ai_columns_completed_at"]:
            skipped_existing += 1
            continue
        if rec["desire"] or rec["desire_magnitude"] or rec["awareness_level"] or rec["competition_level"]:
            skipped_existing += 1
            database.update_product(conn, pid, ai_columns_completed_at=now_ts)
            continue
        try:
            extra = json.loads(rec["extra"]) if rec["extra"] else {}
        except Exception:
            extra = {}
        selected_ids.append(rec["id"])
        item = {
            "id": rec["id"],
            "name": rec["name"],
            "category": rec["category"],
            "price": rec["price"],
            "rating": extra.get("rating"),
            "units_sold": extra.get("units_sold"),
            "revenue": extra.get("revenue"),
            "conversion_rate": extra.get("conversion_rate"),
            "launch_date": extra.get("launch_date"),
            "date_range": rec["date_range"],
            "image_url": rec["image_url"],
        }
        to_process.append(item)
        records[str(rec["id"])] = rec

    count = len(to_process)
    est_in = count * cfg_cost.get("estTokensPerItemIn", 0)
    est_out = count * cfg_cost.get("estTokensPerItemOut", 0)
    price_map = cfg_cost.get("prices", {}).get(model, {})
    price_in = price_map.get("input", 0.15)
    price_out = price_map.get("output", 0.6)
    cost_estimated = (est_in / 1_000_000) * price_in + (est_out / 1_000_000) * price_out
    truncated = False
    pending_ids: List[int] = []

    if cost_cap_usd is not None and cost_estimated > cost_cap_usd:
        per_item_cost = ((cfg_cost.get("estTokensPerItemIn", 0) / 1_000_000) * price_in + (cfg_cost.get("estTokensPerItemOut", 0) / 1_000_000) * price_out)
        max_items = int(cost_cap_usd // per_item_cost) if per_item_cost > 0 else 0
        to_process = to_process[:max_items]
        records = {str(it["id"]): records[str(it["id"])] for it in to_process}
        pending_ids.extend(selected_ids[max_items:])
        count = len(to_process)
        est_in = count * cfg_cost.get("estTokensPerItemIn", 0)
        est_out = count * cfg_cost.get("estTokensPerItemOut", 0)
        cost_estimated = (est_in / 1_000_000) * price_in + (est_out / 1_000_000) * price_out
        truncated = True

    cost_msg = _format_cost_message(cost_estimated)

    if not api_key or not to_process:
        err_msg = "missing_api_key" if not api_key else None
        logger.info(
            "fill_ai_columns: n_importados=%s n_para_ia=0 n_procesados=0 n_omitidos_por_valor_existente=%s n_reintentados=0 n_error_definitivo=%s truncated=%s cost_estimated_usd=%.4f",
            total_requested,
            skipped_existing,
            len(to_process),
            truncated,
            cost_estimated,
        )
        return {
            "ok": {},
            "ko": {str(it["id"]): err_msg or "skipped" for it in to_process} if err_msg else {},
            "error": err_msg,
            "counts": {
                "n_importados": total_requested,
                "n_para_ia": 0,
                "n_procesados": 0,
                "n_omitidos_por_valor_existente": skipped_existing,
                "n_reintentados": 0,
                "n_error_definitivo": len(to_process) if err_msg else 0,
                "truncated": truncated,
                "cost_estimated_usd": cost_estimated,
            },
            "pending_ids": selected_ids,
            "cost_estimated_usd": cost_estimated,
            "ui_cost_message": cost_msg,
        }

    weights: Optional[Dict[str, Any]] = None
    try:
        weights = config.get_weights()
    except Exception:
        weights = None

    limit_tokens = min(TARGET_INPUT_TOKENS_PER_REQ, REQ_TOKEN_HARD_MAX)
    total_tokens = _tok_req(to_process)
    if total_tokens <= limit_tokens and count <= MAX_ITEMS_PER_CALL:
        batches = [to_process]
        approx_chunk = count
    else:
        approx_chunk = _best_K(to_process, MAX_ITEMS_PER_CALL)
        batches = _chunk_maximal(to_process, approx_chunk)
        if not batches and to_process:
            batches = [to_process]
    if batches:
        first_batch = len(batches[0])
    else:
        first_batch = 0
    logger.info(
        "AI_PARALLEL: n_items=%d total_tokens≈%d batches=%d Kmax=%s conc=%d",
        count,
        total_tokens,
        len(batches),
        str(count) if len(batches) == 1 else str(first_batch),
        min(CONCURRENCY_MAX, len(batches)) if batches else 1,
    )

    ok_raw: Dict[str, Dict[str, Any]] = {}
    ko_all: Dict[str, str] = {}

    processed_rows = 0
    processed_ids: set[int] = set()
    if batches:
        processed_rows = asyncio.run(
            _run_batches_parallel(
                batches,
                dao,
                weights,
                logger,
            )
        )
        processed_ids = set(getattr(dao, "last_processed_ids", set()))

    if processed_ids:
        cols_available = set(getattr(dao, "columns", set()))
        select_cols = ["id"]
        for col in [
            "desire",
            "desire_magnitude",
            "awareness",
            "awareness_level",
            "competition",
            "competition_level",
            "winner_score",
        ]:
            if col in cols_available and col not in select_cols:
                select_cols.append(col)
        placeholders = ",".join(["?"] * len(processed_ids))
        query = f"SELECT {', '.join(select_cols)} FROM products WHERE id IN ({placeholders})"
        cur = conn.cursor()
        cur.execute(query, tuple(processed_ids))
        for row in cur.fetchall():
            data = dict(row)
            pid = str(data.get("id"))
            if not pid:
                continue
            entry: Dict[str, Any] = {
                "desire": data.get("desire"),
                "desire_magnitude": data.get("desire_magnitude"),
                "awareness": data.get("awareness"),
                "awareness_level": data.get("awareness_level"),
                "competition": data.get("competition"),
                "competition_level": data.get("competition_level"),
                "winner_score": data.get("winner_score"),
            }
            if entry.get("awareness_level") is None and entry.get("awareness") is not None:
                entry["awareness_level"] = entry["awareness"]
            if entry.get("competition_level") is None and entry.get("competition") is not None:
                entry["competition_level"] = entry["competition"]
            ok_raw[pid] = entry

    for item in to_process:
        pid = item["id"]
        pid_str = str(pid)
        if pid in processed_ids:
            if pid_str not in ok_raw:
                ko_all[pid_str] = "not_found"
        else:
            ko_all[pid_str] = "no_result"

    n_retried = getattr(dao, "retry_count", 0)

    cfg_calib = config.get_ai_calibration_config()
    dist_desire = {"Low": 0, "Medium": 0, "High": 0}
    dist_comp = {"Low": 0, "Medium": 0, "High": 0}

    desire_scores: List[tuple[str, float]] = []
    comp_scores: List[tuple[str, float]] = []
    updates_final: Dict[str, Dict[str, Any]] = {}

    for pid, updates in ok_raw.items():
        rec = records.get(pid)
        if not rec:
            ko_all[pid] = "not_found"
            continue
        apply: Dict[str, Any] = {}
        if not rec["desire"] and updates.get("desire"):
            apply["desire"] = updates.get("desire")
        if not rec["awareness_level"] and updates.get("awareness_level"):
            apply["awareness_level"] = updates.get("awareness_level")
        if cfg_calib.get("enabled", True):
            if not rec["desire_magnitude"] and updates.get("desire_magnitude"):
                score = _parse_score(updates.get("desire_magnitude"))
                if score is not None:
                    updates["_desire_score"] = score
                    desire_scores.append((pid, score))
                else:
                    logger.warning("invalid desire_magnitude for %s: %s", pid, updates.get("desire_magnitude"))
            if not rec["competition_level"] and updates.get("competition_level"):
                score = _parse_score(updates.get("competition_level"))
                if score is not None:
                    updates["_competition_score"] = score
                    comp_scores.append((pid, score))
                else:
                    logger.warning("invalid competition_level for %s: %s", pid, updates.get("competition_level"))
        else:
            if not rec["desire_magnitude"] and updates.get("desire_magnitude"):
                apply["desire_magnitude"] = updates.get("desire_magnitude")
            if not rec["competition_level"] and updates.get("competition_level"):
                apply["competition_level"] = updates.get("competition_level")
        updates_final[pid] = apply

    wins_p = cfg_calib.get("winsorize_pct", 0.05)
    min_low_pct = cfg_calib.get("min_low_pct", 0.05)
    min_med_pct = cfg_calib.get("min_medium_pct", 0.05)
    min_high_pct = cfg_calib.get("min_high_pct", 0.05)

    desire_info: Dict[str, Any] = {}
    comp_info: Dict[str, Any] = {}

    if cfg_calib.get("enabled", True) and desire_scores:
        labels, dist_desire, desire_info = _classify_scores(
            desire_scores,
            winsorize_pct=wins_p,
            min_low_pct=min_low_pct,
            min_medium_pct=min_med_pct,
            min_high_pct=min_high_pct,
        )
        for pid, lab in labels.items():
            updates_final[pid]["desire_magnitude"] = lab

    if cfg_calib.get("enabled", True) and comp_scores:
        labels, dist_comp, comp_info = _classify_scores(
            comp_scores,
            winsorize_pct=wins_p,
            min_low_pct=min_low_pct,
            min_medium_pct=min_med_pct,
            min_high_pct=min_high_pct,
        )
        for pid, lab in labels.items():
            updates_final[pid]["competition_level"] = lab

    applied_ok: Dict[str, Dict[str, Any]] = {}
    success = 0
    errors = 0
    for pid, apply in updates_final.items():
        if apply:
            apply["ai_columns_completed_at"] = datetime.utcnow().isoformat()
            database.update_product(conn, int(pid), **apply)
            applied_ok[pid] = {k: v for k, v in apply.items() if k != "ai_columns_completed_at"}
            success += 1
        else:
            database.update_product(conn, int(pid), ai_columns_completed_at=datetime.utcnow().isoformat())
            ko_all[pid] = ko_all.get(pid, "existing")
            errors += 1

    conn.commit()
    n_procesados = processed_rows
    logger.info(
        "fill_ai_columns: n_importados=%s n_para_ia=%s n_procesados=%s n_omitidos_por_valor_existente=%s n_reintentados=%s n_error_definitivo=%s truncated=%s cost_estimated_usd=%.4f",
        total_requested,
        len(to_process),
        n_procesados,
        skipped_existing,
        n_retried,
        errors,
        truncated,
        cost_estimated,
    )
    logger.info(
        "ai_calibration_desire: dist=%s q33=%.4f q67=%.4f fallback=%s moved_medium=%s moved_low=%s moved_high=%s",
        dist_desire,
        desire_info.get("q33") or 0.0,
        desire_info.get("q67") or 0.0,
        desire_info.get("fallback"),
        desire_info.get("moved_medium"),
        desire_info.get("moved_low"),
        desire_info.get("moved_high"),
    )
    logger.info(
        "ai_calibration_competition: dist=%s q33=%.4f q67=%.4f fallback=%s moved_medium=%s moved_low=%s moved_high=%s",
        dist_comp,
        comp_info.get("q33") or 0.0,
        comp_info.get("q67") or 0.0,
        comp_info.get("fallback"),
        comp_info.get("moved_medium"),
        comp_info.get("moved_low"),
        comp_info.get("moved_high"),
    )
    processed_ids = {int(pid) for pid in applied_ok.keys()} | {int(pid) for pid in ko_all.keys()}
    pending_ids.extend([it["id"] for it in to_process if it["id"] not in processed_ids])
    return {
        "ok": applied_ok,
        "ko": ko_all,
        "counts": {
            "n_importados": total_requested,
            "n_para_ia": len(to_process),
            "n_procesados": n_procesados,
            "n_omitidos_por_valor_existente": skipped_existing,
            "n_reintentados": n_retried,
            "n_error_definitivo": errors,
            "truncated": truncated,
            "cost_estimated_usd": cost_estimated,
        },
        "pending_ids": pending_ids,
        "cost_estimated_usd": cost_estimated,
        "ui_cost_message": cost_msg,
    }<|MERGE_RESOLUTION|>--- conflicted
+++ resolved
@@ -153,7 +153,6 @@
     }
 
     ranges_txt = "0-100" if not force_brief else "0-1"
-<<<<<<< HEAD
     instructions_template = (
         "Devuelve SOLO JSON válido con este formato: "
         '{"results":[{"id":"<id>","desire":RANGE_VALUE,'
@@ -163,15 +162,6 @@
         "\n"
     )
     instructions = instructions_template.replace("RANGE_VALUE", ranges_txt)
-=======
-    instructions = (
-        "Devuelve SOLO JSON válido con este formato: "
-        "{\"results\":[{\"id\":\"<id>\",\"desire\":{rng},"
-        "\"desire_magnitude\":\"Low|Medium|High\","
-        "\"awareness_level\":{rng},\"competition_level\":{rng},"
-        "\"winner_score\":{rng}}]}\n"
-    ).format(rng=ranges_txt)
->>>>>>> 55398b7c
     if force_brief:
         instructions += "Responde con números compactos (máx 2 decimales).\n"
 
@@ -307,10 +297,6 @@
         if ids_saved:
             self.last_processed_ids.update(ids_saved)
 
-<<<<<<< HEAD
-
-=======
->>>>>>> 55398b7c
 async def _call_gpt(client, payload, model, timeout, n_items: int):
     max_tokens = min(8192, _estimate_output_tokens(n_items))
     body = {
@@ -335,8 +321,6 @@
         except Exception:
             pass
     return data
-<<<<<<< HEAD
-
 
 def _parse_openai_envelope(resp_json):
     try:
@@ -347,18 +331,6 @@
         obj = json.loads(content)
     except Exception:
         return {}
-=======
-
-def _parse_openai_envelope(resp_json):
-    try:
-        content = resp_json["choices"][0]["message"]["content"]
-    except Exception:
-        return {}
-    try:
-        obj = json.loads(content)
-    except Exception:
-        return {}
->>>>>>> 55398b7c
     return _as_dict_by_id(obj)
 
 
@@ -402,12 +374,7 @@
             len(missing),
             [m["id"] for m in missing][:20],
         )
-<<<<<<< HEAD
-
     return parsed
-=======
->>>>>>> 55398b7c
-
     return parsed
 
 async def _run_batches_parallel(
@@ -427,10 +394,6 @@
     limits = httpx.Limits(max_connections=conc, max_keepalive_connections=conc)
     headers = _GPT_HEADERS or None
     timeout = httpx.Timeout(TIMEOUT_REQUEST_SEC)
-<<<<<<< HEAD
-
-=======
->>>>>>> 55398b7c
     processed = 0
     processed_ids: set[int] = set()
     retries = 0
