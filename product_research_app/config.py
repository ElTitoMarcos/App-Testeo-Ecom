--- conflicted
+++ resolved
@@ -104,8 +104,6 @@
         return bool(cfg.get("scoring", {}).get("v2", {}).get("enabled", True))
     except Exception:
         return True
-<<<<<<< HEAD
-
 
 # ---------------- Winner Score v2 weights -----------------
 
@@ -153,6 +151,4 @@
 
     cfg = load_config()
     cfg["scoring_v2_weights"] = weights
-    save_config(cfg)
-=======
->>>>>>> 0005d1b7
+    save_config(cfg)