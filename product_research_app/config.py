--- conflicted
+++ resolved
@@ -105,10 +105,6 @@
     except Exception:
         return True
 
-<<<<<<< HEAD
-
-=======
->>>>>>> 94441c4c
 # ---------------- Winner Score v2 weights -----------------
 
 SCORING_V2_DEFAULT_WEIGHTS: Dict[str, float] = {
@@ -155,8 +151,4 @@
 
     cfg = load_config()
     cfg["scoring_v2_weights"] = weights
-<<<<<<< HEAD
-    save_config(cfg)
-=======
-    save_config(cfg)
->>>>>>> 94441c4c
+    save_config(cfg)