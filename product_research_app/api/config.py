--- conflicted
+++ resolved
@@ -59,8 +59,6 @@
         return {k: True for k in keys}
     return {k: bool(raw_enabled.get(k, True)) for k in keys}
 
-
-<<<<<<< HEAD
 def _apply_reset(settings: dict | None = None) -> dict:
     cfg = dict(settings or load_settings() or {})
     default_weights = get_default_winner_weights()
@@ -98,9 +96,6 @@
             payload[key] = cfg[key]
     return payload
 
-
-=======
->>>>>>> 871ac5e5
 """Endpoints for winner weight configuration.
 
 These routes must maintain backwards compatibility with older clients that
@@ -237,7 +232,6 @@
     )
     resp = jsonify(resp_payload)
     resp.headers["Cache-Control"] = "no-store, no-cache, must-revalidate, max-age=0"
-<<<<<<< HEAD
     return resp, 200
 
 
@@ -251,6 +245,4 @@
     payload = _build_reset_payload(cfg)
     resp = jsonify(payload)
     resp.headers["Cache-Control"] = "no-store, no-cache, must-revalidate, max-age=0"
-=======
->>>>>>> 871ac5e5
     return resp, 200