--- conflicted
+++ resolved
@@ -4,7 +4,6 @@
 
 from product_research_app.db import get_db
 from product_research_app.sse import sse_bp
-<<<<<<< HEAD
 from product_research_app.api.legacy_shims import legacy_bp
 from product_research_app import web_app
 
@@ -17,12 +16,6 @@
     web_app.resume_incomplete_imports()
 except Exception as exc:  # pragma: no cover - best effort
     app.logger.warning("legacy warmup failed: %s", exc)
-=======
-
-app = Flask(__name__)
-app.register_blueprint(sse_bp)
->>>>>>> 155f7501
-
 
 @app.get("/healthz")
 def healthz():
